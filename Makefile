MODEL_FORMULATION =

ifneq "${MPAS_SHELL}" ""
        SHELL = ${MPAS_SHELL}
endif

dummy:
	( $(MAKE) error )

xlf:
	( $(MAKE) all \
	"FC_PARALLEL = mpifort" \
	"CC_PARALLEL = mpicc" \
	"CXX_PARALLEL = mpic++" \
	"FC_SERIAL = xlf2003_r" \
	"CC_SERIAL = xlc_r" \
	"CXX_SERIAL = xlc++_r" \
	"FFLAGS_PROMOTION = -qrealsize=8" \
	"FFLAGS_OPT = -O3 -qufmt=be -WF,-qnotrigraph" \
	"CFLAGS_OPT = -O3" \
	"CXXFLAGS_OPT = -O3" \
	"LDFLAGS_OPT = -O3" \
	"FFLAGS_DEBUG = -O0 -g -C -qufmt=be -WF,-qnotrigraph" \
	"CFLAGS_DEBUG = -O0 -g" \
	"CXXFLAGS_DEBUG = -O0 -g" \
	"LDFLAGS_DEBUG = -O0 -g" \
	"FFLAGS_OMP = -qsmp=omp" \
	"CFLAGS_OMP = -qsmp=omp" \
	"PICFLAG = -qpic" \
	"BUILD_TARGET = $(@)" \
	"CORE = $(CORE)" \
	"DEBUG = $(DEBUG)" \
	"USE_PAPI = $(USE_PAPI)" \
	"OPENMP = $(OPENMP)" \
	"CPPFLAGS = $(MODEL_FORMULATION) -D_MPI" )

xlf-summit-omp-offload:
	( $(MAKE) all \
	"FC_PARALLEL = mpif90" \
	"CC_PARALLEL = mpicc" \
	"CXX_PARALLEL = mpiCC" \
	"FC_SERIAL = xlf90_r" \
	"CC_SERIAL = xlc_r" \
	"CXX_SERIAL = xlc++_r" \
	"FFLAGS_PROMOTION = -qrealsize=8" \
	"FFLAGS_OPT = -g -qfullpath -qmaxmem=-1 -qphsinfo -qzerosize -qfree=f90 -qxlf2003=polymorphic -qspillsize=2500 -qextname=flush -O2 -qstrict -Q" \
	"CFLAGS_OPT = -g -qfullpath -qmaxmem=-1 -qphsinfo -O3" \
	"CXXFLAGS_OPT = -g -qfullpath -qmaxmem=-1 -qphsinfo -O3" \
	"LDFLAGS_OPT = -Wl,--relax -Wl,--allow-multiple-definition -qsmp -qoffload -lcudart -L$(CUDA_DIR)/lib64" \
	"FFLAGS_GPU = -qsmp -qoffload" \
	"LDFLAGS_GPU = -qsmp -qoffload -lcudart -L$(CUDA_DIR)/lib64" \
	"FFLAGS_DEBUG = -O0 -g -qinitauto=7FF7FFFF -qflttrap=ov:zero:inv:en" \
	"CFLAGS_DEBUG = -O0 -g" \
	"CXXFLAGS_DEBUG = -O0 -g" \
	"LDFLAGS_DEBUG = -O0 -g" \
	"FFLAGS_OMP = -qsmp=omp" \
	"CFLAGS_OMP = -qsmp=omp" \
	"PICFLAG = -qpic" \
	"BUILD_TARGET = $(@)" \
	"CORE = $(CORE)" \
	"DEBUG = $(DEBUG)" \
	"USE_PAPI = $(USE_PAPI)" \
	"OPENMP = $(OPENMP)" \
	"OPENMP_OFFLOAD = $(OPENMP_OFFLOAD)" \
	"CPPFLAGS = $(MODEL_FORMULATION) -D_MPI -DFORTRAN_SAME -DCPRIBM -DLINUX" )

ftn:
	( $(MAKE) all \
	"FC_PARALLEL = ftn" \
	"CC_PARALLEL = cc" \
	"CXX_PARALLEL = CC" \
	"FC_SERIAL = ftn" \
	"CC_SERIAL = cc" \
	"CXX_SERIAL = CC" \
	"FFLAGS_PROMOTION = -r8" \
	"FFLAGS_OPT = -i4 -gopt -O2 -Mvect=nosse -Kieee -convert big_endian" \
	"CFLAGS_OPT = -fast" \
	"CXXFLAGS_OPT = -fast" \
	"LDFLAGS_OPT = " \
	"FFLAGS_OMP = -mp" \
	"CFLAGS_OMP = -mp" \
	"BUILD_TARGET = $(@)" \
	"CORE = $(CORE)" \
	"DEBUG = $(DEBUG)" \
	"USE_PAPI = $(USE_PAPI)" \
	"OPENMP = $(OPENMP)" \
	"CPPFLAGS = $(MODEL_FORMULATION) -D_MPI" )

titan-cray:
	( $(MAKE) all \
	"FC_PARALLEL = ftn" \
	"CC_PARALLEL = cc" \
	"FC_SERIAL = ftn" \
	"CC_SERIAL = gcc" \
	"FFLAGS_PROMOTION = -default64" \
	"FFLAGS_OPT = -s integer32 -O3 -f free -N 255 -em -ef" \
	"CFLAGS_OPT = -O3" \
	"LDFLAGS_OPT = -O3" \
	"FFLAGS_OMP = " \
	"CFLAGS_OMP = " \
	"BUILD_TARGET = $(@)" \
	"CORE = $(CORE)" \
	"DEBUG = $(DEBUG)" \
	"USE_PAPI = $(USE_PAPI)" \
	"OPENMP = $(OPENMP)" \
	"CPPFLAGS = $(MODEL_FORMULATION) -D_MPI" )

pgi:
	( $(MAKE) all \
	"FC_PARALLEL = mpif90" \
	"CC_PARALLEL = mpicc" \
	"CXX_PARALLEL = mpicxx" \
	"FC_SERIAL = pgf90" \
	"CC_SERIAL = pgcc" \
	"CXX_SERIAL = pgc++" \
	"FFLAGS_PROMOTION = -r8" \
	"FFLAGS_OPT = -O3 -byteswapio -Mfree" \
	"CFLAGS_OPT = -O3" \
	"CXXFLAGS_OPT = -O3" \
	"LDFLAGS_OPT = -O3" \
	"FFLAGS_DEBUG = -O0 -g -Mbounds -Mchkptr -byteswapio -Mfree -Ktrap=divz,fp,inv,ovf -traceback" \
	"CFLAGS_DEBUG = -O0 -g -traceback" \
	"CXXFLAGS_DEBUG = -O0 -g -traceback" \
	"LDFLAGS_DEBUG = -O0 -g -Mbounds -Mchkptr -Ktrap=divz,fp,inv,ovf -traceback" \
	"FFLAGS_OMP = -mp" \
	"CFLAGS_OMP = -mp" \
	"PICFLAG = -fpic" \
	"BUILD_TARGET = $(@)" \
	"CORE = $(CORE)" \
	"DEBUG = $(DEBUG)" \
	"USE_PAPI = $(USE_PAPI)" \
	"OPENMP = $(OPENMP)" \
	"CPPFLAGS = $(MODEL_FORMULATION) -D_MPI -DCPRPGI" )

pgi-summit:
	( $(MAKE) all \
	"FC_PARALLEL = mpif90" \
	"CC_PARALLEL = mpicc" \
	"CXX_PARALLEL = mpicxx" \
	"FC_SERIAL = pgf90" \
	"CC_SERIAL = pgcc" \
	"CXX_SERIAL = pgc++" \
	"FFLAGS_PROMOTION = -r8" \
	"FFLAGS_OPT = -g -O3 -byteswapio -Mfree" \
	"CFLAGS_OPT = -O3 " \
	"CXXFLAGS_OPT = -O3 " \
	"LDFLAGS_OPT = -O3 " \
	"FFLAGS_ACC = -acc -Minfo=accel -ta=tesla:cc70,cc60,deepcopy,nollvm " \
	"CFLAGS_ACC = -acc -Minfo=accel -ta=tesla:cc70,cc60,deepcopy,nollvm "  \
	"FFLAGS_DEBUG = -O0 -g -Mbounds -Mchkptr -byteswapio -Mfree -Ktrap=divz,fp,inv,ovf -traceback" \
	"CFLAGS_DEBUG = -O0 -g -traceback" \
	"CXXFLAGS_DEBUG = -O0 -g -traceback" \
	"LDFLAGS_DEBUG = -O0 -g -Mbounds -Mchkptr -Ktrap=divz,fp,inv,ovf -traceback" \
	"FFLAGS_OMP = -mp" \
	"CFLAGS_OMP = -mp" \
	"PICFLAG = -fpic" \
	"BUILD_TARGET = $(@)" \
	"CORE = $(CORE)" \
	"DEBUG = $(DEBUG)" \
	"USE_PAPI = $(USE_PAPI)" \
	"OPENMP = $(OPENMP)" \
	"OPENACC = $(OPENACC)" \
	"CPPFLAGS = -DpgiFortran -D_MPI -DUNDERSCORE" )

pgi-nersc:
	( $(MAKE) all \
	"FC_PARALLEL = ftn" \
	"CC_PARALLEL = cc" \
	"CXX_PARALLEL = CC" \
	"FC_SERIAL = ftn" \
	"CC_SERIAL = cc" \
	"CXX_SERIAL = CC" \
	"FFLAGS_PROMOTION = -r8" \
	"FFLAGS_OPT = -O3 -byteswapio -Mfree" \
	"CFLAGS_OPT = -O3" \
	"CXXFLAGS_OPT = -O3" \
	"LDFLAGS_OPT = -O3" \
	"FFLAGS_OMP = -mp" \
	"CFLAGS_OMP = -mp" \
	"BUILD_TARGET = $(@)" \
	"CORE = $(CORE)" \
	"DEBUG = $(DEBUG)" \
	"USE_PAPI = $(USE_PAPI)" \
	"OPENMP = $(OPENMP)" \
	"CPPFLAGS = $(MODEL_FORMULATION) -D_MPI -DCPRPGI" )

pgi-llnl:
	( $(MAKE) all \
	"FC_PARALLEL = mpipgf90" \
	"CC_PARALLEL = pgcc" \
	"CXX_PARALLEL = mpipgcxx" \
	"FC_SERIAL = pgf90" \
	"CC_SERIAL = pgcc" \
	"CXX_SERIAL = pgc++" \
	"FFLAGS_PROMOTION = -r8" \
	"FFLAGS_OPT = -i4 -g -O2 -byteswapio" \
	"CFLAGS_OPT = -fast" \
	"CXXFLAGS_OPT = -fast" \
	"LDFLAGS_OPT = " \
	"FFLAGS_OMP = -mp" \
	"CFLAGS_OMP = -mp" \
	"BUILD_TARGET = $(@)" \
	"CORE = $(CORE)" \
	"DEBUG = $(DEBUG)" \
	"USE_PAPI = $(USE_PAPI)" \
	"OPENMP = $(OPENMP)" \
	"CPPFLAGS = $(MODEL_FORMULATION) -D_MPI -DCPRPGI" )

ifort:
	( $(MAKE) all \
	"FC_PARALLEL = mpif90" \
	"CC_PARALLEL = mpicc" \
	"CXX_PARALLEL = mpicxx" \
	"FC_SERIAL = ifort" \
	"CC_SERIAL = icc" \
	"CXX_SERIAL = icpc" \
	"FFLAGS_PROMOTION = -real-size 64" \
	"FFLAGS_OPT = -O3 -convert big_endian -free -align array64byte" \
	"CFLAGS_OPT = -O3" \
	"CXXFLAGS_OPT = -O3" \
	"LDFLAGS_OPT = -O3" \
	"FFLAGS_DEBUG = -g -convert big_endian -free -CU -CB -check all -fpe0 -traceback" \
	"CFLAGS_DEBUG = -g -traceback" \
	"CXXFLAGS_DEBUG = -g -traceback" \
	"LDFLAGS_DEBUG = -g -fpe0 -traceback" \
	"FFLAGS_OMP = -qopenmp" \
	"CFLAGS_OMP = -qopenmp" \
	"PICFLAG = -fpic" \
	"BUILD_TARGET = $(@)" \
	"CORE = $(CORE)" \
	"DEBUG = $(DEBUG)" \
	"USE_PAPI = $(USE_PAPI)" \
	"OPENMP = $(OPENMP)" \
	"CPPFLAGS = $(MODEL_FORMULATION) -D_MPI" )

ifort-scorep:
	( $(MAKE) all \
	"FC_PARALLEL = scorep --compiler mpif90" \
	"CC_PARALLEL = scorep --compiler mpicc" \
	"CXX_PARALLEL = scorep --compiler mpicxx" \
	"FC_SERIAL = ifort" \
	"CC_SERIAL = icc" \
	"CXX_SERIAL = icpc" \
	"FFLAGS_PROMOTION = -real-size 64" \
	"FFLAGS_OPT = -O3 -g -convert big_endian -free -align array64byte" \
	"CFLAGS_OPT = -O3 -g" \
	"CXXFLAGS_OPT = -O3 -g" \
	"LDFLAGS_OPT = -O3 -g" \
	"FFLAGS_DEBUG = -g -convert big_endian -free -CU -CB -check all -fpe0 -traceback" \
	"CFLAGS_DEBUG = -g -traceback" \
	"CXXFLAGS_DEBUG = -g -traceback" \
	"LDFLAGS_DEBUG = -g -fpe0 -traceback" \
	"FFLAGS_OMP = -qopenmp" \
	"CFLAGS_OMP = -qopenmp" \
	"BUILD_TARGET = $(@)" \
	"CORE = $(CORE)" \
	"DEBUG = $(DEBUG)" \
	"USE_PAPI = $(USE_PAPI)" \
	"OPENMP = $(OPENMP)" \
	"CPPFLAGS = $(MODEL_FORMULATION) -D_MPI" )

ifort-gcc:
	( $(MAKE) all \
	"FC_PARALLEL = mpif90" \
	"CC_PARALLEL = mpicc" \
	"CXX_PARALLEL = mpicxx" \
	"FC_SERIAL = ifort" \
	"CC_SERIAL = gcc" \
	"CXX_SERIAL = g++" \
	"FFLAGS_PROMOTION = -real-size 64" \
	"FFLAGS_OPT = -O3 -convert big_endian -free -align array64byte" \
	"CFLAGS_OPT = -O3" \
	"CXXFLAGS_OPT = -O3" \
	"LDFLAGS_OPT = -O3" \
	"FFLAGS_DEBUG = -g -convert big_endian -free -CU -CB -check all -fpe0 -traceback" \
	"CFLAGS_DEBUG = -g" \
	"CXXFLAGS_DEBUG = -g" \
	"LDFLAGS_DEBUG = -g -fpe0 -traceback" \
	"FFLAGS_OMP = -qopenmp" \
	"CFLAGS_OMP = -fopenmp" \
	"BUILD_TARGET = $(@)" \
	"CORE = $(CORE)" \
	"DEBUG = $(DEBUG)" \
	"USE_PAPI = $(USE_PAPI)" \
	"OPENMP = $(OPENMP)" \
	"CPPFLAGS = $(MODEL_FORMULATION) -D_MPI" )

intel-mpi:
	( $(MAKE) all \
	"FC_PARALLEL = mpiifort" \
	"CC_PARALLEL = mpiicc" \
	"CXX_PARALLEL = mpiicpc" \
	"FC_SERIAL = ifort" \
	"CC_SERIAL = icc" \
	"CXX_SERIAL = icpc" \
	"FFLAGS_PROMOTION = -real-size 64" \
	"FFLAGS_OPT = -O3 -convert big_endian -free -align array64byte" \
	"CFLAGS_OPT = -O3" \
	"CXXFLAGS_OPT = -O3" \
	"LDFLAGS_OPT = -O3" \
	"FFLAGS_DEBUG = -g -convert big_endian -free -CU -CB -check all -fpe0 -traceback" \
	"CFLAGS_DEBUG = -g -traceback" \
	"CXXFLAGS_DEBUG = -g -traceback" \
	"LDFLAGS_DEBUG = -g -fpe0 -traceback" \
	"FFLAGS_OMP = -qopenmp" \
	"CFLAGS_OMP = -qopenmp" \
	"PICFLAG = -fpic" \
	"BUILD_TARGET = $(@)" \
	"CORE = $(CORE)" \
	"DEBUG = $(DEBUG)" \
	"USE_PAPI = $(USE_PAPI)" \
	"OPENMP = $(OPENMP)" \
	"CPPFLAGS = $(MODEL_FORMULATION) -D_MPI" )

gfortran:
	( $(MAKE) all \
	"FC_PARALLEL = mpif90" \
	"CC_PARALLEL = mpicc" \
	"CXX_PARALLEL = mpicxx" \
	"FC_SERIAL = gfortran" \
	"CC_SERIAL = gcc" \
	"CXX_SERIAL = g++" \
	"FFLAGS_PROMOTION = -fdefault-real-8 -fdefault-double-8" \
	"FFLAGS_OPT = -O3 -ffree-line-length-none -fconvert=big-endian -ffree-form" \
	"CFLAGS_OPT = -O3" \
	"CXXFLAGS_OPT = -O3" \
	"LDFLAGS_OPT = -O3" \
	"FFLAGS_DEBUG = -g -ffree-line-length-none -fconvert=big-endian -ffree-form -fcheck=all -fbacktrace -ffpe-trap=invalid,zero,overflow" \
	"CFLAGS_DEBUG = -g" \
	"CXXFLAGS_DEBUG = -g" \
	"LDFLAGS_DEBUG = -g" \
	"FFLAGS_OMP = -fopenmp" \
	"CFLAGS_OMP = -fopenmp" \
	"PICFLAG = -fPIC" \
	"BUILD_TARGET = $(@)" \
	"CORE = $(CORE)" \
	"DEBUG = $(DEBUG)" \
	"USE_PAPI = $(USE_PAPI)" \
	"OPENMP = $(OPENMP)" \
	"CPPFLAGS = $(MODEL_FORMULATION) -D_MPI" )

gfortran-clang:
	( $(MAKE) all \
	"FC_PARALLEL = mpif90" \
	"CC_PARALLEL = mpicc -cc=clang" \
	"CXX_PARALLEL = mpicxx -cxx=clang++" \
	"FC_SERIAL = gfortran" \
	"CC_SERIAL = clang" \
	"CXX_SERIAL = clang++" \
	"FFLAGS_PROMOTION = -fdefault-real-8 -fdefault-double-8" \
	"FFLAGS_OPT = -O3 -m64 -ffree-line-length-none -fconvert=big-endian -ffree-form" \
	"CFLAGS_OPT = -O3 -m64" \
	"CXXFLAGS_OPT = -O3 -m64" \
	"LDFLAGS_OPT = -O3 -m64" \
	"FFLAGS_DEBUG = -g -m64 -ffree-line-length-none -fconvert=big-endian -ffree-form -fbounds-check -fbacktrace -ffpe-trap=invalid,zero,overflow" \
	"CFLAGS_DEBUG = -g -m64" \
	"CXXFLAGS_DEBUG = -O3 -m64" \
	"LDFLAGS_DEBUG = -g -m64" \
	"FFLAGS_OMP = -fopenmp" \
	"CFLAGS_OMP = -fopenmp" \
	"BUILD_TARGET = $(@)" \
	"CORE = $(CORE)" \
	"DEBUG = $(DEBUG)" \
	"USE_PAPI = $(USE_PAPI)" \
	"OPENMP = $(OPENMP)" \
	"CPPFLAGS = $(MODEL_FORMULATION) -D_MPI" )

g95:
	( $(MAKE) all \
	"FC_PARALLEL = mpif90" \
	"CC_PARALLEL = mpicc" \
	"CXX_PARALLEL = mpicxx" \
	"FC_SERIAL = g95" \
	"CC_SERIAL = gcc" \
	"CXX_SERIAL = g++" \
	"FFLAGS_PROMOTION = -r8" \
	"FFLAGS_OPT = -O3 -ffree-line-length-huge -fendian=big" \
	"CFLAGS_OPT = -O3" \
	"CXXFLAGS_OPT = -O3" \
	"LDFLAGS_OPT = -O3" \
	"FFLAGS_OMP = -fopenmp" \
	"CFLAGS_OMP = -fopenmp" \
	"BUILD_TARGET = $(@)" \
	"CORE = $(CORE)" \
	"DEBUG = $(DEBUG)" \
	"USE_PAPI = $(USE_PAPI)" \
	"OPENMP = $(OPENMP)" \
	"CPPFLAGS = $(MODEL_FORMULATION) -D_MPI" )

pathscale-nersc:
	( $(MAKE) all \
	"FC_PARALLEL = ftn" \
	"CC_PARALLEL = cc" \
	"CXX_PARALLEL = CC" \
	"FC_SERIAL = ftn" \
	"CC_SERIAL = cc" \
	"CXX_SERIAL = CC" \
	"FFLAGS_PROMOTION = -r8" \
	"FFLAGS_OPT = -O3 -freeform -extend-source" \
	"CFLAGS_OPT = -O3" \
	"CXXFLAGS_OPT = -O3" \
	"LDFLAGS_OPT = -O3" \
	"FFLAGS_OMP = -mp" \
	"CFLAGS_OMP = -mp" \
	"BUILD_TARGET = $(@)" \
	"CORE = $(CORE)" \
	"DEBUG = $(DEBUG)" \
	"USE_PAPI = $(USE_PAPI)" \
	"OPENMP = $(OPENMP)" \
	"CPPFLAGS = $(MODEL_FORMULATION) -D_MPI" )

cray-nersc:
	( $(MAKE) all \
	"FC_PARALLEL = ftn" \
	"CC_PARALLEL = cc" \
	"CXX_PARALLEL = CC" \
	"FC_SERIAL = ftn" \
	"CC_SERIAL = cc" \
	"CXX_SERIAL = CC" \
	"FFLAGS_PROMOTION = -default64" \
	"FFLAGS_OPT = -O3 -f free" \
	"CFLAGS_OPT = -O3" \
	"CXXFLAGS_OPT = -O3" \
	"LDFLAGS_OPT = -O3" \
	"FFLAGS_OMP = " \
	"CFLAGS_OMP = " \
	"BUILD_TARGET = $(@)" \
	"CORE = $(CORE)" \
	"DEBUG = $(DEBUG)" \
	"USE_PAPI = $(USE_PAPI)" \
	"OPENMP = $(OPENMP)" \
	"CPPFLAGS = $(MODEL_FORMULATION) -D_MPI" )

gnu-nersc:
	( $(MAKE) all \
	"FC_PARALLEL = ftn" \
	"CC_PARALLEL = cc" \
	"CXX_PARALLEL = CC" \
	"FC_SERIAL = ftn" \
	"CC_SERIAL = cc" \
	"CXX_SERIAL = CC" \
	"FFLAGS_PROMOTION = -fdefault-real-8 -fdefault-double-8" \
	"FFLAGS_OPT = -O3 -m64 -ffree-line-length-none -fconvert=big-endian -ffree-form" \
	"CFLAGS_OPT = -O3 -m64" \
	"CXXFLAGS_OPT = -O3 -m64" \
	"LDFLAGS_OPT = -O3 -m64" \
	"FFLAGS_DEBUG = -g -m64 -ffree-line-length-none -fconvert=big-endian -ffree-form" \
	"CFLAGS_DEBUG = -g -m64" \
	"CXXFLAGS_DEBUG = -g -m64" \
	"LDFLAGS_DEBUG = -g -m64" \
	"BUILD_TARGET = $(@)" \
	"CORE = $(CORE)" \
	"DEBUG = $(DEBUG)" \
	"SERIAL = $(SERIAL)" \
	"USE_PAPI = $(USE_PAPI)" \
	"CPPFLAGS = $(MODEL_FORMULATION) -D_MPI $(FILE_OFFSET) $(ZOLTAN_DEFINE)" )

intel-nersc:
	( $(MAKE) all \
	"FC_PARALLEL = ftn" \
	"CC_PARALLEL = cc" \
	"CXX_PARALLEL = CC" \
	"FC_SERIAL = ftn" \
	"CC_SERIAL = cc" \
	"CXX_SERIAL = CC" \
	"FFLAGS_PROMOTION = -real-size 64" \
	"FFLAGS_OPT = -O3 -convert big_endian -free -align array64byte" \
	"CFLAGS_OPT = -O3" \
	"CXXFLAGS_OPT = -O3" \
	"LDFLAGS_OPT = -O3" \
	"FFLAGS_OMP = -qopenmp" \
	"CFLAGS_OMP = -qopenmp" \
	"FFLAGS_DEBUG = -real-size 64 -g -convert big_endian -free -CU -CB -check all -gen-interfaces -warn interfaces -traceback" \
	"CFLAGS_DEBUG = -g -traceback" \
	"CXXFLAGS_DEBUG = -g -traceback" \
	"LDFLAGS_DEBUG = -g -traceback" \
	"BUILD_TARGET = $(@)" \
	"CORE = $(CORE)" \
	"DEBUG = $(DEBUG)" \
	"USE_PAPI = $(USE_PAPI)" \
	"OPENMP = $(OPENMP)" \
	"CPPFLAGS = $(MODEL_FORMULATION) -D_MPI" )

bluegene:
	( $(MAKE) all \
	"FC_PARALLEL = mpixlf95_r" \
	"CC_PARALLEL = mpixlc_r" \
	"CXX_PARALLEL = mpixlcxx_r" \
	"FC_SERIAL = bgxlf95_r" \
	"CC_SERIAL = bgxlc_r" \
	"CXX_SERIAL = bgxlc++_r" \
	"FFLAGS_PROMOTION = -qrealsize=8" \
	"FFLAGS_OPT = -O2 -g" \
	"CFLAGS_OPT = -O2 -g" \
	"CXXFLAGS_OPT = -O2 -g" \
	"LDFLAGS_OPT = -O2 -g" \
	"FFLAGS_DEBUG = -O0 -g -C -qinitalloc -qinitauto" \
	"CFLAGS_DEBUG = -O0 -g" \
	"CXXFLAGS_DEBUG = -O0 -g" \
	"LDFLAGS_DEBUG = -O0 -g" \
	"FFLAGS_OMP = -qsmp=omp" \
	"CFLAGS_OMP = -qsmp=omp" \
	"BUILD_TARGET = $(@)" \
	"CORE = $(CORE)" \
	"DEBUG = $(DEBUG)" \
	"USE_PAPI = $(USE_PAPI)" \
	"OPENMP = $(OPENMP)" \
	"CPPFLAGS = $(MODEL_FORMULATION) -D_MPI" )

llvm:
	( $(MAKE) all \
	"FC_PARALLEL = mpifort" \
	"CC_PARALLEL = mpicc" \
	"CXX_PARALLEL = mpic++" \
	"FC_SERIAL = flang" \
	"CC_SERIAL = clang" \
	"CXX_SERIAL = clang++" \
	"FFLAGS_PROMOTION = -r8" \
	"FFLAGS_OPT = -O3 -g -Mbyteswapio -Mfreeform" \
	"CFLAGS_OPT = -O3 -g" \
	"CXXFLAGS_OPT = -O3 -g" \
	"LDFLAGS_OPT = -O3 -g" \
	"FFLAGS_DEBUG = -O0 -g -Mbounds -Mchkptr -Mbyteswapio -Mfreeform -Mstandard" \
	"CFLAGS_DEBUG = -O0 -g -Weverything" \
	"CXXFLAGS_DEBUG = -O0 -g -Weverything" \
	"LDFLAGS_DEBUG = -O0 -g" \
	"FFLAGS_OMP = -mp" \
	"CFLAGS_OMP = -fopenmp" \
	"PICFLAG = -fpic" \
	"BUILD_TARGET = $(@)" \
	"CORE = $(CORE)" \
	"DEBUG = $(DEBUG)" \
	"USE_PAPI = $(USE_PAPI)" \
	"OPENMP = $(OPENMP)" \
	"CPPFLAGS = $(MODEL_FORMULATION) -D_MPI" )

<<<<<<< HEAD
nag:
	( $(MAKE) all \
	"FC_PARALLEL = mpifort" \
	"CC_PARALLEL = mpicc" \
	"CXX_PARALLEL = mpic++" \
	"FC_SERIAL = nagfor" \
	"CC_SERIAL = gcc" \
	"CXX_SERIAL = g++" \
	"FFLAGS_PROMOTION = -r8" \
	"FFLAGS_OPT = -free -mismatch -O3 -convert=big_ieee" \
	"CFLAGS_OPT = -O3" \
	"CXXFLAGS_OPT = -O3" \
	"LDFLAGS_OPT = -O3" \
	"FFLAGS_DEBUG = -free -mismatch -O0 -g -C -convert=big_ieee" \
	"CFLAGS_DEBUG = -O0 -g -Wall -pedantic" \
	"CXXFLAGS_DEBUG = -O0 -g -Wall -pedantic" \
	"LDFLAGS_DEBUG = -O0 -g -C" \
	"FFLAGS_OMP = -qsmp=omp" \
	"CFLAGS_OMP = -qsmp=omp" \
	"CORE = $(CORE)" \
	"DEBUG = $(DEBUG)" \
	"USE_PAPI = $(USE_PAPI)" \
	"OPENMP = $(OPENMP)" \
	"CPPFLAGS = $(MODEL_FORMULATION) -D_MPI -DUNDERSCORE -DNAG_COMPILER" )

=======
>>>>>>> 7557b47c
CPPINCLUDES =
FCINCLUDES =
LIBS =

#
# If user has indicated a PIO2 library, define USE_PIO2 pre-processor macro
#
ifeq "$(USE_PIO2)" "true"
	override CPPFLAGS += -DUSE_PIO2
endif

#
# Regardless of PIO library version, look for a lib subdirectory of PIO path
# NB: PIO_LIB is used later, so we don't just set LIBS directly
#
ifneq ($(wildcard $(PIO)/lib), )
	PIO_LIB = $(PIO)/lib
else
	PIO_LIB = $(PIO)
endif
LIBS = -L$(PIO_LIB)

#
# Regardless of PIO library version, look for an include subdirectory of PIO path
#
ifneq ($(wildcard $(PIO)/include), )
	CPPINCLUDES += -I$(PIO)/include
	FCINCLUDES += -I$(PIO)/include
else
	CPPINCLUDES += -I$(PIO)
	FCINCLUDES += -I$(PIO)
endif

#
# Depending on PIO version, libraries may be libpio.a, or libpiof.a and libpioc.a
# Keep open the possibility of shared libraries in future with, e.g., .so suffix
#
# Check if libpio.* exists and link -lpio if so, but we make an exception for
# libpio.settings (a file added in PIO2), which is not a library to link
ifneq ($(wildcard $(PIO_LIB)/libpio\.*), )
	# Makefiles don't support "and" operators so we have nested "if" instead
	ifneq "$(wildcard $(PIO_LIB)/libpio\.*)" "$(PIO_LIB)/libpio.settings"
		LIBS += -lpio
	endif
endif

ifneq ($(wildcard $(PIO_LIB)/libpiof\.*), )
	LIBS += -lpiof
endif
ifneq ($(wildcard $(PIO_LIB)/libpioc\.*), )
	LIBS += -lpioc
endif
ifneq ($(wildcard $(PIO_LIB)/libgptl\.*), )
	LIBS += -lgptl
endif

ifneq "$(NETCDF)" ""
ifneq ($(wildcard $(NETCDF)/lib), )
	NETCDFLIBLOC = lib
endif
ifneq ($(wildcard $(NETCDF)/lib64), )
	NETCDFLIBLOC = lib64
endif
	CPPINCLUDES += -I$(NETCDF)/include
	FCINCLUDES += -I$(NETCDF)/include
	LIBS += -L$(NETCDF)/$(NETCDFLIBLOC)
	NCLIB = -lnetcdf
	NCLIBF = -lnetcdff
	ifneq ($(wildcard $(NETCDF)/$(NETCDFLIBLOC)/libnetcdff.*), ) # CHECK FOR NETCDF4
		LIBS += $(NCLIBF)
	endif # CHECK FOR NETCDF4
	ifneq "$(NETCDFF)" ""
		FCINCLUDES += -I$(NETCDFF)/include
		LIBS += -L$(NETCDFF)/$(NETCDFLIBLOC)
		LIBS += $(NCLIBF)
	endif
	LIBS += $(NCLIB)
endif


ifneq "$(PNETCDF)" ""
ifneq ($(wildcard $(PNETCDF)/lib), )
	PNETCDFLIBLOC = lib
endif
ifneq ($(wildcard $(PNETCDF)/lib64), )
	PNETCDFLIBLOC = lib64
endif
	CPPINCLUDES += -I$(PNETCDF)/include
	FCINCLUDES += -I$(PNETCDF)/include
	LIBS += -L$(PNETCDF)/$(PNETCDFLIBLOC) -lpnetcdf
endif

ifneq "$(LAPACK)" ""
        LIBS += -L$(LAPACK)
        LIBS += -llapack
        LIBS += -lblas
endif

RM = rm -f
CPP = cpp -P -traditional
RANLIB = ranlib

ifdef CORE

ifneq ($(wildcard src/core_$(CORE)), ) # CHECK FOR EXISTENCE OF CORE DIRECTORY

ifneq ($(wildcard src/core_$(CORE)/build_options.mk), ) # Check for build_options.mk
include src/core_$(CORE)/build_options.mk
else # ELSE Use Default Options
EXE_NAME=$(CORE)_model
NAMELIST_SUFFIX=$(CORE)
endif

override CPPFLAGS += -DMPAS_NAMELIST_SUFFIX=$(NAMELIST_SUFFIX)
override CPPFLAGS += -DMPAS_EXE_NAME=$(EXE_NAME)

else # ELSE CORE DIRECTORY CHECK

report_builds: all

endif # END CORE DIRECTORY CHECK

ifeq "$(DEBUG)" "true"

ifndef FFLAGS_DEBUG
	FFLAGS=$(FFLAGS_OPT)
	CFLAGS=$(CFLAGS_OPT)
	CXXFLAGS=$(CXXFLAGS_OPT)
	LDFLAGS=$(LDFLAGS_OPT)
	DEBUG_MESSAGE="Debug flags are not defined for this compile group. Defaulting to Optimized flags"
else # FFLAGS_DEBUG IF
	FFLAGS=$(FFLAGS_DEBUG)
	CFLAGS=$(CFLAGS_DEBUG)
	CXXFLAGS=$(CXXFLAGS_DEBUG)
	LDFLAGS=$(LDFLAGS_DEBUG)
	override CPPFLAGS += -DMPAS_DEBUG
	DEBUG_MESSAGE="Debugging is on."
endif # FFLAGS_DEBUG IF

else # DEBUG IF
	FFLAGS=$(FFLAGS_OPT)
	CFLAGS=$(CFLAGS_OPT)
	CXXFLAGS=$(CXXFLAGS_OPT)
	LDFLAGS=$(LDFLAGS_OPT)
	DEBUG_MESSAGE="Debugging is off."
endif # DEBUG IF

FC=$(FC_PARALLEL)
CC=$(CC_PARALLEL)
CXX=$(CXX_PARALLEL)
SFC=$(FC_SERIAL)
SCC=$(CC_SERIAL)
PARALLEL_MESSAGE="Parallel version is on."

ifeq "$(OPENMP)" "true"
	FFLAGS += $(FFLAGS_OMP)
	CFLAGS += $(CFLAGS_OMP)
	CXXFLAGS += $(CFLAGS_OMP)
	override CPPFLAGS += "-DMPAS_OPENMP"
	LDFLAGS += $(FFLAGS_OMP)
endif #OPENMP IF

ifeq "$(OPENACC)" "true"
        FFLAGS += $(FFLAGS_ACC)
        CFLAGS += $(CFLAGS_ACC)
        CXXFLAGS += $(CFLAGS_ACC)
        override CPPFLAGS += "-DMPAS_OPENACC"
        LDFLAGS += $(FFLAGS_ACC)
endif #OPENACC IF

ifeq "$(OPENMP_OFFLOAD)" "true"
	FFLAGS += $(FFLAGS_GPU)
	CFLAGS += $(FFLAGS_GPU)
	CXXFLAGS += $(FFLAGS_GPU)
	override CPPFLAGS += "-DMPAS_OPENMP_OFFLOAD"
	LDFLAGS += $(LDFLAGS_GPU)
endif #OPENMP_OFFLOAD IF

ifeq "$(PRECISION)" "single"
	CFLAGS += "-DSINGLE_PRECISION"
	CXXFLAGS += "-DSINGLE_PRECISION"
	override CPPFLAGS += "-DSINGLE_PRECISION"
	PRECISION_MESSAGE="MPAS was built with default single-precision reals."
else
	FFLAGS += $(FFLAGS_PROMOTION)
	PRECISION_MESSAGE="MPAS was built with default double-precision reals."
endif #PRECISION IF

ifeq "$(USE_PAPI)" "true"
	CPPINCLUDES += -I$(PAPI)/include -D_PAPI
	FCINCLUDES += -I$(PAPI)/include
	LIBS += -L$(PAPI)/lib -lpapi
	PAPI_MESSAGE="Papi libraries are on."
else # USE_PAPI IF
	PAPI_MESSAGE="Papi libraries are off."
endif # USE_PAPI IF

# Only if this Makefile was invoked from a compiler target should we check that PICFLAG is set
ifneq "$(FC_SERIAL)" ""
ifeq "$(SHAREDLIB)" "true"
ifneq "$(PICFLAG)" ""
	FFLAGS += $(PICFLAG)
	CFLAGS += $(PICFLAG)
	CXXFLAGS += $(PICFLAG)
	LDFLAGS += $(PICFLAG)
	SHAREDLIB_MESSAGE="Position-independent code was generated."
else
$(error Position-independent code was requested but PIC flags are not available. Please add PIC flags for the '$(BUILD_TARGET)' target)
endif
else
	SHAREDLIB_MESSAGE="Position-dependent code was generated."
endif
endif

ifeq "$(USE_PIO2)" "true"
	PIO_MESSAGE="Using the PIO 2 library."
else # USE_PIO2 IF
	PIO_MESSAGE="Using the PIO 1.x library."
endif # USE_PIO2 IF

ifdef TIMER_LIB
ifeq "$(TIMER_LIB)" "tau"
	override TAU=true
	TIMER_MESSAGE="TAU is being used for the timer interface"
endif

ifeq "$(TIMER_LIB)" "gptl"
	override CPPFLAGS += -DMPAS_GPTL_TIMERS
	override FCINCLUDES += -I${GPTL}/include
	override LIBS += -L${GPTL}/lib -lgptl
	TIMER_MESSAGE="GPTL is being used for the timer interface"
endif

ifeq "$(TIMER_LIB)" ""
	override CPPFLAGS += -DMPAS_NATIVE_TIMERS
	TIMER_MESSAGE="The native timer interface is being used"
endif

else # else ifdef $(TIMER_LIB)

	override CPPFLAGS += -DMPAS_NATIVE_TIMERS
	TIMER_MESSAGE="The native timer interface is being used"

endif # endif ifdef $(TIMER_LIB)

ifeq "$(TAU)" "true"
	LINKER=tau_f90.sh
	CPPINCLUDES += -DMPAS_TAU -DMPAS_TAU_TIMERS
	TAU_MESSAGE="TAU Hooks are on."
else
	LINKER=$(FC)
	TAU_MESSAGE="TAU Hooks are off."
endif

ifeq "$(GEN_F90)" "true"
	override CPPFLAGS += -Uvector
	GEN_F90_MESSAGE="MPAS generated and was built with intermediate .f90 files."
else
	override GEN_F90=false
	GEN_F90_MESSAGE="MPAS was built with .F files."
endif

ifeq "$(OPENMP)" "true"
	OPENMP_MESSAGE="MPAS was built with OpenMP enabled."
else
	OPENMP_MESSAGE="MPAS was built without OpenMP support."
endif

ifeq "$(OPENMP_OFFLOAD)" "true"
	OPENMP_OFFLOAD_MESSAGE="MPAS was built with OpenMP-offload GPU support enabled."
else
	OPENMP_OFFLOAD_MESSAGE="MPAS was built without OpenMP-offload GPU support."
endif

ifeq "$(OPENACC)" "true"
	OPENACC_MESSAGE="MPAS was built with OpenACC accelerator support enabled."
else
	OPENACC_MESSAGE="MPAS was built without OpenACC accelerator support."
endif

ifneq ($(wildcard .mpas_core_*), ) # CHECK FOR BUILT CORE

ifneq ($(wildcard .mpas_core_$(CORE)), ) # CHECK FOR SAME CORE AS ATTEMPTED BUILD.
	override AUTOCLEAN=false
	CONTINUE=true
else
	LAST_CORE=`cat .mpas_core_*`

ifeq "$(AUTOCLEAN)" "true" # CHECK FOR CLEAN PRIOR TO BUILD OF A NEW CORE.
	CONTINUE=true
	AUTOCLEAN_MESSAGE="Infrastructure was cleaned prior to building ."
else
	CONTINUE=false
endif # END OF AUTOCLEAN CHECK

endif # END OF CORE=LAST_CORE CHECK

else

	override AUTOCLEAN=false
	CONTINUE=true
endif # END IF BUILT CORE CHECK

ifneq ($(wildcard namelist.$(NAMELIST_SUFFIX)), ) # Check for generated namelist file.
	NAMELIST_MESSAGE="A default namelist file (namelist.$(NAMELIST_SUFFIX).defaults) has been generated, but namelist.$(NAMELIST_SUFFIX) has not been modified."
else
	NAMELIST_MESSAGE="A default namelist file (namelist.$(NAMELIST_SUFFIX).defaults) has been generated and copied to namelist.$(NAMELIST_SUFFIX)."
endif

ifneq ($(wildcard streams.$(NAMELIST_SUFFIX)), ) # Check for generated streams file.
	STREAM_MESSAGE="A default streams file (streams.$(NAMELIST_SUFFIX).defaults) has been generated, but streams.$(NAMELIST_SUFFIX) has not been modified."
else
	STREAM_MESSAGE="A default streams file (streams.$(NAMELIST_SUFFIX).defaults) has been generated and copied to streams.$(NAMELIST_SUFFIX)."
endif


ifeq "$(findstring clean, $(MAKECMDGOALS))" "clean" # CHECK FOR CLEAN TARGET
	override AUTOCLEAN=false
endif # END OF CLEAN TARGET CHECK

VER=$(shell git describe --dirty 2> /dev/null)
#override CPPFLAGS += -DMPAS_GIT_VERSION=$(VER)

ifeq "$(findstring v, $(VER))" "v"
	override CPPFLAGS += -DMPAS_GIT_VERSION=$(VER)
else
	override CPPFLAGS += -DMPAS_GIT_VERSION="unknown"
endif # END OF GIT DESCRIBE VERSION

####################################################
# Section for adding external libraries and includes
####################################################
ifdef MPAS_EXTERNAL_LIBS
	override LIBS += $(MPAS_EXTERNAL_LIBS)
endif
ifdef MPAS_EXTERNAL_INCLUDES
	override CPPINCLUDES += $(MPAS_EXTERNAL_INCLUDES)
	override FCINCLUDES += $(MPAS_EXTERNAL_INCLUDES)
endif
ifdef MPAS_EXTERNAL_CPPFLAGS
	override CPPFLAGS += $(MPAS_EXTERNAL_CPPFLAGS)
endif
####################################################

ifeq ($(wildcard src/core_$(CORE)), ) # CHECK FOR EXISTENCE OF CORE DIRECTORY

all: core_error

else

ifeq ($(wildcard src/core_$(CORE)/build_options.mk), ) # Check for build_options.mk
report_builds:
	@echo "CORE=$(CORE)"
endif

ifeq "$(CONTINUE)" "true"
all: mpas_main
else
all: clean_core
endif

endif


openmp_test:
ifeq "$(OPENMP)" "true"
	@echo "Testing compiler for OpenMP support"
	@echo "#include <omp.h>" > conftest.c; echo "int main() { int n = omp_get_num_threads(); return 0; }" >> conftest.c; $(SCC) $(CFLAGS) -o conftest.out conftest.c || \
		(echo "$(SCC) does not support OpenMP - see INSTALL in top-level directory for more information"; rm -fr conftest.*; exit 1)
	@echo "#include <omp.h>" > conftest.c; echo "int main() { int n = omp_get_num_threads(); return 0; }" >> conftest.c; $(CC) $(CFLAGS) -o conftest.out conftest.c || \
		(echo "$(CC) does not support OpenMP - see INSTALL in top-level directory for more information"; rm -fr conftest.*; exit 1)
	@echo "#include <omp.h>" > conftest.cpp; echo "int main() { int n = omp_get_num_threads(); return 0; }" >> conftest.cpp; $(CXX) $(CFLAGS) -o conftest.out conftest.cpp || \
		(echo "$(CXX) does not support OpenMP - see INSTALL in top-level directory for more information"; rm -fr conftest.*; exit 1)
	@echo "program test; use omp_lib; integer n; n = OMP_GET_NUM_THREADS(); stop 0; end program" > conftest.f90; $(SFC) $(FFLAGS) -o conftest.out conftest.f90 || \
		(echo "$(SFC) does not support OpenMP - see INSTALL in top-level directory for more information"; rm -fr conftest.*; exit 1)
	@echo "program test; use omp_lib; integer n; n = OMP_GET_NUM_THREADS(); stop 0; end program" > conftest.f90; $(FC) $(FFLAGS) -o conftest.out conftest.f90 || \
		(echo "$(FC) does not support OpenMP - see INSTALL in top-level directory for more information"; rm -fr conftest.*; exit 1)
	@rm -fr conftest.*
endif


pio_test:
	@#
	@# Create two test programs: one that should work with PIO1 and a second that should work with PIO2
	@#
	@echo "program pio1; use pio; use pionfatt_mod; integer, parameter :: MPAS_IO_OFFSET_KIND = PIO_OFFSET; integer, parameter :: MPAS_INT_FILLVAL = NF_FILL_INT; end program" > pio1.f90
	@echo "program pio2; use pio; integer, parameter :: MPAS_IO_OFFSET_KIND = PIO_OFFSET_KIND; integer, parameter :: MPAS_INT_FILLVAL = PIO_FILL_INT; end program" > pio2.f90

	@#
	@# See whether either of the test programs can be compiled
	@#
	@echo "Checking for a usable PIO library..."
	@($(FC) pio1.f90 $(FCINCLUDES) $(FFLAGS) $(LDFLAGS) $(LIBS) -o pio1.out &> /dev/null && echo "=> PIO 1 detected") || \
	 ($(FC) pio2.f90 $(FCINCLUDES) $(FFLAGS) $(LDFLAGS) $(LIBS) -o pio2.out &> /dev/null && echo "=> PIO 2 detected") || \
	 (echo "************ ERROR ************"; \
	  echo "Failed to compile a PIO test program"; \
	  echo "Please ensure the PIO environment variable is set to the PIO installation directory"; \
	  echo "************ ERROR ************"; \
	  rm -rf pio[12].f90 pio[12].out; exit 1)

	@rm -rf pio[12].out

	@#
	@# Check that what the user has specified agrees with the PIO library version that was detected
	@#
ifeq "$(USE_PIO2)" "true"
	@($(FC) pio2.f90 $(FCINCLUDES) $(FFLAGS) $(LDFLAGS) $(LIBS) -o pio2.out &> /dev/null) || \
	(echo "************ ERROR ************"; \
	 echo "PIO 1 was detected, but USE_PIO2=true was specified in the make command"; \
	 echo "************ ERROR ************"; \
	 rm -rf pio[12].f90 pio[12].out; exit 1)
else
	@($(FC) pio1.f90 $(FCINCLUDES) $(FFLAGS) $(LDFLAGS) $(LIBS) -o pio1.out &> /dev/null) || \
	(echo "************ ERROR ************"; \
	 echo "PIO 2 was detected. Please specify USE_PIO2=true in the make command"; \
	 echo "************ ERROR ************"; \
	 rm -rf pio[12].f90 pio[12].out; exit 1)
endif
	@rm -rf pio[12].f90 pio[12].out


mpas_main: openmp_test pio_test
ifeq "$(AUTOCLEAN)" "true"
	$(RM) .mpas_core_*
endif
	cd src; $(MAKE) FC="$(FC)" \
                 CC="$(CC)" \
                 CXX="$(CXX)" \
                 SFC="$(SFC)" \
                 SCC="$(SCC)" \
                 LINKER="$(LINKER)" \
                 CFLAGS="$(CFLAGS)" \
                 CXXFLAGS="$(CXXFLAGS)" \
                 FFLAGS="$(FFLAGS)" \
                 LDFLAGS="$(LDFLAGS)" \
                 RM="$(RM)" \
                 CPP="$(CPP)" \
                 CPPFLAGS="$(CPPFLAGS)" \
                 LIBS="$(LIBS)" \
                 CPPINCLUDES="$(CPPINCLUDES)" \
                 FCINCLUDES="$(FCINCLUDES)" \
                 CORE="$(CORE)"\
                 AUTOCLEAN="$(AUTOCLEAN)" \
                 GEN_F90="$(GEN_F90)" \
                 NAMELIST_SUFFIX="$(NAMELIST_SUFFIX)" \
                 EXE_NAME="$(EXE_NAME)"

	@echo "$(EXE_NAME)" > .mpas_core_$(CORE)
	if [ -e src/$(EXE_NAME) ]; then mv src/$(EXE_NAME) .; fi
	( cd src/core_$(CORE); $(MAKE) ROOT_DIR="$(PWD)" post_build )
	@echo "*******************************************************************************"
	@echo $(PRECISION_MESSAGE)
	@echo $(DEBUG_MESSAGE)
	@echo $(PARALLEL_MESSAGE)
	@echo $(PAPI_MESSAGE)
	@echo $(TAU_MESSAGE)
	@echo $(OPENMP_MESSAGE)
	@echo $(OPENMP_OFFLOAD_MESSAGE)
	@echo $(OPENACC_MESSAGE)
	@echo $(SHAREDLIB_MESSAGE)
ifeq "$(AUTOCLEAN)" "true"
	@echo $(AUTOCLEAN_MESSAGE)
endif
	@echo $(GEN_F90_MESSAGE)
	@echo $(TIMER_MESSAGE)
	@echo $(PIO_MESSAGE)
	@echo "*******************************************************************************"
clean:
	cd src; $(MAKE) clean RM="$(RM)" CORE="$(CORE)"
	$(RM) .mpas_core_*
	$(RM) $(EXE_NAME)
	$(RM) namelist.$(NAMELIST_SUFFIX).defaults
	$(RM) streams.$(NAMELIST_SUFFIX).defaults
core_error:
	@echo ""
	@echo "*******************************************************************************"
	@echo "     The directory src/core_$(CORE) does not exist."
	@echo "     $(CORE) is not a valid core choice."
	@echo "*******************************************************************************"
	@echo ""
	exit 1
error: errmsg

clean_core:
	@echo ""
	@echo "*******************************************************************************"
	@echo " The MPAS infrastructure is currently built for the $(LAST_CORE) core."
	@echo " Before building the $(CORE) core, please do one of the following."
	@echo ""
	@echo ""
	@echo " To remove the $(LAST_CORE)_model executable and clean the MPAS infrastructure, run:"
	@echo "      make clean CORE=$(LAST_CORE)"
	@echo ""
	@echo " To preserve all executables except $(CORE)_model and clean the MPAS infrastructure, run:"
	@echo "      make clean CORE=$(CORE)"
	@echo ""
	@echo " Alternatively, AUTOCLEAN=true can be appended to the make command to force a clean,"
	@echo " build a new $(CORE)_model executable, and preserve all other executables."
	@echo ""
	@echo "*******************************************************************************"
	@echo ""
	exit 1

else # CORE IF

all: error
clean: errmsg
	exit 1
error: errmsg
	@echo "************ ERROR ************"
	@echo "No CORE specified. Quitting."
	@echo "************ ERROR ************"
	@echo ""
	exit 1

endif # CORE IF

errmsg:
	@echo ""
	@echo "Usage: $(MAKE) target CORE=[core] [options]"
	@echo ""
	@echo "Example targets:"
	@echo "    ifort"
	@echo "    gfortran"
	@echo "    xlf"
	@echo "    pgi"
	@echo ""
	@echo "Availabe Cores:"
	@cd src; ls -d core_* | grep ".*" | sed "s/core_/    /g"
	@echo ""
	@echo "Available Options:"
	@echo "    DEBUG=true    - builds debug version. Default is optimized version."
	@echo "    USE_PAPI=true - builds version using PAPI for timers. Default is off."
	@echo "    TAU=true      - builds version using TAU hooks for profiling. Default is off."
	@echo "    AUTOCLEAN=true    - forces a clean of infrastructure prior to build new core."
	@echo "    GEN_F90=true  - Generates intermediate .f90 files through CPP, and builds with them."
	@echo "    TIMER_LIB=opt - Selects the timer library interface to be used for profiling the model. Options are:"
	@echo "                    TIMER_LIB=native - Uses native built-in timers in MPAS"
	@echo "                    TIMER_LIB=gptl - Uses gptl for the timer interface instead of the native interface"
	@echo "                    TIMER_LIB=tau - Uses TAU for the timer interface instead of the native interface"
	@echo "    OPENMP=true   - builds and links with OpenMP flags. Default is to not use OpenMP."
	@echo "    USE_PIO2=true - links with the PIO 2 library. Default is to use the PIO 1.x library."
	@echo "    PRECISION=single - builds with default single-precision real kind. Default is to use double-precision."
	@echo "    SHAREDLIB=true - generate position-independent code suitable for use in a shared library. Default is false."
	@echo ""
	@echo "Ensure that NETCDF, PNETCDF, PIO, and PAPI (if USE_PAPI=true) are environment variables"
	@echo "that point to the absolute paths for the libraries."
	@echo ""
ifdef CORE
	exit 1
endif
<|MERGE_RESOLUTION|>--- conflicted
+++ resolved
@@ -534,7 +534,6 @@
 	"OPENMP = $(OPENMP)" \
 	"CPPFLAGS = $(MODEL_FORMULATION) -D_MPI" )
 
-<<<<<<< HEAD
 nag:
 	( $(MAKE) all \
 	"FC_PARALLEL = mpifort" \
@@ -560,8 +559,6 @@
 	"OPENMP = $(OPENMP)" \
 	"CPPFLAGS = $(MODEL_FORMULATION) -D_MPI -DUNDERSCORE -DNAG_COMPILER" )
 
-=======
->>>>>>> 7557b47c
 CPPINCLUDES =
 FCINCLUDES =
 LIBS =
