--- conflicted
+++ resolved
@@ -662,14 +662,7 @@
 
       real(kind=RKIND), pointer :: &
            config_thermal_thickness, & ! minimum thickness (m) for temperature calculations
-<<<<<<< HEAD
-           config_sea_level,         & ! sea level (m) relative to z = 0
-           config_bmlt_float_flux,   & ! constant heat flux (W/m^2) applied to the base of floating ice; positive upward
-           config_bmlt_float_xlimit    ! x value (m) defining region where bmlt_float_flux is applied;
-                                       !    melt only where abs(x) > xlimit
-=======
            config_sea_level            ! sea level (m) relative to z = 0
->>>>>>> 997b76cc
 
       integer, pointer :: &
            config_stats_cell_ID        ! global ID for diagnostic cell
@@ -699,14 +692,8 @@
            surfaceAirTemperature,    & ! surface air temperature (K)
            basalHeatFlux,            & ! basal heat flux into the ice (W m^{-2}, positive upward)
            basalFrictionFlux,        & ! basal frictional flux into the ice (W m^{-2})
-<<<<<<< HEAD
-           surfaceConductiveFlux,    & ! conductive heat flux at the upper surface (W m^{-2}, positive down)
-           basalConductiveFlux,      & ! conductive heat flux at the lower surface (W m^{-2}, positive down)
-           basalMassBal,             & ! basal mass balance (kg m^{-2} s^{-1}); positive for freeze-on, negative for melting
-=======
            surfaceConductiveFlux,    & ! conductive heat flux at the upper surface (W m^{-2}, positive down) 
            basalConductiveFlux,      & ! conductive heat flux at the lower surface (W m^{-2}, positive down) 
->>>>>>> 997b76cc
            groundedBasalMassBal,     & ! basal mass balance for grounded ice
            floatingBasalMassBal,     & ! basal mass balance for floating ice
            basalWaterThickness,      & ! basal water thickness (m)
@@ -865,7 +852,7 @@
          case ('temperature', 'enthalpy')
 
             if (config_print_thermal_info) then
-               write(stdoutUnit,*) 'Solving for temperature, config_thermal_solver = ', trim(config_thermal_solver)
+               call mpas_log_write('Solving for temperature, config_thermal_solver = ' // trim(config_thermal_solver) )
             endif
 
             ! Convert temperature from Kelvin to Celsius to avoid repeated use of kelvin_to_celsius below
@@ -1301,14 +1288,8 @@
             endif
 
             if (config_print_thermal_info .and. indexToCellID(iCell) == config_stats_cell_ID) then
-<<<<<<< HEAD
-               call mpas_log_write('iCell=$i, basal mass balance (m/yr): grounded=$r, floating=$r, total=$r', &
-                    intArgs=(/iCell/), realArgs=(/groundedBasalMassBal(iCell)*scyr/rhoi, floatingBasalMassBal(iCell)*scyr/rhoi, &
-                    basalMassBal(iCell)*scyr/rhoi/))
-=======
-               write(stdoutUnit,*) 'iCell, basal mass balance (m/yr) (grounded, floating):', &
-                    iCell, groundedBasalMassBal(iCell)*scyr/rhoi, floatingBasalMassBal(iCell)*scyr/rhoi
->>>>>>> 997b76cc
+               call mpas_log_write('iCell=$i, basal mass balance (m/yr): grounded=$r, floating=$r', &
+                    intArgs=(/iCell/), realArgs=(/groundedBasalMassBal(iCell)*scyr/rhoi, floatingBasalMassBal(iCell)*scyr/rhoi/) )
             endif
 
          enddo
@@ -1450,8 +1431,8 @@
       call mpas_pool_get_config(liConfigs, 'config_bmlt_float_xlimit', config_bmlt_float_xlimit)
 
       if (config_print_thermal_info) then
-         write(stdoutUnit,*) 'Solving for basal melting of floating ice, config_basal_mass_bal_float = ',&
-              trim(config_basal_mass_bal_float)
+         call mpas_log_write('Solving for basal melting of floating ice, config_basal_mass_bal_float = ' // &
+              trim(config_basal_mass_bal_float) )
       endif
 
       ! block loop
@@ -1511,15 +1492,15 @@
               floatingBasalMassBal)
 
          !WHL - debug
-         write(stdoutUnit,*) 'Computed basal melt for floating ice'
-         write(stdoutUnit,*) ' '
-         write(stdoutUnit,*) 'iCell, thickness, basal mbal:'
-         do iCell = 1, nCellsSolve
-            if (li_mask_is_floating_ice(cellMask(iCell))) then
-               write(stdoutUnit,*) iCell, thickness(iCell), floatingBasalMassBal(iCell)*scyr/rhoi
-            endif
-         enddo
-         write(stdoutUnit,*) 'Done with basal melt for floating ice'
+         ! write(stdoutUnit,*) 'Computed basal melt for floating ice'
+         ! write(stdoutUnit,*) ' '
+         ! write(stdoutUnit,*) 'iCell, thickness, basal mbal:'
+         ! do iCell = 1, nCellsSolve
+         !    if (li_mask_is_floating_ice(cellMask(iCell))) then
+         !       write(stdoutUnit,*) iCell, thickness(iCell), floatingBasalMassBal(iCell)*scyr/rhoi
+         !    endif
+         ! enddo
+         ! write(stdoutUnit,*) 'Done with basal melt for floating ice'
          
          ! clean up
          call mpas_deallocate_scratch_field(thermalCellMaskField, .true.)
@@ -1698,14 +1679,10 @@
         allocate(flowParamAEdge(nVertLevels))
 
         if (config_print_thermal_info) then
-<<<<<<< HEAD
            call mpas_log_write('Compute SIA heat dissipation')
-=======
-           write(stdoutUnit,*) 'Compute SIA heat dissipation'
            if (maxval(thickness) == 0.0_RKIND) then
               return ! no thicknessm so just return
            endif
->>>>>>> 997b76cc
         endif
 
         ! compute the heat dissipation on edges
@@ -1885,13 +1862,9 @@
 
         ! get fields from the velocity pool
         call mpas_pool_get_array(velocityPool, 'basalSpeed', basalSpeed)
-<<<<<<< HEAD
-        call mpas_pool_get_array(velocityPool, 'beta', beta)
-
-=======
+
         call mpas_pool_get_array(velocityPool, 'betaSolve', betaSolve)
-        
->>>>>>> 997b76cc
+
         ! get fields from the thermal pool
         call mpas_pool_get_array(thermalPool, 'basalFrictionFlux', basalFrictionFlux)
 
@@ -1904,28 +1877,15 @@
         ! Compute basal frictional heating for each cell
         basalFrictionFlux(:) = betaSolve(:) * basalSpeed(:)**2 * scyr  ! TODO: If beta units are changed to be SI, remove this factor
 
-<<<<<<< HEAD
-        do iCell = 1, nCells
-
-           basalFrictionFlux(iCell) = beta(iCell) * basalSpeed(iCell)
-
-           if (config_print_thermal_info .and. indexToCellID(iCell) == config_stats_cell_ID) then
-              call mpas_log_write('iCell=$i, beta=$r, basalSpeed=$r, basalFrictionFlux=$r', &
-                   intArgs=(/iCell/), realArgs=(/beta(iCell), basalSpeed(iCell), basalFrictionFlux(iCell)/))
-           endif
-
-        enddo
-=======
         ! Optional debugging output
         if (config_print_thermal_info) then
            do iCell = 1, nCellsSolve
               if (indexToCellID(iCell) == config_stats_cell_ID) then
-                 write(stdoutUnit,*) 'iCell, betaSolve, basalSpeed, basalFrictionFlux:', &
-                   iCell, betaSolve(iCell), basalSpeed(iCell), basalFrictionFlux(iCell)
+                 call mpas_log_write('iCell=$i, betaSolve=$r, basalSpeed=$r, basalFrictionFlux=$r', &
+                   intArgs=(/iCell/), realArgs=(/betaSolve(iCell), basalSpeed(iCell), basalFrictionFlux(iCell)/))
               endif
            enddo
         endif
->>>>>>> 997b76cc
 
         block => block % next
      enddo  ! associated(block)
