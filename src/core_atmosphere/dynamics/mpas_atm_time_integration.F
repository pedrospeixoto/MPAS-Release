! Copyright (c) 2013,  Los Alamos National Security, LLC (LANS)
! and the University Corporation for Atmospheric Research (UCAR).
!
! Unless noted otherwise source code is licensed under the BSD license.
! Additional copyright and license information can be found in the LICENSE file
! distributed with this code, or at http://mpas-dev.github.com/license.html
!

module atm_time_integration

   use mpas_derived_types
   use mpas_pool_routines
   use mpas_kind_types
   use mpas_constants
   use mpas_dmpar
   use mpas_vector_reconstruction
   ! Added only clause to keep xlf90 from getting confused from the overloaded abs intrinsic in mpas_timekeeping
   use mpas_derived_types, only : MPAS_Time_type, MPAS_TimeInterval_type, MPAS_NOW
   use mpas_timekeeping, only: mpas_set_time, mpas_set_timeInterval, mpas_get_time, operator(+)
   use mpas_timer

#ifdef DO_PHYSICS
   use mpas_atmphys_driver_microphysics
   use mpas_atmphys_todynamics
   use mpas_atmphys_utilities
#endif

   use mpas_atm_boundaries, only : nSpecZone, nRelaxZone, nBdyZone, mpas_atm_get_bdy_state, mpas_atm_get_bdy_tend  ! regional_MPAS addition
   
   use mpas_atm_iau  

   integer :: timerid, secs, u_secs

   ! Used to store physics tendencies for dynamics variables
   real (kind=RKIND), dimension(:,:), pointer :: tend_ru_physics, tend_rtheta_physics, tend_rho_physics
   
   ! Used in compute_dyn_tend
   real (kind=RKIND), allocatable, dimension(:,:) :: qtot 
   real (kind=RKIND), allocatable, dimension(:,:) :: delsq_theta, delsq_w, delsq_divergence
   real (kind=RKIND), allocatable, dimension(:,:) :: delsq_u
!   real (kind=RKIND), allocatable, dimension(:,:) :: delsq_circulation    ! no longer used -> removed 
   real (kind=RKIND), allocatable, dimension(:,:) :: delsq_vorticity
   real (kind=RKIND), allocatable, dimension(:,:) :: dpdz

   ! Used in atm_advance_scalars
   real (kind=RKIND), dimension(:,:,:), allocatable :: horiz_flux_array

   ! Used in atm_advance_scalars_mono
   real (kind=RKIND), dimension(:,:), allocatable :: scalar_old_arr, scalar_new_arr
   real (kind=RKIND), dimension(:,:), allocatable :: s_max_arr, s_min_arr
   real (kind=RKIND), dimension(:,:,:), allocatable :: scale_array
   real (kind=RKIND), dimension(:,:), allocatable :: flux_array
   real (kind=RKIND), dimension(:,:), allocatable :: flux_upwind_tmp_arr
   real (kind=RKIND), dimension(:,:), allocatable :: flux_tmp_arr
   real (kind=RKIND), dimension(:,:), allocatable :: wdtn_arr
   real (kind=RKIND), dimension(:,:), allocatable :: rho_zz_int

   real (kind=RKIND), dimension(:,:,:), allocatable :: scalars_driving ! regional_MPAS addition 
   real (kind=RKIND), dimension(:,:), allocatable :: ru_driving_tend ! regional_MPAS addition 
   real (kind=RKIND), dimension(:,:), allocatable :: rt_driving_tend ! regional_MPAS addition 
   real (kind=RKIND), dimension(:,:), allocatable :: rho_driving_tend ! regional_MPAS addition 
   real (kind=RKIND), dimension(:,:), allocatable :: ru_driving_values ! regional_MPAS addition 
   real (kind=RKIND), dimension(:,:), allocatable :: rt_driving_values ! regional_MPAS addition 
   real (kind=RKIND), dimension(:,:), allocatable :: rho_driving_values ! regional_MPAS addition 
   integer, dimension(:), pointer :: bdyMaskEdge ! regional_MPAS addition
   logical, pointer :: config_apply_lbcs
   
   ! Used in compute_solve_diagnostics
   real (kind=RKIND), allocatable, dimension(:,:) :: ke_vertex
   real (kind=RKIND), allocatable, dimension(:,:) :: ke_edge

   type (MPAS_Clock_type), pointer, private :: clock
   type (block_type), pointer, private :: block


   ! Used for Rayleigh damping on u
   ! NB: We do not necessarily want this to vary with calendar, as it is used to set
   ! a timescale in seconds given a timescale in days, and it could be rather confusing
   ! if damping in the model changed with the simulation calendar
   real (kind=RKIND), parameter, private :: seconds_per_day = 86400.0_RKIND


   contains


   !----------------------------------------------------------------------------
   !  routine MPAS_atm_dynamics_init
   !
   !> \brief Initialize the dynamics
   !> \date  28 July 2021
   !> \details
   !>  Prepare the dynamics component of MPAS-Atmosphere for time integration.
   !>  This may involve, for example, allocating dynamics-local storage or
   !>  initializing data structures used throughout the dynamics. Since this
   !>  routine is called once before the first integration step, the work done
   !>  by this routine is generally persistent across all calls to the dynamical
   !>  core, in contrast to work that is performed at the beginning of each call
   !>  to the dynamical core.
   !
   !----------------------------------------------------------------------------
   subroutine mpas_atm_dynamics_init(domain)

      implicit none

      type (domain_type), intent(inout) :: domain

#ifdef MPAS_CAM_DYCORE
      ! Used in allocating scratch fields for physics tendencies
      type (mpas_pool_type), pointer :: tend_physics
      type (field2DReal), pointer :: tend_ru_physicsField, tend_rtheta_physicsField, tend_rho_physicsField
#endif


#ifdef MPAS_CAM_DYCORE
      nullify(tend_physics)
      call mpas_pool_get_subpool(domain % blocklist % structs, 'tend_physics', tend_physics)

      call mpas_pool_get_field(tend_physics, 'tend_rtheta_physics', tend_rtheta_physicsField)
      call mpas_allocate_scratch_field(tend_rtheta_physicsField)

      call mpas_pool_get_field(tend_physics, 'tend_rho_physics', tend_rho_physicsField)
      call mpas_allocate_scratch_field(tend_rho_physicsField)

      call mpas_pool_get_field(tend_physics, 'tend_ru_physics', tend_ru_physicsField)
      call mpas_allocate_scratch_field(tend_ru_physicsField)
#endif


   end subroutine mpas_atm_dynamics_init


   !----------------------------------------------------------------------------
   !  routine MPAS_atm_dynamics_finalize
   !
   !> \brief Finalize the dynamics
   !> \author Michael Duda
   !> \date   28 July 2021
   !> \details
   !>  Finalizes the dynamics component of MPAS-Atmosphere by, for example,
   !>  freeing up dynamics-local memory and shut down infrastructure used only
   !>  in the dynamics component of MPAS-Atmosphere. This routine is called once
   !>  after the last integration step, and the work done here is usually the
   !>  inverse of that done in the mpas_atm_dynamics_init routine (e.g.,
   !>  deallocating memory that was allocated by mpas_atm_dynamics_init).
   !
   !----------------------------------------------------------------------------
   subroutine mpas_atm_dynamics_finalize(domain)

      implicit none

      type (domain_type), intent(inout) :: domain

#ifdef MPAS_CAM_DYCORE
      ! Used in allocating scratch fields for physics tendencies
      type (mpas_pool_type), pointer :: tend_physics
      type (field2DReal), pointer :: tend_ru_physicsField, tend_rtheta_physicsField, tend_rho_physicsField
#endif


#ifdef MPAS_CAM_DYCORE
      nullify(tend_physics)
      call mpas_pool_get_subpool(domain % blocklist % structs, 'tend_physics', tend_physics)

      call mpas_pool_get_field(tend_physics, 'tend_rtheta_physics', tend_rtheta_physicsField)
      call mpas_deallocate_scratch_field(tend_rtheta_physicsField)

      call mpas_pool_get_field(tend_physics, 'tend_rho_physics', tend_rho_physicsField)
      call mpas_deallocate_scratch_field(tend_rho_physicsField)

      call mpas_pool_get_field(tend_physics, 'tend_ru_physics', tend_ru_physicsField)
      call mpas_deallocate_scratch_field(tend_ru_physicsField)
#endif

   end subroutine mpas_atm_dynamics_finalize


   subroutine atm_timestep(domain, dt, nowTime, itimestep)
   !!!!!!!!!!!!!!!!!!!!!!!!!!!!!!!!!!!!!!!!!!!!!!!!!!!!!!!!!!!!!!!!!!!!!!!!!!!!!!!! 
   ! Advance model state forward in time by the specified time step
   !
   ! Input: domain - current model state in time level 1 (e.g., time_levs(1)state%h(:,:)) 
   !                 plus grid meta-data
   ! Output: domain - upon exit, time level 2 (e.g., time_levs(2)%state%h(:,:)) contains 
   !                  model state advanced forward in time by dt seconds
   !!!!!!!!!!!!!!!!!!!!!!!!!!!!!!!!!!!!!!!!!!!!!!!!!!!!!!!!!!!!!!!!!!!!!!!!!!!!!!!! 

      implicit none

      type (domain_type), intent(inout) :: domain
      real (kind=RKIND), intent(in) :: dt
      type (MPAS_Time_type), intent(in) :: nowTime
      integer, intent(in) :: itimestep


      type (MPAS_Time_type) :: currTime
      type (MPAS_TimeInterval_type) :: dtInterval
      character (len=StrKIND), pointer :: xtime
      character (len=StrKIND) :: xtime_new
      type (mpas_pool_type), pointer :: state
      character (len=StrKIND), pointer :: config_time_integration


      clock => domain % clock
      block => domain % blocklist

      call mpas_pool_get_config(block % configs, 'config_time_integration', config_time_integration)
      call mpas_pool_get_config(block % configs, 'config_apply_lbcs', config_apply_lbcs)

      if (trim(config_time_integration) == 'SRK3') then
         call atm_srk3(domain, dt, itimestep)
      else
         call mpas_log_write('Unknown time integration option '//trim(config_time_integration), messageType=MPAS_LOG_ERR)
         call mpas_log_write('Currently, only ''SRK3'' is supported.', messageType=MPAS_LOG_CRIT)
      end if

      call mpas_set_timeInterval(dtInterval, dt=dt)
      currTime = nowTime + dtInterval
      call mpas_get_time(currTime, dateTimeString=xtime_new)

      call mpas_pool_get_subpool(block % structs, 'state', state)
      call mpas_pool_get_array(state, 'xtime', xtime, 2)
      xtime = xtime_new

   end subroutine atm_timestep


   subroutine atm_srk3(domain, dt, itimestep)
   !!!!!!!!!!!!!!!!!!!!!!!!!!!!!!!!!!!!!!!!!!!!!!!!!!!!!!!!!!!!!!!!!!!!!!!!!!!!!!!! 
   ! Advance model state forward in time by the specified time step using 
   !   time-split RK3 scheme
   !
   ! Nonhydrostatic atmospheric solver
   !
   ! Input: domain - current model state in time level 1 (e.g., time_levs(1)state%h(:,:)) 
   !                 plus grid meta-data and some diagnostics of state.
   ! Output: domain - upon exit, time level 2 (e.g., time_levs(2)%state%h(:,:)) contains 
   !                  model state advanced forward in time by dt seconds,
   !                  and some diagnostics in diag 
   !!!!!!!!!!!!!!!!!!!!!!!!!!!!!!!!!!!!!!!!!!!!!!!!!!!!!!!!!!!!!!!!!!!!!!!!!!!!!!!! 

      implicit none

      type (domain_type), intent(inout) :: domain
      real (kind=RKIND), intent(in) :: dt
      integer, intent(in) :: itimestep

      integer :: thread
      integer :: iCell, k, iEdge

      integer, pointer :: nThreads
      integer, dimension(:), pointer :: cellThreadStart, cellThreadEnd
      integer, dimension(:), pointer :: cellSolveThreadStart, cellSolveThreadEnd
      integer, dimension(:), pointer :: edgeThreadStart, edgeThreadEnd
      integer, dimension(:), pointer :: edgeSolveThreadStart, edgeSolveThreadEnd
      integer, dimension(:), pointer :: vertexThreadStart, vertexThreadEnd
      integer, dimension(:), pointer :: vertexSolveThreadStart, vertexSolveThreadEnd

      integer :: rk_step, number_of_sub_steps
      integer :: iScalar

      real (kind=RKIND), dimension(3) :: rk_timestep, rk_sub_timestep
      integer, dimension(3) :: number_sub_steps
      integer :: small_step

      !  additions for splitting scalar transport from dynamics, WCS 18 November 2014
      logical, pointer :: config_split_dynamics_transport
      integer, pointer :: config_dynamics_split
      integer :: dynamics_substep, dynamics_split
      real (kind=RKIND) :: dt_dynamics

      integer, pointer :: config_number_of_sub_steps
      integer, pointer :: config_time_integration_order
      logical, pointer :: config_scalar_advection
      logical, pointer :: config_positive_definite
      logical, pointer :: config_monotonic
      real (kind=RKIND), pointer :: config_dt
      character (len=StrKIND), pointer :: config_microp_scheme
      character (len=StrKIND), pointer :: config_convection_scheme

      integer, pointer :: num_scalars, index_qv, nCells, nCellsSolve, nEdges, nEdgesSolve, nVertices, nVerticesSolve, nVertLevels
      integer, pointer :: index_qc, index_qr, index_qi, index_qs, index_qg, index_nr, index_ni

      character(len=StrKIND), pointer :: config_IAU_option

      type (mpas_pool_type), pointer :: state
      type (mpas_pool_type), pointer :: diag
      type (mpas_pool_type), pointer :: diag_physics
      type (mpas_pool_type), pointer :: mesh
      type (mpas_pool_type), pointer :: tend
      type (mpas_pool_type), pointer :: tend_physics => null()
      type (mpas_pool_type), pointer :: lbc  ! regional_MPAS addition

      type (field2DReal), pointer :: theta_m_field
      type (field3DReal), pointer :: scalars_field
      type (field2DReal), pointer :: pressure_p_field
      type (field2DReal), pointer :: rtheta_p_field
      type (field2DReal), pointer :: rtheta_pp_field
      type (field2DReal), pointer :: tend_u_field
      type (field2DReal), pointer :: u_field
      type (field2DReal), pointer :: w_field
      type (field2DReal), pointer :: rw_p_field
      type (field2DReal), pointer :: ru_p_field
      type (field2DReal), pointer :: rho_pp_field
      type (field2DReal), pointer :: pv_edge_field
      type (field2DReal), pointer :: rho_edge_field
      type (field2DReal), pointer :: exner_field

      real (kind=RKIND), dimension(:,:), pointer :: w
      real (kind=RKIND), dimension(:,:), pointer :: u, uReconstructZonal, uReconstructMeridional, uReconstructX, uReconstructY, uReconstructZ
      real (kind=RKIND), dimension(:,:,:), pointer :: scalars, scalars_1, scalars_2

      real (kind=RKIND), dimension(:,:), pointer :: rqvdynten

#ifndef MPAS_CAM_DYCORE
      ! Used in allocating scratch fields for physics tendencies
      type (field2DReal), pointer :: tend_ru_physicsField, tend_rtheta_physicsField, tend_rho_physicsField
#endif

      real (kind=RKIND)  :: time_dyn_step
      logical, parameter :: debug = .false.


      !
      ! Retrieve configuration options
      !
      call mpas_pool_get_config(block % configs, 'config_number_of_sub_steps', config_number_of_sub_steps)
      call mpas_pool_get_config(block % configs, 'config_time_integration_order', config_time_integration_order)
      call mpas_pool_get_config(block % configs, 'config_scalar_advection', config_scalar_advection)
      call mpas_pool_get_config(block % configs, 'config_positive_definite', config_positive_definite)
      call mpas_pool_get_config(block % configs, 'config_monotonic', config_monotonic)
      call mpas_pool_get_config(block % configs, 'config_dt', config_dt)
      call mpas_pool_get_config(block % configs, 'config_IAU_option', config_IAU_option)
      !  config variables for dynamics-transport splitting, WCS 18 November 2014
      call mpas_pool_get_config(block % configs, 'config_split_dynamics_transport', config_split_dynamics_transport)
      call mpas_pool_get_config(block % configs, 'config_dynamics_split_steps', config_dynamics_split)
      !  config variables for cloud microphysics
#ifdef DO_PHYSICS
      call mpas_pool_get_config(block % configs, 'config_microp_scheme', config_microp_scheme)
      call mpas_pool_get_config(block % configs, 'config_convection_scheme', config_convection_scheme)
#endif

      !
      ! Retrieve field structures
      !
      call mpas_pool_get_subpool(block % structs, 'state', state)
      call mpas_pool_get_subpool(block % structs, 'mesh', mesh)
      call mpas_pool_get_subpool(block % structs, 'diag', diag)
      call mpas_pool_get_subpool(block % structs, 'tend', tend)
      call mpas_pool_get_subpool(block % structs, 'tend_physics', tend_physics)
#ifdef DO_PHYSICS
      call mpas_pool_get_subpool(block % structs, 'diag_physics', diag_physics)
#endif

      !
      ! Retrieve dimensions
      ! Note: nCellsSolve and nVerticesSolve are not currently used in this function
      !
      call mpas_pool_get_dimension(mesh, 'nCells', nCells)
      call mpas_pool_get_dimension(mesh, 'nEdges', nEdges)
      call mpas_pool_get_dimension(mesh, 'nVertices', nVertices)
      call mpas_pool_get_dimension(mesh, 'nVertLevels', nVertLevels)

      !call mpas_pool_get_dimension(mesh, 'nCellsSolve', nCellsSolve)
      call mpas_pool_get_dimension(mesh, 'nEdgesSolve', nEdgesSolve)
      !call mpas_pool_get_dimension(mesh, 'nVerticesSolve', nVerticesSolve)

      call mpas_pool_get_dimension(block % dimensions, 'nThreads', nThreads)

      call mpas_pool_get_dimension(block % dimensions, 'cellThreadStart', cellThreadStart)
      call mpas_pool_get_dimension(block % dimensions, 'cellThreadEnd', cellThreadEnd)
      call mpas_pool_get_dimension(block % dimensions, 'cellSolveThreadStart', cellSolveThreadStart)
      call mpas_pool_get_dimension(block % dimensions, 'cellSolveThreadEnd', cellSolveThreadEnd)

      call mpas_pool_get_dimension(block % dimensions, 'vertexThreadStart', vertexThreadStart)
      call mpas_pool_get_dimension(block % dimensions, 'vertexThreadEnd', vertexThreadEnd)
      call mpas_pool_get_dimension(block % dimensions, 'vertexSolveThreadStart', vertexSolveThreadStart)
      call mpas_pool_get_dimension(block % dimensions, 'vertexSolveThreadEnd', vertexSolveThreadEnd)

      call mpas_pool_get_dimension(block % dimensions, 'edgeThreadStart', edgeThreadStart)
      call mpas_pool_get_dimension(block % dimensions, 'edgeThreadEnd', edgeThreadEnd)
      call mpas_pool_get_dimension(block % dimensions, 'edgeSolveThreadStart', edgeSolveThreadStart)
      call mpas_pool_get_dimension(block % dimensions, 'edgeSolveThreadEnd', edgeSolveThreadEnd)


#ifdef DO_PHYSICS
      call mpas_pool_get_dimension(state, 'index_qv', index_qv)
#endif
      if (config_apply_lbcs) then
         call mpas_pool_get_dimension(state, 'num_scalars', num_scalars)
         call mpas_pool_get_dimension(state, 'index_qv', index_qv)
         call mpas_pool_get_dimension(state, 'index_qc', index_qc)
         call mpas_pool_get_dimension(state, 'index_qr', index_qr)
         call mpas_pool_get_dimension(state, 'index_qi', index_qi)
         call mpas_pool_get_dimension(state, 'index_qs', index_qs)
         call mpas_pool_get_dimension(state, 'index_qg', index_qg)  
         call mpas_pool_get_dimension(state, 'index_nr', index_nr)
         call mpas_pool_get_dimension(state, 'index_ni', index_ni)
      endif

      !
      ! Retrieve fields
      !
      call mpas_pool_get_field(state, 'theta_m', theta_m_field, 1)
      call mpas_pool_get_field(state, 'scalars', scalars_field, 1)
      call mpas_pool_get_field(diag, 'pressure_p', pressure_p_field)
      call mpas_pool_get_field(diag, 'rtheta_p', rtheta_p_field)

      !
      ! allocate storage for physics tendency save
      !
      allocate(qtot(nVertLevels,nCells+1))
      qtot(:,nCells+1) = 0.0_RKIND

#ifndef MPAS_CAM_DYCORE
      call mpas_pool_get_field(tend_physics, 'tend_rtheta_physics', tend_rtheta_physicsField)
      call mpas_allocate_scratch_field(tend_rtheta_physicsField)

      call mpas_pool_get_field(tend_physics, 'tend_rho_physics', tend_rho_physicsField)
      call mpas_allocate_scratch_field(tend_rho_physicsField)

      call mpas_pool_get_field(tend_physics, 'tend_ru_physics', tend_ru_physicsField)
      call mpas_allocate_scratch_field(tend_ru_physicsField)
#endif

      call mpas_pool_get_array(tend_physics, 'tend_rtheta_physics', tend_rtheta_physics)
      tend_rtheta_physics(:,nCells+1) = 0.0_RKIND
      call mpas_pool_get_array(tend_physics, 'tend_rho_physics', tend_rho_physics)
      tend_rho_physics(:,nCells+1) = 0.0_RKIND
      call mpas_pool_get_array(tend_physics, 'tend_ru_physics', tend_ru_physics)
      tend_ru_physics(:,nEdges+1) = 0.0_RKIND

      !
      ! Initialize RK weights
      !

      dynamics_split = config_dynamics_split
      if (config_split_dynamics_transport) then
        dt_dynamics = dt/real(dynamics_split)
        call mpas_log_write(' split dynamics-transport integration $i', intArgs=(/dynamics_split/))
      else
        dynamics_split = 1
        dt_dynamics = dt
        call mpas_log_write(' coupled RK3 dynamics-transport integration ')
      end if
      if (.not. config_scalar_advection ) call mpas_log_write(' scalar advection turned off ')

      number_of_sub_steps = config_number_of_sub_steps

      if(config_time_integration_order == 3) then

        rk_timestep(1) = dt_dynamics/3.
        rk_timestep(2) = dt_dynamics/2.
        rk_timestep(3) = dt_dynamics

        rk_sub_timestep(1) = dt_dynamics/3.
        rk_sub_timestep(2) = dt_dynamics/real(number_of_sub_steps)
        rk_sub_timestep(3) = dt_dynamics/real(number_of_sub_steps)

        number_sub_steps(1) = 1
        number_sub_steps(2) = max(1,number_of_sub_steps/2)
        number_sub_steps(3) = number_of_sub_steps

      else if (config_time_integration_order == 2) then

        rk_timestep(1) = dt_dynamics/2.
        rk_timestep(2) = dt_dynamics/2.
        rk_timestep(3) = dt_dynamics

        rk_sub_timestep(1) = dt_dynamics/real(number_of_sub_steps)
        rk_sub_timestep(2) = dt_dynamics/real(number_of_sub_steps)
        rk_sub_timestep(3) = dt_dynamics/real(number_of_sub_steps)

        number_sub_steps(1) = max(1,number_of_sub_steps/2)
        number_sub_steps(2) = max(1,number_of_sub_steps/2)
        number_sub_steps(3) = number_of_sub_steps

      end if
        
! theta_m
      call mpas_dmpar_exch_halo_field(theta_m_field)
 
! scalars
      call mpas_dmpar_exch_halo_field(scalars_field)

! pressure_p
      call mpas_dmpar_exch_halo_field(pressure_p_field)

! rtheta_p
      call mpas_dmpar_exch_halo_field(rtheta_p_field)


      call mpas_timer_start('atm_rk_integration_setup')

!$OMP PARALLEL DO
      do thread=1,nThreads
         call atm_rk_integration_setup(state, diag, &
                                       cellThreadStart(thread), cellThreadEnd(thread), &
                                       vertexThreadStart(thread), vertexThreadEnd(thread), &
                                       edgeThreadStart(thread), edgeThreadEnd(thread), &
                                       cellSolveThreadStart(thread), cellSolveThreadEnd(thread), &
                                       vertexSolveThreadStart(thread), vertexSolveThreadEnd(thread), &
                                       edgeSolveThreadStart(thread), edgeSolveThreadEnd(thread))
      end do
!$OMP END PARALLEL DO

      call mpas_timer_stop('atm_rk_integration_setup')

      call mpas_timer_start('atm_compute_moist_coefficients')

!$OMP PARALLEL DO
      do thread=1,nThreads
         call atm_compute_moist_coefficients( block % dimensions, state, diag, mesh, &     !MGD could do away with dimensions arg
                                              cellThreadStart(thread), cellThreadEnd(thread), &
                                              vertexThreadStart(thread), vertexThreadEnd(thread), &
                                              edgeThreadStart(thread), edgeThreadEnd(thread), &
                                              cellSolveThreadStart(thread), cellSolveThreadEnd(thread), &
                                              vertexSolveThreadStart(thread), vertexSolveThreadEnd(thread), &
                                              edgeSolveThreadStart(thread), edgeSolveThreadEnd(thread))
      end do
!$OMP END PARALLEL DO

      call mpas_timer_stop('atm_compute_moist_coefficients')

#ifdef DO_PHYSICS
      call mpas_timer_start('physics_get_tend')
      rk_step = 1
      dynamics_substep = 1
      call physics_get_tend( block, &
                              mesh, &
                             state, &     
                              diag, &
                              tend, &
                      tend_physics, &
                   block % configs, &
                           rk_step, &
                  dynamics_substep, &
                   tend_ru_physics, &
               tend_rtheta_physics, &
                  tend_rho_physics )
      call mpas_timer_stop('physics_get_tend')
#else
#ifndef MPAS_CAM_DYCORE
      !
      ! If no physics are being used, simply zero-out the physics tendency fields
      !
      tend_ru_physics(:,:) = 0.0_RKIND
      tend_rtheta_physics(:,:) = 0.0_RKIND
      tend_rho_physics(:,:) = 0.0_RKIND
#endif
#endif

      !
      ! IAU - Incremental Analysis Update
      !
      if (trim(config_IAU_option) /= 'off') then
         call atm_add_tend_anal_incr(block % configs, block % structs, itimestep, dt, &
                                     tend_ru_physics, tend_rtheta_physics, tend_rho_physics)
      end if


      DYNAMICS_SUBSTEPS : do dynamics_substep = 1, dynamics_split

         !  Compute the coefficients for the vertically implicit solve in the acoustic step.
         !  These coefficients will work for the first acoustic step in all cases.
         call mpas_timer_start('atm_compute_vert_imp_coefs')

         rk_step = 1
!$OMP PARALLEL DO
         do thread=1,nThreads
            call atm_compute_vert_imp_coefs( state, mesh, diag, block % configs, nVertLevels, rk_sub_timestep(rk_step), &
                                       cellThreadStart(thread), cellThreadEnd(thread), &
                                       edgeThreadStart(thread), edgeThreadEnd(thread), &
                                       cellSolveThreadStart(thread), cellSolveThreadEnd(thread), &
                                       edgeSolveThreadStart(thread), edgeSolveThreadEnd(thread))
         end do
!$OMP END PARALLEL DO
         call mpas_timer_stop('atm_compute_vert_imp_coefs')

         call mpas_pool_get_field(diag, 'exner', exner_field)
         call mpas_dmpar_exch_halo_field(exner_field)


         !!!!!!!!!!!!!!!!!!!!!!!!!!!!!!!!!!!!!!!!!!!!!!!!!!!!!!!!!!!!!!!!!!!!!!!!!!!!!!!!!!!!!!!!!!!!!!!!!!!!!!!!!!!!! 
         ! BEGIN Runge-Kutta loop 
         !!!!!!!!!!!!!!!!!!!!!!!!!!!!!!!!!!!!!!!!!!!!!!!!!!!!!!!!!!!!!!!!!!!!!!!!!!!!!!!!!!!!!!!!!!!!!!!!!!!!!!!!!!!!! 

         RK3_DYNAMICS : do rk_step = 1, 3  ! Runge-Kutta loop

            ! recompute vertically implicit coefficients if necessary
            if( (config_time_integration_order == 3) .and. (rk_step == 2)) then

              !  Compute the coefficients for the vertically implicit solve in the acoustic step.
              !  These coefficients will work for the 2nd and 3rd acoustic steps (dt is the same for both).
!$OMP PARALLEL DO
              do thread=1,nThreads
                 call atm_compute_vert_imp_coefs( state, mesh, diag, block % configs, nVertLevels, rk_sub_timestep(rk_step), &
                                                  cellThreadStart(thread), cellThreadEnd(thread), &
                                                  edgeThreadStart(thread), edgeThreadEnd(thread), &
                                                  cellSolveThreadStart(thread), cellSolveThreadEnd(thread), &
                                                  edgeSolveThreadStart(thread), edgeSolveThreadEnd(thread))
              end do
!$OMP END PARALLEL DO
            end if  

            call mpas_timer_start('atm_compute_dyn_tend')
   
            allocate(delsq_theta(nVertLevels,nCells+1))
            delsq_theta(:,nCells+1) = 0.0_RKIND
            allocate(delsq_w(nVertLevels,nCells+1))
            delsq_w(:,nCells+1) = 0.0_RKIND
!!            allocate(qtot(nVertLevels,nCells+1))  ! initializing this earlier in solution sequence
            allocate(delsq_divergence(nVertLevels,nCells+1))
            delsq_divergence(:,nCells+1) = 0.0_RKIND
            allocate(delsq_u(nVertLevels,nEdges+1))
            delsq_u(:,nEdges+1) = 0.0_RKIND
!!            allocate(delsq_circulation(nVertLevels,nVertices+1))  ! no longer used -> removed 
            allocate(delsq_vorticity(nVertLevels,nVertices+1))
            delsq_vorticity(:,nVertices+1) = 0.0_RKIND
            allocate(dpdz(nVertLevels,nCells+1))
            dpdz(:,nCells+1) = 0.0_RKIND

!$OMP PARALLEL DO
            do thread=1,nThreads
               call atm_compute_dyn_tend( tend, tend_physics, state, diag, mesh, block % configs, nVertLevels, rk_step, dt, & 
                                          cellThreadStart(thread), cellThreadEnd(thread), &
                                          vertexThreadStart(thread), vertexThreadEnd(thread), &
                                          edgeThreadStart(thread), edgeThreadEnd(thread), &
                                          cellSolveThreadStart(thread), cellSolveThreadEnd(thread), &
                                          vertexSolveThreadStart(thread), vertexSolveThreadEnd(thread), &
                                          edgeSolveThreadStart(thread), edgeSolveThreadEnd(thread))
            end do
!$OMP END PARALLEL DO

            deallocate(delsq_theta)
            deallocate(delsq_w)
!!            deallocate(qtot)  ! deallocation after dynamics step complete, see below
            deallocate(delsq_divergence)
            deallocate(delsq_u)
!!            deallocate(delsq_circulation)    ! no longer used -> removed 
            deallocate(delsq_vorticity)
            deallocate(dpdz)
   
            call mpas_timer_stop('atm_compute_dyn_tend')


            !***********************************
            !  need tendencies at all edges of owned cells -
            !  we are solving for all edges of owned cells to minimize communications
            !  during the acoustic substeps
            !***********************************

! tend_u
            call mpas_pool_get_field(tend, 'u', tend_u_field)
            call mpas_dmpar_exch_halo_field(tend_u_field, (/ 1 /))
   
            call mpas_timer_start('small_step_prep')
   
!$OMP PARALLEL DO
            do thread=1,nThreads
               call atm_set_smlstep_pert_variables( tend, diag, mesh, block % configs, &
                                          cellThreadStart(thread), cellThreadEnd(thread), &
                                          edgeThreadStart(thread), edgeThreadEnd(thread), &
                                          cellSolveThreadStart(thread), cellSolveThreadEnd(thread), &
                                          edgeSolveThreadStart(thread), edgeSolveThreadEnd(thread))
            end do
!$OMP END PARALLEL DO
            call mpas_timer_stop('small_step_prep')

          
!------------------------------------------------------------------------------------------------------------------------

            if (config_apply_lbcs) then  ! adjust boundary tendencies for regional_MPAS dry dynamics in the specified zone
   
               allocate(ru_driving_tend(nVertLevels,nEdges+1))
               allocate(rt_driving_tend(nVertLevels,nCells+1))
               allocate(rho_driving_tend(nVertLevels,nCells+1))
               ru_driving_tend(1:nVertLevels,1:nEdges+1) =  mpas_atm_get_bdy_tend( clock, block, nVertLevels, nEdges, 'ru', 0.0_RKIND )
               rt_driving_tend(1:nVertLevels,1:nCells+1) =  mpas_atm_get_bdy_tend( clock, block, nVertLevels, nCells, 'rtheta_m', 0.0_RKIND )
               rho_driving_tend(1:nVertLevels,1:nCells+1) =  mpas_atm_get_bdy_tend( clock, block, nVertLevels, nCells, 'rho_zz', 0.0_RKIND )
!$OMP PARALLEL DO
               do thread=1,nThreads
                  call atm_bdy_adjust_dynamics_speczone_tend( tend, mesh, block % configs, nVertLevels,                 &
                                                              ru_driving_tend, rt_driving_tend, rho_driving_tend,       &
                                                              cellThreadStart(thread), cellThreadEnd(thread),           &
                                                              edgeThreadStart(thread), edgeThreadEnd(thread),           &
                                                              cellSolveThreadStart(thread), cellSolveThreadEnd(thread), &
                                                              edgeSolveThreadStart(thread), edgeSolveThreadEnd(thread) )
               end do
!$OMP END PARALLEL DO

               deallocate(ru_driving_tend)
               deallocate(rt_driving_tend)
               deallocate(rho_driving_tend)

! -------- next, add in the tendencies for the horizontal filters and Rayleigh damping.  We will keep the spec zone and relax zone adjustments separate for now...

               allocate(ru_driving_values(nVertLevels,nEdges+1))
               allocate(rt_driving_values(nVertLevels,nCells+1))
               allocate(rho_driving_values(nVertLevels,nCells+1))

               time_dyn_step = dt_dynamics*real(dynamics_substep-1) + rk_timestep(rk_step)
               ru_driving_values(1:nVertLevels,1:nEdges+1) =  mpas_atm_get_bdy_state( clock, block, nVertLevels, nEdges, 'ru', time_dyn_step )
               rt_driving_values(1:nVertLevels,1:nCells+1) =  mpas_atm_get_bdy_state( clock, block, nVertLevels, nCells, 'rtheta_m', time_dyn_step )
               rho_driving_values(1:nVertLevels,1:nCells+1) =  mpas_atm_get_bdy_state( clock, block, nVertLevels, nCells, 'rho_zz', time_dyn_step )

!$OMP PARALLEL DO
               do thread=1,nThreads
                  call atm_bdy_adjust_dynamics_relaxzone_tend( tend, state, diag, mesh, nVertLevels, dt,                   &
                                                               ru_driving_values, rt_driving_values, rho_driving_values,   &
                                                               cellThreadStart(thread), cellThreadEnd(thread),             &
                                                               edgeThreadStart(thread), edgeThreadEnd(thread),             &
                                                               cellSolveThreadStart(thread), cellSolveThreadEnd(thread),   &
                                                               edgeSolveThreadStart(thread), edgeSolveThreadEnd(thread) )
               end do
!$OMP END PARALLEL DO

               deallocate(ru_driving_values)
               deallocate(rt_driving_values)
               deallocate(rho_driving_values)

            end if  ! regional_MPAS addition

!------------------------------------------------------------------------------------------------------------------------

            !!!!!!!!!!!!!!!!!!!!!!!!!!!!!!!!!!
            ! begin acoustic steps loop
            !!!!!!!!!!!!!!!!!!!!!!!!!!!!!!!!!!

            do small_step = 1, number_sub_steps(rk_step)
               call mpas_pool_get_field(diag, 'rho_pp', rho_pp_field)
               call mpas_dmpar_exch_halo_field(rho_pp_field, (/ 1 /))

               call mpas_timer_start('atm_advance_acoustic_step')

!$OMP PARALLEL DO
               do thread=1,nThreads
                  call atm_advance_acoustic_step( state, diag, tend,  mesh, block % configs, nCells, nVertLevels, &
                                          rk_sub_timestep(rk_step), small_step, &
                                          cellThreadStart(thread), cellThreadEnd(thread), &
                                          vertexThreadStart(thread), vertexThreadEnd(thread), &
                                          edgeThreadStart(thread), edgeThreadEnd(thread), &
                                          cellSolveThreadStart(thread), cellSolveThreadEnd(thread), &
                                          vertexSolveThreadStart(thread), vertexSolveThreadEnd(thread), &
                                          edgeSolveThreadStart(thread), edgeSolveThreadEnd(thread))
               end do
!$OMP END PARALLEL DO

               call mpas_timer_stop('atm_advance_acoustic_step')

  
! rtheta_pp
! This is the only communications needed during the acoustic steps because we solve for u on all edges of owned cells
               call mpas_pool_get_field(diag, 'rtheta_pp', rtheta_pp_field)
               call mpas_dmpar_exch_halo_field(rtheta_pp_field, (/ 1 /))

!  complete update of horizontal momentum by including 3d divergence damping at the end of the acoustic step

               call mpas_timer_start('atm_divergence_damping_3d')

!$OMP PARALLEL DO
               do thread=1,nThreads
                  call atm_divergence_damping_3d( state, diag, mesh, block % configs, rk_sub_timestep(rk_step), &
                                                  edgeThreadStart(thread), edgeThreadEnd(thread) )
               end do
!$OMP END PARALLEL DO

               call mpas_timer_stop('atm_divergence_damping_3d')

            end do  ! end of acoustic steps loop

            !CR: SMALLER STENCIL?: call mpas_dmpar_exch_halo_field(block % diag % rw_p, (/ 1 /))
            call mpas_pool_get_field(diag, 'rw_p', rw_p_field)
            call mpas_dmpar_exch_halo_field(rw_p_field)

            !CR: SMALLER STENCIL?: call mpas_dmpar_exch_halo_field(block % diag % ru_p, (/ 2 /))
            call mpas_pool_get_field(diag, 'ru_p', ru_p_field)
            call mpas_dmpar_exch_halo_field(ru_p_field)

            call mpas_pool_get_field(diag, 'rho_pp', rho_pp_field)
            call mpas_dmpar_exch_halo_field(rho_pp_field)

            ! the second layer of halo cells must be exchanged before calling atm_recover_large_step_variables
            call mpas_pool_get_field(diag, 'rtheta_pp', rtheta_pp_field)
            call mpas_dmpar_exch_halo_field(rtheta_pp_field, (/ 2 /))

            call mpas_timer_start('atm_recover_large_step_variables')

!$OMP PARALLEL DO
            do thread=1,nThreads
               call atm_recover_large_step_variables( state, diag, tend, mesh, block % configs, rk_timestep(rk_step), &
                                          number_sub_steps(rk_step), rk_step, &
                                          cellThreadStart(thread), cellThreadEnd(thread), &
                                          vertexThreadStart(thread), vertexThreadEnd(thread), &
                                          edgeThreadStart(thread), edgeThreadEnd(thread), &
                                          cellSolveThreadStart(thread), cellSolveThreadEnd(thread), &
                                          vertexSolveThreadStart(thread), vertexSolveThreadEnd(thread), &
                                          edgeSolveThreadStart(thread), edgeSolveThreadEnd(thread))
            end do
!$OMP END PARALLEL DO

            call mpas_timer_stop('atm_recover_large_step_variables')

!-------------------------------------------------------------------

            if (config_apply_lbcs) then

               ! First, (re)set the value of u and ru in the specified zone at the outermost edge (we will reset all for now).
               ! atm_recover_large_step_variables will not have set outermost edge velocities correctly.
               call mpas_pool_get_array(state, 'u', u, 2)
               call mpas_pool_get_array(mesh, 'bdyMaskEdge', bdyMaskEdge)

               allocate(ru_driving_values(nVertLevels,nEdges+1))

               time_dyn_step = dt_dynamics*real(dynamics_substep-1) + rk_timestep(rk_step)

               ru_driving_values(1:nVertLevels,1:nEdges+1) =  mpas_atm_get_bdy_state( clock, block, nVertLevels, nEdges, 'u', time_dyn_step )
               ! do this inline at present - it is simple enough
               do iEdge = 1, nEdgesSolve
                  if(bdyMaskEdge(iEdge) > nRelaxZone) then
                     do k = 1, nVertLevels
                        u(k,iEdge) = ru_driving_values(k,iEdge)
                     end do
                  end if
               end do

               ru_driving_values(1:nVertLevels,1:nEdges+1) =  mpas_atm_get_bdy_state( clock, block, nVertLevels, nEdges, 'ru', time_dyn_step )
               call mpas_pool_get_array(diag, 'ru', u)
               ! do this inline at present - it is simple enough
               do iEdge = 1, nEdges
                  if(bdyMaskEdge(iEdge) > nRelaxZone) then
                     do k = 1, nVertLevels
                        u(k,iEdge) = ru_driving_values(k,iEdge)
                     end do
                  end if
               end do
               
               deallocate(ru_driving_values)

            end if  ! regional_MPAS addition

!-------------------------------------------------------------------
            
            ! u
            !CR: SMALLER STENCIL?: call mpas_dmpar_exch_halo_field(block % state % time_levs(2) % state % u, (/ 3 /))
            call mpas_pool_get_field(state, 'u', u_field, 2)
            call mpas_dmpar_exch_halo_field(u_field)

            ! scalar advection: RK3 scheme of Skamarock and Gassmann (2011). 
            ! PD or monotonicity constraints applied only on the final Runge-Kutta substep.

            if (config_scalar_advection .and. (.not. config_split_dynamics_transport) ) then

               call advance_scalars('scalars', domain, rk_step, rk_timestep, config_monotonic, config_positive_definite, &
                                    config_time_integration_order, config_split_dynamics_transport)

               if (config_apply_lbcs) then  ! adjust boundary tendencies for regional_MPAS scalar transport

                  call mpas_pool_get_field(state, 'scalars', scalars_field, 2)  ! need to fill halo for horizontal filter
                  call mpas_dmpar_exch_halo_field(scalars_field)
   
                  allocate(scalars_driving(num_scalars,nVertLevels,nCells+1))

                  !  get the scalar values driving the regional boundary conditions
                  !
                  if (index_qv > 0) then
                     scalars_driving(index_qv,1:nVertLevels,1:nCells+1) = mpas_atm_get_bdy_state( clock, block, nVertLevels, nCells, 'qv', rk_timestep(rk_step) )
                  end if
                  if (index_qc > 0) then
                     scalars_driving(index_qc,1:nVertLevels,1:nCells+1) = mpas_atm_get_bdy_state( clock, block, nVertLevels, nCells, 'qc', rk_timestep(rk_step) )
                  end if
                  if (index_qr > 0) then
                     scalars_driving(index_qr,1:nVertLevels,1:nCells+1) = mpas_atm_get_bdy_state( clock, block, nVertLevels, nCells, 'qr', rk_timestep(rk_step) )
                  end if
                  if (index_qi > 0) then
                     scalars_driving(index_qi,1:nVertLevels,1:nCells+1) = mpas_atm_get_bdy_state( clock, block, nVertLevels, nCells, 'qi', rk_timestep(rk_step) )
                  end if
                  if (index_qs > 0) then
                     scalars_driving(index_qs,1:nVertLevels,1:nCells+1) = mpas_atm_get_bdy_state( clock, block, nVertLevels, nCells, 'qs', rk_timestep(rk_step) )
                  end if
                  if (index_qg > 0) then
                     scalars_driving(index_qg,1:nVertLevels,1:nCells+1) = mpas_atm_get_bdy_state( clock, block, nVertLevels, nCells, 'qg', rk_timestep(rk_step) )
                  end if
                  if (index_nr > 0) then
                     scalars_driving(index_nr,1:nVertLevels,1:nCells+1) = mpas_atm_get_bdy_state( clock, block, nVertLevels, nCells, 'nr', rk_timestep(rk_step) )
                  end if
                  if (index_ni > 0) then
                     scalars_driving(index_ni,1:nVertLevels,1:nCells+1) = mpas_atm_get_bdy_state( clock, block, nVertLevels, nCells, 'ni', rk_timestep(rk_step) )
                  end if
                  
                  !$OMP PARALLEL DO
                  do thread=1,nThreads
                     call atm_bdy_adjust_scalars( state, diag, mesh, block % configs, scalars_driving, nVertLevels, dt, rk_timestep(rk_step), &
                                                  cellThreadStart(thread), cellThreadEnd(thread), &
                                                  cellSolveThreadStart(thread), cellSolveThreadEnd(thread) )
                  end do
                  !$OMP END PARALLEL DO

                  deallocate(scalars_driving)


               end if  ! regional_MPAS addition

            end if

            call mpas_timer_start('atm_compute_solve_diagnostics')

            allocate(ke_vertex(nVertLevels,nVertices+1))
            ke_vertex(:,nVertices+1) = 0.0_RKIND
            allocate(ke_edge(nVertLevels,nEdges+1))
            ke_edge(:,nEdges+1) = 0.0_RKIND
   
!$OMP PARALLEL DO
            do thread=1,nThreads
               call atm_compute_solve_diagnostics(dt, state, 2, diag, mesh, block % configs, &
                                                  cellThreadStart(thread), cellThreadEnd(thread), &
                                                  vertexThreadStart(thread), vertexThreadEnd(thread), &
                                                  edgeThreadStart(thread), edgeThreadEnd(thread), rk_step)
            end do
!$OMP END PARALLEL DO

            deallocate(ke_vertex)
            deallocate(ke_edge)

            call mpas_timer_stop('atm_compute_solve_diagnostics')


            ! w
            call mpas_pool_get_field(state, 'w', w_field, 2)
            call mpas_dmpar_exch_halo_field(w_field)

            ! pv_edge
            call mpas_pool_get_field(diag, 'pv_edge', pv_edge_field)
            call mpas_dmpar_exch_halo_field(pv_edge_field)

            ! rho_edge
            call mpas_pool_get_field(diag, 'rho_edge', rho_edge_field)
            call mpas_dmpar_exch_halo_field(rho_edge_field)

            ! scalars
            if (config_scalar_advection .and. (.not. config_split_dynamics_transport) ) then
               call mpas_pool_get_field(state, 'scalars', scalars_field, 2)
               call mpas_dmpar_exch_halo_field(scalars_field)
            end if

            ! set the zero-gradient condition on w for regional_MPAS
            
            if ( config_apply_lbcs ) then  ! regional_MPAS addition

!$OMP PARALLEL DO
              do thread=1,nThreads
                 call atm_zero_gradient_w_bdy( state, mesh, &
                                               cellSolveThreadStart(thread), cellSolveThreadEnd(thread) )
              end do
!$OMP END PARALLEL DO

              ! w halo values needs resetting after regional boundary update
              call mpas_pool_get_field(state, 'w', w_field, 2)
              call mpas_dmpar_exch_halo_field(w_field)
            end if ! end of regional_MPAS addition 

         end do RK3_DYNAMICS

         if (dynamics_substep < dynamics_split) then
            call mpas_pool_get_field(state, 'theta_m', theta_m_field, 2)

            call mpas_dmpar_exch_halo_field(theta_m_field)
            call mpas_dmpar_exch_halo_field(pressure_p_field)
            call mpas_dmpar_exch_halo_field(rtheta_p_field)

            !
            ! Note: A halo exchange for 'exner' here as well as after the call
            ! to driver_microphysics() can substitute for the exchange at
            ! the beginning of each dynamics subcycle. Placing halo exchanges
            ! here and after microphysics may in future allow for aggregation of
            ! the 'exner' exchange with other exchanges.
            !
         end if

         !  dynamics-transport split, WCS 18 November 2014
         !  (1) time level 1 needs to be set to time level 2
         !  (2) need to accumulate ruAvg and wwAvg over the dynamics substeps, prepare for use in transport
         !  Notes:  physics tendencies for scalars should be OK coming out of dynamics

         call mpas_timer_start('atm_rk_dynamics_substep_finish')

!$OMP PARALLEL DO
         do thread=1,nThreads
            call atm_rk_dynamics_substep_finish(state, diag, dynamics_substep, dynamics_split, &
                                             cellThreadStart(thread), cellThreadEnd(thread), &
                                             vertexThreadStart(thread), vertexThreadEnd(thread), &
                                             edgeThreadStart(thread), edgeThreadEnd(thread), &
                                             cellSolveThreadStart(thread), cellSolveThreadEnd(thread), &
                                             vertexSolveThreadStart(thread), vertexSolveThreadEnd(thread), &
                                             edgeSolveThreadStart(thread), edgeSolveThreadEnd(thread))
         end do
!$OMP END PARALLEL DO

         call mpas_timer_stop('atm_rk_dynamics_substep_finish')

      end do DYNAMICS_SUBSTEPS


      deallocate(qtot)  !  we are finished with these now

#ifndef MPAS_CAM_DYCORE
      call mpas_deallocate_scratch_field(tend_rtheta_physicsField)
      call mpas_deallocate_scratch_field(tend_rho_physicsField)
      call mpas_deallocate_scratch_field(tend_ru_physicsField)
#endif


      !
      !  split transport, at present RK3
      !

      if (config_scalar_advection .and. config_split_dynamics_transport) then

         rk_timestep(1) = dt/3.
         rk_timestep(2) = dt/2.
         rk_timestep(3) = dt
         !  switch for 2nd order time integration for scalar transport
         if(config_time_integration_order == 2) rk_timestep(1) = dt/2.

         RK3_SPLIT_TRANSPORT : do rk_step = 1, 3  ! Runge-Kutta loop


            call advance_scalars('scalars', domain, rk_step, rk_timestep, config_monotonic, config_positive_definite, &
                                 config_time_integration_order, config_split_dynamics_transport)

            if (config_apply_lbcs) then  ! adjust boundary tendencies for regional_MPAS scalar transport

               call mpas_pool_get_field(state, 'scalars', scalars_field, 2)  ! need to fill halo for horizontal filter
               call mpas_dmpar_exch_halo_field(scalars_field)
   
               allocate(scalars_driving(num_scalars,nVertLevels,nCells+1))

               !  get the scalar values driving the regional boundary conditions
               !
               if (index_qv > 0) then
                  scalars_driving(index_qv,1:nVertLevels,1:nCells+1) = mpas_atm_get_bdy_state( clock, block, nVertLevels, nCells, 'qv', rk_timestep(rk_step) )
               end if
               if (index_qc > 0) then
                  scalars_driving(index_qc,1:nVertLevels,1:nCells+1) = mpas_atm_get_bdy_state( clock, block, nVertLevels, nCells, 'qc', rk_timestep(rk_step) )
               end if
               if (index_qr > 0) then
                  scalars_driving(index_qr,1:nVertLevels,1:nCells+1) = mpas_atm_get_bdy_state( clock, block, nVertLevels, nCells, 'qr', rk_timestep(rk_step) )
               end if
               if (index_qi > 0) then
                  scalars_driving(index_qi,1:nVertLevels,1:nCells+1) = mpas_atm_get_bdy_state( clock, block, nVertLevels, nCells, 'qi', rk_timestep(rk_step) )
               end if
               if (index_qs > 0) then
                  scalars_driving(index_qs,1:nVertLevels,1:nCells+1) = mpas_atm_get_bdy_state( clock, block, nVertLevels, nCells, 'qs', rk_timestep(rk_step) )
               end if
               if (index_qg > 0) then
                  scalars_driving(index_qg,1:nVertLevels,1:nCells+1) = mpas_atm_get_bdy_state( clock, block, nVertLevels, nCells, 'qg', rk_timestep(rk_step) )
               end if
               if (index_nr > 0) then
                  scalars_driving(index_nr,1:nVertLevels,1:nCells+1) = mpas_atm_get_bdy_state( clock, block, nVertLevels, nCells, 'nr', rk_timestep(rk_step) )
               end if
               if (index_ni > 0) then
                  scalars_driving(index_ni,1:nVertLevels,1:nCells+1) = mpas_atm_get_bdy_state( clock, block, nVertLevels, nCells, 'ni', rk_timestep(rk_step) )
               end if
               
!$OMP PARALLEL DO
               do thread=1,nThreads
                  call atm_bdy_adjust_scalars( state, diag, mesh, block % configs, scalars_driving, nVertLevels, dt, rk_timestep(rk_step), &
                                               cellThreadStart(thread), cellThreadEnd(thread), &
                                               cellSolveThreadStart(thread), cellSolveThreadEnd(thread) )
               end do
!$OMP END PARALLEL DO

               deallocate(scalars_driving)


            end if  ! regional_MPAS addition

!------------------------------------------------------------------------------------------------------------------------

            if (rk_step < 3) then
               call mpas_pool_get_field(state, 'scalars', scalars_field, 2)
               call mpas_dmpar_exch_halo_field(scalars_field)
            end if

         end do RK3_SPLIT_TRANSPORT

      end if

      !
      ! reconstruct full velocity vectors at cell centers:
      !
      call mpas_pool_get_array(state, 'u', u, 2)
      call mpas_pool_get_array(diag, 'uReconstructX', uReconstructX)
      call mpas_pool_get_array(diag, 'uReconstructY', uReconstructY)
      call mpas_pool_get_array(diag, 'uReconstructZ', uReconstructZ)
      call mpas_pool_get_array(diag, 'uReconstructZonal', uReconstructZonal)
      call mpas_pool_get_array(diag, 'uReconstructMeridional', uReconstructMeridional)

      call mpas_reconstruct(mesh, u,                &
                            uReconstructX,          &
                            uReconstructY,          &
                            uReconstructZ,          &
                            uReconstructZonal,      &
                            uReconstructMeridional  &
                           )


      !
      ! call to parameterizations of cloud microphysics. calculation of the tendency of water vapor to horizontal and
      ! vertical advection needed for the Tiedtke parameterization of convection.
      !

#ifdef DO_PHYSICS
      call mpas_pool_get_array(state, 'scalars', scalars_1, 1)
      call mpas_pool_get_array(state, 'scalars', scalars_2, 2)

      if(config_convection_scheme == 'cu_grell_freitas'          .or. &
         config_convection_scheme == 'cu_tiedtke'                .or. &
         config_convection_scheme == 'cu_ntiedtke') then

         call mpas_pool_get_array(tend_physics, 'rqvdynten', rqvdynten)

         !NOTE: The calculation of the tendency due to horizontal and vertical advection for the water vapor mixing ratio
         !requires that the subroutine atm_advance_scalars_mono was called on the third Runge Kutta step, so that a halo
         !update for the scalars at time_levs(1) is applied. A halo update for the scalars at time_levs(2) is done above. 
         if (config_monotonic) then
            rqvdynten(:,:) = ( scalars_2(index_qv,:,:) - scalars_1(index_qv,:,:) ) / config_dt
         else
            rqvdynten(:,:) = 0._RKIND
         end if
      end if

      !simply set to zero negative mixing ratios of different water species (for now):
      where ( scalars_2(:,:,:) < 0.0)  &
         scalars_2(:,:,:) = 0.0

      !call microphysics schemes:
      if (trim(config_microp_scheme) /= 'off')  then
        call mpas_timer_start('microphysics')
!$OMP PARALLEL DO
        do thread=1,nThreads
           call driver_microphysics ( block % configs, mesh, state, 2, diag, diag_physics, tend, itimestep, &
                                      cellSolveThreadStart(thread), cellSolveThreadEnd(thread))
        end do
!$OMP END PARALLEL DO
        call mpas_timer_stop('microphysics')
      end if

      !
      ! Note: A halo exchange for 'exner' here as well as at the end of
      ! the first (n-1) dynamics subcycles can substitute for the exchange at
      ! the beginning of each dynamics subcycle. Placing halo exchanges here
      ! and at the end of dynamics subcycles may in future allow for aggregation
      ! of the 'exner' exchange with other exchanges.
      !
#endif

      if (config_apply_lbcs) then  ! reset boundary values of rtheta in the specified zone - microphysics has messed with them

        allocate(rt_driving_values(nVertLevels,nCells+1))
        allocate(rho_driving_values(nVertLevels,nCells+1))
        time_dyn_step = dt  ! end of full timestep values

        rt_driving_values(1:nVertLevels,1:nCells+1) =  mpas_atm_get_bdy_state( clock, block, nVertLevels, nCells, 'rtheta_m', time_dyn_step )
        rho_driving_values(1:nVertLevels,1:nCells+1) =  mpas_atm_get_bdy_state( clock, block, nVertLevels, nCells, 'rho_zz', time_dyn_step )

!$OMP PARALLEL DO
        do thread=1,nThreads
           call atm_bdy_reset_speczone_values( state, diag, mesh, nVertLevels, &
                                               rt_driving_values, rho_driving_values,                        &
                                               cellThreadStart(thread), cellThreadEnd(thread),               &
                                               cellSolveThreadStart(thread), cellSolveThreadEnd(thread) )
        end do
!$OMP END PARALLEL DO

        deallocate(rt_driving_values)
        deallocate(rho_driving_values)

      end if  ! regional_MPAS addition


      if (config_apply_lbcs) then  ! adjust boundary values for regional_MPAS scalar transport

         call mpas_pool_get_field(state, 'scalars', scalars_field, 2)  ! need to fill halo for horizontal filter
         call mpas_dmpar_exch_halo_field(scalars_field)
   
         allocate(scalars_driving(num_scalars,nVertLevels,nCells+1))

         !  get the scalar values driving the regional boundary conditions
         !
         if (index_qv > 0) then
            scalars_driving(index_qv,1:nVertLevels,1:nCells+1) = mpas_atm_get_bdy_state( clock, block, nVertLevels, nCells, 'qv', dt )
         end if
         if (index_qc > 0) then
            scalars_driving(index_qc,1:nVertLevels,1:nCells+1) = mpas_atm_get_bdy_state( clock, block, nVertLevels, nCells, 'qc', dt )
         end if
         if (index_qr > 0) then
            scalars_driving(index_qr,1:nVertLevels,1:nCells+1) = mpas_atm_get_bdy_state( clock, block, nVertLevels, nCells, 'qr', dt )
         end if
         if (index_qi > 0) then
            scalars_driving(index_qi,1:nVertLevels,1:nCells+1) = mpas_atm_get_bdy_state( clock, block, nVertLevels, nCells, 'qi', dt )
         end if
         if (index_qs > 0) then
            scalars_driving(index_qs,1:nVertLevels,1:nCells+1) = mpas_atm_get_bdy_state( clock, block, nVertLevels, nCells, 'qs', dt )
         end if
         if (index_qg > 0) then
            scalars_driving(index_qg,1:nVertLevels,1:nCells+1) = mpas_atm_get_bdy_state( clock, block, nVertLevels, nCells, 'qg', dt )
         end if
         if (index_nr > 0) then
            scalars_driving(index_nr,1:nVertLevels,1:nCells+1) = mpas_atm_get_bdy_state( clock, block, nVertLevels, nCells, 'nr', dt )
         end if
         if (index_ni > 0) then
            scalars_driving(index_ni,1:nVertLevels,1:nCells+1) = mpas_atm_get_bdy_state( clock, block, nVertLevels, nCells, 'ni', dt )
         end if
      
!$OMP PARALLEL DO
         do thread=1,nThreads
            call atm_bdy_set_scalars( state, mesh, scalars_driving, nVertLevels, &
                                      cellThreadStart(thread), cellThreadEnd(thread), &
                                      cellSolveThreadStart(thread), cellSolveThreadEnd(thread) )
         end do
!$OMP END PARALLEL DO

         deallocate(scalars_driving)

      end if  ! regional_MPAS addition

      call summarize_timestep(domain)

   end subroutine atm_srk3


   !-----------------------------------------------------------------------
   !  routine advance_scalars
   !
   !> \brief Advance the scalar fields
   !> \date 10 February 2020
   !> \details
   !>  Manages the advance of the model scalar fields, taking into account
   !>  runtime selection of monotonicity and scalar transport splitting.
   !>
   !>  The first argument, field_name, indicates the base name for the array
   !>  of scalars to be advected. It is assumed that, if the name of
   !>  the array is XYZ, then there will exist:
   !>
   !>  (1) An array in the 'state' pool named XYZ with dimensions
   !>      (num_XYZ, nVertLevels, nCells) and two time levels
   !>
   !>  (2) A dimension, num_XYZ, in the 'state' pool
   !>
   !>  (3) An array in the 'tend' pool named XYZ_tend with dimensions
   !>      (num_XYZ, nVertLevels, nCells) and one time level
   !>
   !>  The scalars arrays can either be var_arrays formed from multiple
   !>  constituents, each with dimensions (nVertLevels, nCells), or they can
   !>  simply be vars with dimensions (num_???, nVertLevels, nCells).
   !
   !-----------------------------------------------------------------------
   subroutine advance_scalars(field_name, domain, rk_step, rk_timestep, config_monotonic, config_positive_definite, &
                              config_time_integration_order, config_split_dynamics_transport)

      implicit none

      ! Arguments
      character(len=*), intent(in) :: field_name
      type (domain_type), intent(inout) :: domain
      integer, intent(in) :: rk_step
      real(kind=RKIND), dimension(:), intent(in) :: rk_timestep
      logical, intent(in) :: config_monotonic
      logical, intent(in) :: config_positive_definite
      integer, intent(in) :: config_time_integration_order
      logical, intent(in) :: config_split_dynamics_transport

      ! Local variables
      integer :: thread

      type (mpas_pool_type), pointer :: tend
      type (mpas_pool_type), pointer :: state
      type (mpas_pool_type), pointer :: diag
      type (mpas_pool_type), pointer :: mesh

      integer, pointer :: nCells
      integer, pointer :: nEdges
      integer, pointer :: nVertLevels
      integer, pointer :: num_scalars

      integer, pointer :: nThreads
      integer, dimension(:), pointer :: cellThreadStart
      integer, dimension(:), pointer :: cellThreadEnd
      integer, dimension(:), pointer :: cellSolveThreadStart
      integer, dimension(:), pointer :: cellSolveThreadEnd
      integer, dimension(:), pointer :: edgeThreadStart
      integer, dimension(:), pointer :: edgeThreadEnd


      if (rk_step < 3 .or. (.not. config_monotonic .and. .not. config_positive_definite)) then
         call mpas_timer_start('atm_advance_scalars')
      else
         call mpas_timer_start('atm_advance_scalars_mono')
      end if

      call mpas_pool_get_subpool(block % structs, 'tend', tend)
      call mpas_pool_get_subpool(block % structs, 'state', state)
      call mpas_pool_get_subpool(block % structs, 'diag', diag)
      call mpas_pool_get_subpool(block % structs, 'mesh', mesh)

      call mpas_pool_get_dimension(mesh, 'nCells', nCells)
      call mpas_pool_get_dimension(mesh, 'nEdges', nEdges)
      call mpas_pool_get_dimension(mesh, 'nVertLevels', nVertLevels)
      call mpas_pool_get_dimension(state, 'num_scalars', num_scalars)

      call mpas_pool_get_dimension(block % dimensions, 'nThreads', nThreads)

      call mpas_pool_get_dimension(block % dimensions, 'cellThreadStart', cellThreadStart)
      call mpas_pool_get_dimension(block % dimensions, 'cellThreadEnd', cellThreadEnd)
      call mpas_pool_get_dimension(block % dimensions, 'cellSolveThreadStart', cellSolveThreadStart)
      call mpas_pool_get_dimension(block % dimensions, 'cellSolveThreadEnd', cellSolveThreadEnd)

      call mpas_pool_get_dimension(block % dimensions, 'edgeThreadStart', edgeThreadStart)
      call mpas_pool_get_dimension(block % dimensions, 'edgeThreadEnd', edgeThreadEnd)

      allocate(scalar_old_arr(nVertLevels,nCells+1))
      scalar_old_arr(:,nCells+1) = 0.0_RKIND
      allocate(scalar_new_arr(nVertLevels,nCells+1))
      scalar_new_arr(:,nCells+1) = 0.0_RKIND
      allocate(s_max_arr(nVertLevels,nCells+1))
      s_max_arr(:,nCells+1) = 0.0_RKIND
      allocate(s_min_arr(nVertLevels,nCells+1))
      s_min_arr(:,nCells+1) = 0.0_RKIND
      allocate(scale_array(nVertLevels,2,nCells+1))
      scale_array(:,:,nCells+1) = 0.0_RKIND
      allocate(flux_array(nVertLevels,nEdges+1))
      flux_array(:,nEdges+1) = 0.0_RKIND
      allocate(wdtn_arr(nVertLevels+1,nCells+1))
      wdtn_arr(:,nCells+1) = 0.0_RKIND
      if (config_split_dynamics_transport) then
         allocate(rho_zz_int(nVertLevels,nCells+1))
         rho_zz_int(:,nCells+1) = 0.0_RKIND
      else
         allocate(rho_zz_int(1,1))
      end if
      if (rk_step < 3 .or. (.not. config_monotonic .and. .not. config_positive_definite)) then
         allocate(horiz_flux_array(num_scalars,nVertLevels,nEdges+1))
         horiz_flux_array(:,:,nEdges+1) = 0.0_RKIND
      else
         allocate(flux_upwind_tmp_arr(nVertLevels,nEdges+1))
         flux_upwind_tmp_arr(:,nEdges+1) = 0.0_RKIND
         allocate(flux_tmp_arr(nVertLevels,nEdges+1))
         flux_tmp_arr(:,nEdges+1) = 0.0_RKIND
      end if

      !
      ! Note: The advance_scalars_mono routine can be used without limiting, and thus, encompasses 
      !       the functionality of the advance_scalars routine; however, it is noticeably slower, 
      !       so we use the advance_scalars routine for the first two RK substeps.
      !
      !$OMP PARALLEL DO
      do thread=1,nThreads
         if (rk_step < 3 .or. (.not. config_monotonic .and. .not. config_positive_definite)) then
            call atm_advance_scalars(field_name, tend, state, diag, mesh, block % configs, rk_timestep(rk_step), &
                                     edgeThreadStart(thread), edgeThreadEnd(thread), &
                                     cellSolveThreadStart(thread), cellSolveThreadEnd(thread), &
                                     horiz_flux_array, rk_step, config_time_integration_order, &
                                     advance_density=config_split_dynamics_transport)
         else
            call atm_advance_scalars_mono(field_name, block, tend, state, diag, mesh, block % configs, rk_timestep(rk_step), &
                                          cellThreadStart(thread), cellThreadEnd(thread), &
                                          edgeThreadStart(thread), edgeThreadEnd(thread), &
                                          cellSolveThreadStart(thread), cellSolveThreadEnd(thread), &
                                          scalar_old_arr, scalar_new_arr, s_max_arr, s_min_arr, wdtn_arr, &
                                          scale_array, flux_array, flux_upwind_tmp_arr, flux_tmp_arr, &
                                          advance_density=config_split_dynamics_transport, rho_zz_int=rho_zz_int)
         end if
      end do
      !$OMP END PARALLEL DO

      deallocate(scalar_old_arr)
      deallocate(scalar_new_arr)
      deallocate(s_max_arr)
      deallocate(s_min_arr)
      deallocate(scale_array)
      deallocate(flux_array)
      deallocate(wdtn_arr)
      deallocate(rho_zz_int)
      if (rk_step < 3 .or. (.not. config_monotonic .and. .not. config_positive_definite)) then
         deallocate(horiz_flux_array)
      else
         deallocate(flux_upwind_tmp_arr)
         deallocate(flux_tmp_arr)
      end if

      if (rk_step < 3 .or. (.not. config_monotonic .and. .not. config_positive_definite)) then
         call mpas_timer_stop('atm_advance_scalars')
      else
         call mpas_timer_stop('atm_advance_scalars_mono')
      end if

   end subroutine advance_scalars


   subroutine atm_rk_integration_setup( state, diag, &
                                   cellStart, cellEnd, vertexStart, vertexEnd, edgeStart, edgeEnd, &
                                   cellSolveStart, cellSolveEnd, vertexSolveStart, vertexSolveEnd, edgeSolveStart, edgeSolveEnd)

      implicit none

      type (mpas_pool_type), intent(inout) :: state
      type (mpas_pool_type), intent(inout) :: diag
      integer, intent(in) :: cellStart, cellEnd, vertexStart, vertexEnd, edgeStart, edgeEnd
      integer, intent(in) :: cellSolveStart, cellSolveEnd, vertexSolveStart, vertexSolveEnd, edgeSolveStart, edgeSolveEnd

      real (kind=RKIND), dimension(:,:), pointer :: ru
      real (kind=RKIND), dimension(:,:), pointer :: ru_save
      real (kind=RKIND), dimension(:,:), pointer :: rw
      real (kind=RKIND), dimension(:,:), pointer :: rw_save
      real (kind=RKIND), dimension(:,:), pointer :: rtheta_p
      real (kind=RKIND), dimension(:,:), pointer :: rtheta_p_save
      real (kind=RKIND), dimension(:,:), pointer :: rho_p
      real (kind=RKIND), dimension(:,:), pointer :: rho_p_save
      real (kind=RKIND), dimension(:,:), pointer :: rho_zz_old_split

      real (kind=RKIND), dimension(:,:), pointer :: u_1, u_2
      real (kind=RKIND), dimension(:,:), pointer :: w_1, w_2
      real (kind=RKIND), dimension(:,:), pointer :: theta_m_1, theta_m_2
      real (kind=RKIND), dimension(:,:), pointer :: rho_zz_1, rho_zz_2
      real (kind=RKIND), dimension(:,:,:), pointer :: scalars_1, scalars_2

      call mpas_pool_get_array(diag, 'ru', ru)
      call mpas_pool_get_array(diag, 'ru_save', ru_save)
      call mpas_pool_get_array(diag, 'rw', rw)
      call mpas_pool_get_array(diag, 'rw_save', rw_save)
      call mpas_pool_get_array(diag, 'rtheta_p', rtheta_p)
      call mpas_pool_get_array(diag, 'rtheta_p_save', rtheta_p_save)
      call mpas_pool_get_array(diag, 'rho_p', rho_p)
      call mpas_pool_get_array(diag, 'rho_p_save', rho_p_save)
      call mpas_pool_get_array(diag, 'rho_zz_old_split', rho_zz_old_split)

      call mpas_pool_get_array(state, 'u', u_1, 1)
      call mpas_pool_get_array(state, 'u', u_2, 2)
      call mpas_pool_get_array(state, 'w', w_1, 1)
      call mpas_pool_get_array(state, 'w', w_2, 2)
      call mpas_pool_get_array(state, 'theta_m', theta_m_1, 1)
      call mpas_pool_get_array(state, 'theta_m', theta_m_2, 2)
      call mpas_pool_get_array(state, 'rho_zz', rho_zz_1, 1)
      call mpas_pool_get_array(state, 'rho_zz', rho_zz_2, 2)
      call mpas_pool_get_array(state, 'scalars', scalars_1, 1)
      call mpas_pool_get_array(state, 'scalars', scalars_2, 2)

      ru_save(:,edgeStart:edgeEnd) = ru(:,edgeStart:edgeEnd)
      rw_save(:,cellStart:cellEnd) = rw(:,cellStart:cellEnd)
      rtheta_p_save(:,cellStart:cellEnd) = rtheta_p(:,cellStart:cellEnd)
      rho_p_save(:,cellStart:cellEnd) = rho_p(:,cellStart:cellEnd)

      u_2(:,edgeStart:edgeEnd) = u_1(:,edgeStart:edgeEnd)
      w_2(:,cellStart:cellEnd) = w_1(:,cellStart:cellEnd)
      theta_m_2(:,cellStart:cellEnd) = theta_m_1(:,cellStart:cellEnd)
      rho_zz_2(:,cellStart:cellEnd) = rho_zz_1(:,cellStart:cellEnd)
      rho_zz_old_split(:,cellStart:cellEnd) =  rho_zz_1(:,cellStart:cellEnd)
      scalars_2(:,:,cellStart:cellEnd) = scalars_1(:,:,cellStart:cellEnd)

   end subroutine atm_rk_integration_setup


   subroutine atm_compute_moist_coefficients( dims, state, diag, mesh, &
                                   cellStart, cellEnd, vertexStart, vertexEnd, edgeStart, edgeEnd, &
                                   cellSolveStart, cellSolveEnd, vertexSolveStart, vertexSolveEnd, edgeSolveStart, edgeSolveEnd)

      ! the moist coefficients cqu and cqw serve to transform the inverse dry density (1/rho_d) 
      ! into the inverse full (moist) density (1/rho_m).

      implicit none

      type (mpas_pool_type), intent(in) :: dims
      type (mpas_pool_type), intent(inout) :: state
      type (mpas_pool_type), intent(inout) :: diag
      type (mpas_pool_type), intent(inout) :: mesh
      integer, intent(in) :: cellStart, cellEnd, vertexStart, vertexEnd, edgeStart, edgeEnd
      integer, intent(in) :: cellSolveStart, cellSolveEnd, vertexSolveStart, vertexSolveEnd, edgeSolveStart, edgeSolveEnd

      integer :: iEdge, iCell, k, cell1, cell2, iq
      integer, pointer :: nCells, nEdges, nVertLevels, nCellsSolve
      real (kind=RKIND) :: qtotal
      integer, dimension(:,:), pointer :: cellsOnEdge
      integer, pointer :: moist_start, moist_end
      real (kind=RKIND), dimension(:,:,:), pointer :: scalars
      real (kind=RKIND), dimension(:,:), pointer :: cqw
      real (kind=RKIND), dimension(:,:), pointer :: cqu

      call mpas_pool_get_dimension(dims, 'nCells', nCells)
      call mpas_pool_get_dimension(dims, 'nEdges', nEdges)
      call mpas_pool_get_dimension(dims, 'nVertLevels', nVertLevels)
      call mpas_pool_get_dimension(dims, 'nCellsSolve', nCellsSolve)
      call mpas_pool_get_dimension(state, 'moist_start', moist_start)
      call mpas_pool_get_dimension(state, 'moist_end', moist_end)

      call mpas_pool_get_array(mesh, 'cellsOnEdge', cellsOnEdge)
      call mpas_pool_get_array(state, 'scalars', scalars, 2)
      call mpas_pool_get_array(diag, 'cqw', cqw)
      call mpas_pool_get_array(diag, 'cqu', cqu)

!      do iCell = cellSolveStart,cellSolveEnd
      do iCell = cellStart,cellEnd
         qtot(1:nVertLevels,iCell) = 0.0
         do k = 1,nVertLevels
            do iq = moist_start, moist_end
               qtot(k,iCell) = qtot(k,iCell) + scalars(iq, k, iCell)
            end do
         end do
      end do    

!      do iCell = cellSolveStart,cellSolveEnd
      do iCell = cellStart,cellEnd
         do k = 2, nVertLevels
            qtotal = 0.5*(qtot(k,iCell)+qtot(k-1,iCell))
            cqw(k,iCell) = 1.0 / (1.0 + qtotal)
         end do
      end do

!  would need to compute qtot for all cells and an openmp barrier to use qtot below.

      do iEdge = edgeStart,edgeEnd
         cell1 = cellsOnEdge(1,iEdge)
         cell2 = cellsOnEdge(2,iEdge)
         if (cell1 <= nCellsSolve .or. cell2 <= nCellsSolve) then
            do k = 1, nVertLevels
               qtotal = 0.0
               do iq = moist_start, moist_end
                  qtotal = qtotal + 0.5 * ( scalars(iq, k, cell1) + scalars(iq, k, cell2) )
               end do
               cqu(k,iEdge) = 1.0 / (1.0 + qtotal)
            end do
         end if
      end do

   end subroutine atm_compute_moist_coefficients


   subroutine atm_compute_vert_imp_coefs(state, mesh, diag, configs, nVertLevels, dts, &
                                   cellStart, cellEnd, edgeStart, edgeEnd, &
                                   cellSolveStart, cellSolveEnd, edgeSolveStart, edgeSolveEnd)
   !!!!!!!!!!!!!!!!!!!!!!!!!!!!!!!!!!!!!!!!!!!!!!!!!!!!!!!!!!!!!!!!!!!!!!!!!!!!!!!!!!
   ! Compute coefficients for vertically implicit gravity-wave/acoustic computations
   !
   ! Input: state - current model state
   !        mesh - grid metadata
   !
   ! Output: diag - cofrz, cofwr, cofwz, coftz, cofwt, a, alpha and gamma
   !!!!!!!!!!!!!!!!!!!!!!!!!!!!!!!!!!!!!!!!!!!!!!!!!!!!!!!!!!!!!!!!!!!!!!!!!!!!!!!!!!

      implicit none

      type (mpas_pool_type), intent(in)    :: state
      type (mpas_pool_type), intent(in)    :: mesh
      type (mpas_pool_type), intent(inout) :: diag
      type (mpas_pool_type), intent(in)    :: configs
      integer, intent(in)                  :: nVertLevels          ! for allocating stack variables
      real (kind=RKIND), intent(in)        :: dts
      integer, intent(in) :: cellStart, cellEnd, edgeStart, edgeEnd
      integer, intent(in) :: cellSolveStart, cellSolveEnd, edgeSolveStart, edgeSolveEnd


      real (kind=RKIND), dimension(:,:), pointer :: zz, cqw, p, t, rb, rtb, pb, rt
      real (kind=RKIND), dimension(:,:), pointer :: cofwr, cofwz, coftz, cofwt, a_tri, alpha_tri, gamma_tri
      real (kind=RKIND), dimension(:), pointer :: cofrz, rdzw, fzm, fzp, rdzu
      real (kind=RKIND), dimension(:,:,:), pointer :: scalars

      real (kind=RKIND), pointer :: epssm

      integer, pointer :: nCells, moist_start, moist_end


      call mpas_pool_get_config(configs, 'config_epssm', epssm)

      call mpas_pool_get_array(mesh, 'rdzu', rdzu)
      call mpas_pool_get_array(mesh, 'rdzw', rdzw)
      call mpas_pool_get_array(mesh, 'fzm', fzm)
      call mpas_pool_get_array(mesh, 'fzp', fzp)
      call mpas_pool_get_array(mesh, 'zz', zz)

      call mpas_pool_get_array(diag, 'cqw', cqw)
      call mpas_pool_get_array(diag, 'exner', p)
      call mpas_pool_get_array(diag, 'exner_base', pb)
      call mpas_pool_get_array(diag, 'rtheta_p', rt)
      call mpas_pool_get_array(diag, 'rtheta_base', rtb)
      call mpas_pool_get_array(diag, 'rho_base', rb)

      call mpas_pool_get_array(diag, 'alpha_tri', alpha_tri)
      call mpas_pool_get_array(diag, 'gamma_tri', gamma_tri)
      call mpas_pool_get_array(diag, 'a_tri', a_tri)
      call mpas_pool_get_array(diag, 'cofwr', cofwr)
      call mpas_pool_get_array(diag, 'cofwz', cofwz)
      call mpas_pool_get_array(diag, 'coftz', coftz)
      call mpas_pool_get_array(diag, 'cofwt', cofwt)
      call mpas_pool_get_array(diag, 'cofrz', cofrz)

      call mpas_pool_get_array(state, 'theta_m', t, 2)
      call mpas_pool_get_array(state, 'scalars', scalars, 2)

      call mpas_pool_get_dimension(state, 'nCells', nCells)
      call mpas_pool_get_dimension(state, 'moist_start', moist_start)
      call mpas_pool_get_dimension(state, 'moist_end', moist_end)


      call atm_compute_vert_imp_coefs_work(nCells, moist_start, moist_end, dts, epssm, &
                                   zz, cqw, p, t, rb, rtb, pb, rt, cofwr, cofwz, coftz, cofwt, &
                                   a_tri, alpha_tri, gamma_tri, cofrz, rdzw, fzm, fzp, rdzu, scalars, &
                                   cellStart, cellEnd, edgeStart, edgeEnd, &
                                   cellSolveStart, cellSolveEnd, edgeSolveStart, edgeSolveEnd)


   end subroutine atm_compute_vert_imp_coefs


   subroutine atm_compute_vert_imp_coefs_work(nCells, moist_start, moist_end, dts, epssm, &
                                   zz, cqw, p, t, rb, rtb, pb, rt, cofwr, cofwz, coftz, cofwt, &
                                   a_tri, alpha_tri, gamma_tri, cofrz, rdzw, fzm, fzp, rdzu, scalars, &
                                   cellStart, cellEnd, edgeStart, edgeEnd, &
                                   cellSolveStart, cellSolveEnd, edgeSolveStart, edgeSolveEnd)

      use mpas_atm_dimensions
 
      implicit none


      !
      ! Dummy arguments
      !
      integer, intent(in) :: nCells, moist_start, moist_end
      real (kind=RKIND), intent(in) :: dts
      real (kind=RKIND), intent(in) :: epssm

      real (kind=RKIND), dimension(nVertLevels,nCells+1) :: zz
      real (kind=RKIND), dimension(nVertLevels,nCells+1) :: cqw
      real (kind=RKIND), dimension(nVertLevels,nCells+1) :: p
      real (kind=RKIND), dimension(nVertLevels,nCells+1) :: t
      real (kind=RKIND), dimension(nVertLevels,nCells+1) :: rb
      real (kind=RKIND), dimension(nVertLevels,nCells+1) :: rtb
      real (kind=RKIND), dimension(nVertLevels,nCells+1) :: pb
      real (kind=RKIND), dimension(nVertLevels,nCells+1) :: rt
      real (kind=RKIND), dimension(nVertLevels,nCells+1) :: cofwr
      real (kind=RKIND), dimension(nVertLevels,nCells+1) :: cofwz
      real (kind=RKIND), dimension(nVertLevels+1,nCells+1) :: coftz
      real (kind=RKIND), dimension(nVertLevels,nCells+1) :: cofwt
      real (kind=RKIND), dimension(nVertLevels,nCells+1) :: a_tri
      real (kind=RKIND), dimension(nVertLevels,nCells+1) :: alpha_tri
      real (kind=RKIND), dimension(nVertLevels,nCells+1) :: gamma_tri
      real (kind=RKIND), dimension(nVertLevels) :: cofrz
      real (kind=RKIND), dimension(nVertLevels) :: rdzw
      real (kind=RKIND), dimension(nVertLevels) :: fzm
      real (kind=RKIND), dimension(nVertLevels) :: fzp
      real (kind=RKIND), dimension(nVertLevels) :: rdzu
      real (kind=RKIND), dimension(num_scalars,nVertLevels,nCells+1) :: scalars

      integer, intent(in) :: cellStart, cellEnd, edgeStart, edgeEnd
      integer, intent(in) :: cellSolveStart, cellSolveEnd, edgeSolveStart, edgeSolveEnd


      !
      ! Local variables
      !
      integer :: iCell, k, iq
      real (kind=RKIND) :: dtseps, c2, qtotal, rcv
      real (kind=RKIND), dimension( nVertLevels ) :: b_tri, c_tri


      !  set coefficients
      dtseps = .5*dts*(1.+epssm)
      rcv = rgas/(cp-rgas)
      c2 = cp*rcv

! MGD bad to have all threads setting this variable?
      do k=1,nVertLevels
         cofrz(k) = dtseps*rdzw(k)
      end do

      do iCell = cellSolveStart,cellSolveEnd  !  we only need to do cells we are solving for, not halo cells

!DIR$ IVDEP
         do k=2,nVertLevels
            cofwr(k,iCell) =.5*dtseps*gravity*(fzm(k)*zz(k,iCell)+fzp(k)*zz(k-1,iCell))
         end do
         coftz(1,iCell) = 0.0
!DIR$ IVDEP
         do k=2,nVertLevels
            cofwz(k,iCell) = dtseps*c2*(fzm(k)*zz(k,iCell)+fzp(k)*zz(k-1,iCell))  &
                 *rdzu(k)*cqw(k,iCell)*(fzm(k)*p (k,iCell)+fzp(k)*p (k-1,iCell))
            coftz(k,iCell) = dtseps*   (fzm(k)*t (k,iCell)+fzp(k)*t (k-1,iCell))
         end do
         coftz(nVertLevels+1,iCell) = 0.0
!DIR$ IVDEP
         do k=1,nVertLevels

!            qtotal = 0.
!            do iq = moist_start, moist_end
!               qtotal = qtotal + scalars(iq, k, iCell)
!            end do
            qtotal = qtot(k,iCell)

            cofwt(k,iCell) = .5*dtseps*rcv*zz(k,iCell)*gravity*rb(k,iCell)/(1.+qtotal)  &
                                *p(k,iCell)/((rtb(k,iCell)+rt(k,iCell))*pb(k,iCell))
!            cofwt(k,iCell) = 0.
         end do

         a_tri(1,iCell) = 0.  ! note, this value is never used
         b_tri(1) = 1.    ! note, this value is never used
         c_tri(1) = 0.    ! note, this value is never used
         gamma_tri(1,iCell) = 0.
         alpha_tri(1,iCell) = 0.  ! note, this value is never used

!DIR$ IVDEP
         do k=2,nVertLevels
            a_tri(k,iCell) = -cofwz(k  ,iCell)* coftz(k-1,iCell)*rdzw(k-1)*zz(k-1,iCell)   &
                         +cofwr(k  ,iCell)* cofrz(k-1  )                       &
                         -cofwt(k-1,iCell)* coftz(k-1,iCell)*rdzw(k-1)
            b_tri(k) = 1.                                                  &
                         +cofwz(k  ,iCell)*(coftz(k  ,iCell)*rdzw(k  )*zz(k  ,iCell)   &
                                      +coftz(k  ,iCell)*rdzw(k-1)*zz(k-1,iCell))   &
                         -coftz(k  ,iCell)*(cofwt(k  ,iCell)*rdzw(k  )             &
                                       -cofwt(k-1,iCell)*rdzw(k-1))            &
                         +cofwr(k,  iCell)*(cofrz(k    )-cofrz(k-1))
            c_tri(k) =   -cofwz(k  ,iCell)* coftz(k+1,iCell)*rdzw(k  )*zz(k  ,iCell)   &
                         -cofwr(k  ,iCell)* cofrz(k    )                       &
                         +cofwt(k  ,iCell)* coftz(k+1,iCell)*rdzw(k  )
         end do
!MGD VECTOR DEPENDENCE
         do k=2,nVertLevels
            alpha_tri(k,iCell) = 1./(b_tri(k)-a_tri(k,iCell)*gamma_tri(k-1,iCell))
            gamma_tri(k,iCell) = c_tri(k)*alpha_tri(k,iCell)
         end do

      end do ! loop over cells

   end subroutine atm_compute_vert_imp_coefs_work


   subroutine atm_set_smlstep_pert_variables( tend, diag, mesh, configs, &
                                   cellStart, cellEnd, edgeStart, edgeEnd, &
                                   cellSolveStart, cellSolveEnd, edgeSolveStart, edgeSolveEnd)

      ! following Klemp et al MWR 2007, we use preturbation variables
      ! in the acoustic-step integration.  This routine computes those 
      ! perturbation variables.  state variables are reconstituted after 
      ! the acousstic steps in subroutine atm_recover_large_step_variables


      implicit none

      type (mpas_pool_type), intent(inout) :: tend
      type (mpas_pool_type), intent(inout) :: diag
      type (mpas_pool_type), intent(inout) :: mesh
      type (mpas_pool_type), intent(in) :: configs
      integer, intent(in) :: cellStart, cellEnd, edgeStart, edgeEnd
      integer, intent(in) :: cellSolveStart, cellSolveEnd, edgeSolveStart, edgeSolveEnd

      integer, pointer :: nCells, nEdges, nCellsSolve
      integer, dimension(:), pointer :: nEdgesOnCell
      integer, dimension(:,:), pointer :: cellsOnEdge, edgesOnCell
      real (kind=RKIND), dimension(:), pointer :: fzm, fzp
      real (kind=RKIND), dimension(:,:), pointer :: ruAvg, wwAvg
      real (kind=RKIND), dimension(:,:,:), pointer :: zb, zb3, zb_cell, zb3_cell
      real (kind=RKIND), dimension(:,:), pointer :: zz
      real (kind=RKIND), dimension(:,:), pointer :: w_tend, u_tend
      real (kind=RKIND), dimension(:,:), pointer :: rho_pp, rho_p_save, rho_p
      real (kind=RKIND), dimension(:,:), pointer :: ru_p, ru, ru_save
      real (kind=RKIND), dimension(:,:), pointer :: rtheta_pp, rtheta_p_save, rtheta_p, rtheta_pp_old
      real (kind=RKIND), dimension(:,:), pointer :: rw_p, rw_save, rw
      real (kind=RKIND), dimension(:,:), pointer :: edgesOnCell_sign

      integer, dimension(:), pointer :: bdyMaskCell  ! regional_MPAS

      call mpas_pool_get_dimension(mesh, 'nCells', nCells)
      call mpas_pool_get_dimension(mesh, 'nCellsSolve', nCellsSolve)
      call mpas_pool_get_dimension(mesh, 'nEdges', nEdges)

! regional_MPAS: get specified zone cell mask
      call mpas_pool_get_array(mesh, 'bdyMaskCell', bdyMaskCell)

      call mpas_pool_get_array(mesh, 'zz', zz)
      call mpas_pool_get_array(mesh, 'zb', zb)
      call mpas_pool_get_array(mesh, 'zb3', zb3)
      call mpas_pool_get_array(mesh, 'zb_cell', zb_cell)
      call mpas_pool_get_array(mesh, 'zb3_cell', zb3_cell)
      call mpas_pool_get_array(mesh, 'fzm', fzm)
      call mpas_pool_get_array(mesh, 'fzp', fzp)
      call mpas_pool_get_array(mesh, 'cellsOnEdge', cellsOnEdge)
      call mpas_pool_get_array(mesh, 'nEdgesOnCell', nEdgesOnCell)
      call mpas_pool_get_array(mesh, 'edgesOnCell', edgesOnCell)
      call mpas_pool_get_array(mesh, 'edgesOnCell_sign', edgesOnCell_sign)

      call mpas_pool_get_array(tend, 'w', w_tend)
      call mpas_pool_get_array(tend, 'u', u_tend)

      call mpas_pool_get_array(diag, 'ruAvg', ruAvg)
      call mpas_pool_get_array(diag, 'wwAvg', wwAvg)

      call mpas_pool_get_array(diag, 'rho_pp', rho_pp)
      call mpas_pool_get_array(diag, 'rho_p_save', rho_p_save)
      call mpas_pool_get_array(diag, 'rho_p', rho_p)

      call mpas_pool_get_array(diag, 'ru_p', ru_p)
      call mpas_pool_get_array(diag, 'ru_save', ru_save)
      call mpas_pool_get_array(diag, 'ru', ru)

      call mpas_pool_get_array(diag, 'rtheta_pp', rtheta_pp)
      call mpas_pool_get_array(diag, 'rtheta_p_save', rtheta_p_save)
      call mpas_pool_get_array(diag, 'rtheta_p', rtheta_p)
      call mpas_pool_get_array(diag, 'rtheta_pp_old', rtheta_pp_old)

      call mpas_pool_get_array(diag, 'rw_p', rw_p)
      call mpas_pool_get_array(diag, 'rw_save', rw_save)
      call mpas_pool_get_array(diag, 'rw', rw)

      call atm_set_smlstep_pert_variables_work(nCells, nEdges, nCellsSolve, &
                                   nEdgesOnCell, cellsOnEdge, edgesOnCell, fzm, fzp, ruAvg, wwAvg, zb, zb3, zb_cell, zb3_cell, &
                                   zz, w_tend, u_tend, rho_pp, rho_p_save, rho_p, ru_p, ru, ru_save, &
                                   rtheta_pp, rtheta_p_save, rtheta_p, rtheta_pp_old, rw_p, rw_save, rw, &
                                   bdyMaskCell, &  ! added for regional_MPAS
                                   edgesOnCell_sign, &
                                   cellStart, cellEnd, edgeStart, edgeEnd, &
                                   cellSolveStart, cellSolveEnd, edgeSolveStart, edgeSolveEnd)


   end subroutine atm_set_smlstep_pert_variables


   subroutine atm_set_smlstep_pert_variables_work(nCells, nEdges, nCellsSolve, &
                                   nEdgesOnCell, cellsOnEdge, edgesOnCell, fzm, fzp, ruAvg, wwAvg, zb, zb3, zb_cell, zb3_cell, &
                                   zz, w_tend, u_tend, rho_pp, rho_p_save, rho_p, ru_p, ru, ru_save, &
                                   rtheta_pp, rtheta_p_save, rtheta_p, rtheta_pp_old, rw_p, rw_save, rw, &
                                   bdyMaskCell, &  ! added for regional_MPAS
                                   edgesOnCell_sign, &
                                   cellStart, cellEnd, edgeStart, edgeEnd, &
                                   cellSolveStart, cellSolveEnd, edgeSolveStart, edgeSolveEnd)

      use mpas_atm_dimensions

      implicit none


      !
      ! Dummy arguments
      !
      integer, intent(in) :: nCells, nEdges, nCellsSolve

      integer, intent(in) :: cellStart, cellEnd, edgeStart, edgeEnd
      integer, intent(in) :: cellSolveStart, cellSolveEnd, edgeSolveStart, edgeSolveEnd

      integer, dimension(nCells+1) :: nEdgesOnCell
      integer, dimension(2,nEdges+1) :: cellsOnEdge
      integer, dimension(maxEdges,nCells+1) :: edgesOnCell
      real (kind=RKIND), dimension(nVertLevels) :: fzm
      real (kind=RKIND), dimension(nVertLevels) :: fzp
      real (kind=RKIND), dimension(nVertLevels,nEdges+1) :: ruAvg
      real (kind=RKIND), dimension(nVertLevels+1,nCells+1) :: wwAvg
      real (kind=RKIND), dimension(nVertLevels+1,2,nEdges+1) :: zb
      real (kind=RKIND), dimension(nVertLevels+1,2,nEdges+1) :: zb3
      real (kind=RKIND), dimension(nVertLevels+1,maxEdges,nCells+1) :: zb_cell
      real (kind=RKIND), dimension(nVertLevels+1,maxEdges,nCells+1) :: zb3_cell
      real (kind=RKIND), dimension(nVertLevels,nCells+1) :: zz
      real (kind=RKIND), dimension(nVertLevels+1,nCells+1) :: w_tend
      real (kind=RKIND), dimension(nVertLevels,nEdges+1) :: u_tend
      real (kind=RKIND), dimension(nVertLevels,nCells+1) :: rho_pp
      real (kind=RKIND), dimension(nVertLevels,nCells+1) :: rho_p_save
      real (kind=RKIND), dimension(nVertLevels,nCells+1) :: rho_p
      real (kind=RKIND), dimension(nVertLevels,nEdges+1) :: ru_p
      real (kind=RKIND), dimension(nVertLevels,nEdges+1) :: ru
      real (kind=RKIND), dimension(nVertLevels,nEdges+1) :: ru_save
      real (kind=RKIND), dimension(nVertLevels,nCells+1) :: rtheta_pp
      real (kind=RKIND), dimension(nVertLevels,nCells+1) :: rtheta_p_save
      real (kind=RKIND), dimension(nVertLevels,nCells+1) :: rtheta_p
      real (kind=RKIND), dimension(nVertLevels,nCells+1) :: rtheta_pp_old
      real (kind=RKIND), dimension(nVertLevels+1,nCells+1) :: rw_p
      real (kind=RKIND), dimension(nVertLevels+1,nCells+1) :: rw_save
      real (kind=RKIND), dimension(nVertLevels+1,nCells+1) :: rw
      real (kind=RKIND), dimension(maxEdges,nCells+1) :: edgesOnCell_sign

      integer, dimension(nCells+1), intent(in) :: bdyMaskCell  !  added for regional_MPAS

      !
      ! Local variables
      !
      integer :: iCell, iEdge, i, k
      real (kind=RKIND) :: flux

      ! we solve for omega instead of w (see Klemp et al MWR 2007),
      ! so here we change the w_p tendency to an omega_p tendency

      ! here we need to compute the omega tendency in a manner consistent with our diagnosis of omega.
      ! this requires us to use the same flux divergence as is used in the theta eqn - see Klemp et al MWR 2003.

!!      do iCell=cellStart,cellEnd
      do iCell=cellSolveStart,cellSolveEnd

         if (bdyMaskCell(iCell) <= nRelaxZone) then  !  no conversion in specified zone, regional_MPAS
         do i=1,nEdgesOnCell(iCell)
            iEdge = edgesOnCell(i,iCell)
!DIR$ IVDEP
            do k = 2, nVertLevels
               flux = edgesOnCell_sign(i,iCell) * (fzm(k) * u_tend(k,iEdge) + fzp(k) * u_tend(k-1,iEdge))
               w_tend(k,iCell) = w_tend(k,iCell)   &
                        - (zb_cell(k,i,iCell) + sign(1.0_RKIND, u_tend(k,iEdge)) * zb3_cell(k,i,iCell)) * flux
            end do
         end do
!DIR$ IVDEP
         do k = 2, nVertLevels
            w_tend(k,iCell) = ( fzm(k) * zz(k,iCell) + fzp(k) * zz(k-1,iCell)   ) * w_tend(k,iCell)
         end do
         end if ! no conversion in specified zone
      end do

   end subroutine atm_set_smlstep_pert_variables_work


   subroutine atm_advance_acoustic_step( state, diag, tend, mesh, configs, nCells, nVertLevels, dts, small_step, &
                                   cellStart, cellEnd, vertexStart, vertexEnd, edgeStart, edgeEnd, &
                                   cellSolveStart, cellSolveEnd, vertexSolveStart, vertexSolveEnd, edgeSolveStart, edgeSolveEnd)

      !  This subroutine performs the entire acoustic step update, following Klemp et al MWR 2007,
      !  using forward-backward vertically implicit integration.  
      !  The gravity-waves are included in the acoustic-step integration.
      !  The input state variables that are updated are ru_p, rw_p (note that this is (rho*omega)_p here),
      !  rtheta_p, and rho_pp.  The time averaged mass flux is accumulated in ruAvg and wwAvg

      implicit none

      type (mpas_pool_type), intent(inout) :: state
      type (mpas_pool_type), intent(inout) :: diag
      type (mpas_pool_type), intent(inout) :: tend
      type (mpas_pool_type), intent(inout) :: mesh
      type (mpas_pool_type), intent(in)    :: configs
      integer, intent(in) :: small_step              ! acoustic step number
      integer, intent(in) :: nCells                  ! for allocating stack variables
      integer, intent(in) :: nVertLevels             ! for allocating stack variables
      real (kind=RKIND), intent(in) :: dts
      integer, intent(in) :: cellStart, cellEnd, vertexStart, vertexEnd, edgeStart, edgeEnd
      integer, intent(in) :: cellSolveStart, cellSolveEnd, vertexSolveStart, vertexSolveEnd, edgeSolveStart, edgeSolveEnd


      real (kind=RKIND), dimension(nVertLevels) :: du
      real (kind=RKIND), dimension(nVertLevels+1) :: dpzx

      real (kind=RKIND), dimension(:,:), pointer :: rho_zz, theta_m, ru_p, rw_p, rtheta_pp,  &
                                                    rtheta_pp_old, zz, exner, cqu, ruAvg, &
                                                    wwAvg, rho_pp, cofwt, coftz, zxu,        &
                                                    a_tri, alpha_tri, gamma_tri, dss,        &
                                                    tend_ru, tend_rho, tend_rt, tend_rw,     &
                                                    zgrid, cofwr, cofwz, w

! redefine ru_p to be perturbation from time t, change 3a  ! temporary
      real (kind=RKIND), dimension(:,:), pointer :: ru
      real (kind=RKIND), dimension(:,:), pointer :: ru_save
! redefine rw_p to be perturbation from time t, change 3a  ! temporary
      real (kind=RKIND), dimension(:,:), pointer :: rw
      real (kind=RKIND), dimension(:,:), pointer :: rw_save

      real (kind=RKIND), dimension(:), pointer :: fzm, fzp, rdzw, dcEdge, invDcEdge, invAreaCell, cofrz, dvEdge

      integer, dimension(:), pointer :: nEdgesOnCell
      real (kind=RKIND), dimension(:), pointer :: specZoneMaskCell, specZoneMaskEdge
      integer, dimension(:,:), pointer :: cellsOnEdge, edgesOnCell
      real (kind=RKIND), dimension(:,:), pointer :: edgesOnCell_sign

      real (kind=RKIND), pointer :: epssm

      real (kind=RKIND), pointer :: cf1, cf2, cf3

      integer, pointer :: nEdges, nCellsSolve

      call mpas_pool_get_array(mesh, 'cellsOnEdge', cellsOnEdge)
      call mpas_pool_get_array(mesh, 'edgesOnCell', edgesOnCell)
      call mpas_pool_get_array(mesh, 'nEdgesOnCell', nEdgesOnCell)
      call mpas_pool_get_array(mesh, 'edgesOnCell_sign', edgesOnCell_sign)
      call mpas_pool_get_array(mesh, 'specZoneMaskEdge', specZoneMaskEdge)
      call mpas_pool_get_array(mesh, 'specZoneMaskCell', specZoneMaskCell)

      call mpas_pool_get_array(state, 'rho_zz', rho_zz, 2)
!      call mpas_pool_get_array(state, 'theta_m', theta_m, 2)
      call mpas_pool_get_array(state, 'theta_m', theta_m, 1)
!  change needed for rw_p, change 6 (see rayleigh damping)
      call mpas_pool_get_array(state, 'w', w, 2)
!      call mpas_pool_get_array(state, 'w', w, 1)

      call mpas_pool_get_array(diag, 'rtheta_pp', rtheta_pp)
      call mpas_pool_get_array(diag, 'rtheta_pp_old', rtheta_pp_old)
      call mpas_pool_get_array(diag, 'ru_p', ru_p)
      call mpas_pool_get_array(diag, 'rw_p', rw_p)
      call mpas_pool_get_array(diag, 'exner', exner)
      call mpas_pool_get_array(diag, 'cqu', cqu)
      call mpas_pool_get_array(diag, 'ruAvg', ruAvg)
      call mpas_pool_get_array(diag, 'wwAvg', wwAvg)
      call mpas_pool_get_array(diag, 'rho_pp', rho_pp)
      call mpas_pool_get_array(diag, 'cofwt', cofwt)
      call mpas_pool_get_array(diag, 'coftz', coftz)
      call mpas_pool_get_array(diag, 'cofrz', cofrz)
      call mpas_pool_get_array(diag, 'cofwr', cofwr)
      call mpas_pool_get_array(diag, 'cofwz', cofwz)
      call mpas_pool_get_array(diag, 'a_tri', a_tri)
      call mpas_pool_get_array(diag, 'alpha_tri', alpha_tri)
      call mpas_pool_get_array(diag, 'gamma_tri', gamma_tri)

      call mpas_pool_get_array(mesh, 'dss', dss)

      call mpas_pool_get_array(tend, 'u', tend_ru)
      call mpas_pool_get_array(tend, 'rho_zz', tend_rho)
      call mpas_pool_get_array(tend, 'theta_m', tend_rt)
      call mpas_pool_get_array(tend, 'w', tend_rw)

      call mpas_pool_get_array(mesh, 'zz', zz)
      call mpas_pool_get_array(mesh, 'zxu', zxu)
      call mpas_pool_get_array(mesh, 'zgrid', zgrid)
      call mpas_pool_get_array(mesh, 'fzm', fzm)
      call mpas_pool_get_array(mesh, 'fzp', fzp)
      call mpas_pool_get_array(mesh, 'rdzw', rdzw)
      call mpas_pool_get_array(mesh, 'dcEdge', dcEdge)
      call mpas_pool_get_array(mesh, 'invDcEdge', invDcEdge)
      call mpas_pool_get_array(mesh, 'dvEdge', dvEdge)
      call mpas_pool_get_array(mesh, 'invAreaCell', invAreaCell)

      call mpas_pool_get_dimension(mesh, 'nEdges', nEdges)
      call mpas_pool_get_dimension(mesh, 'nCellsSolve', nCellsSolve)

      call mpas_pool_get_array(mesh, 'cf1', cf1)
      call mpas_pool_get_array(mesh, 'cf2', cf2)
      call mpas_pool_get_array(mesh, 'cf3', cf3)

! redefine ru_p to be perturbation from time t, change 3b ! temporary
      call mpas_pool_get_array(diag, 'ru', ru)
      call mpas_pool_get_array(diag, 'ru_save', ru_save)
! redefine rw_p to be perturbation from time t, change 3b ! temporary
      call mpas_pool_get_array(diag, 'rw', rw)
      call mpas_pool_get_array(diag, 'rw_save', rw_save)

      ! epssm is the offcentering coefficient for the vertically implicit integration.
      call mpas_pool_get_config(configs, 'config_epssm', epssm) 

      call atm_advance_acoustic_step_work(nCells, nEdges, nCellsSolve, cellStart, cellEnd, vertexStart, vertexEnd, edgeStart, edgeEnd, &
                                   cellSolveStart, cellSolveEnd, vertexSolveStart, vertexSolveEnd, edgeSolveStart, edgeSolveEnd, &
                                   rho_zz, theta_m, ru_p, rw_p, rtheta_pp, rtheta_pp_old, zz, exner, cqu, ruAvg, wwAvg, &
                                   rho_pp, cofwt, coftz, zxu, a_tri, alpha_tri, gamma_tri, dss, tend_ru, tend_rho, tend_rt, &
                                   tend_rw, zgrid, cofwr, cofwz, w, ru, ru_save, rw, rw_save, fzm, fzp, rdzw, dcEdge, invDcEdge, &
                                   invAreaCell, cofrz, dvEdge, nEdgesOnCell, cellsOnEdge, edgesOnCell, edgesOnCell_sign, &
                                   dts, small_step, epssm, cf1, cf2, cf3, &
                                   specZoneMaskEdge, specZoneMaskCell &
                                   )

   end subroutine atm_advance_acoustic_step


   subroutine atm_advance_acoustic_step_work(nCells, nEdges, nCellsSolve, cellStart, cellEnd, vertexStart, vertexEnd, edgeStart, edgeEnd, &
                                   cellSolveStart, cellSolveEnd, vertexSolveStart, vertexSolveEnd, edgeSolveStart, edgeSolveEnd, &
                                   rho_zz, theta_m, ru_p, rw_p, rtheta_pp, rtheta_pp_old, zz, exner, cqu, ruAvg, wwAvg, &
                                   rho_pp, cofwt, coftz, zxu, a_tri, alpha_tri, gamma_tri, dss, tend_ru, tend_rho, tend_rt, &
                                   tend_rw, zgrid, cofwr, cofwz, w, ru, ru_save, rw, rw_save, fzm, fzp, rdzw, dcEdge, invDcEdge, &
                                   invAreaCell, cofrz, dvEdge, nEdgesOnCell, cellsOnEdge, edgesOnCell, edgesOnCell_sign, &
                                   dts, small_step, epssm, cf1, cf2, cf3, &
                                   specZoneMaskEdge, specZoneMaskCell &
                                   )

      use mpas_atm_dimensions

      implicit none


      !
      ! Dummy arguments
      !
      integer, intent(in) :: nCells, nEdges, nCellsSolve
      integer, intent(in) :: cellStart, cellEnd, vertexStart, vertexEnd, edgeStart, edgeEnd
      integer, intent(in) :: cellSolveStart, cellSolveEnd, vertexSolveStart, vertexSolveEnd, edgeSolveStart, edgeSolveEnd

      real (kind=RKIND), dimension(nVertLevels,nCells+1) :: rho_zz
      real (kind=RKIND), dimension(nVertLevels,nCells+1) :: theta_m
      real (kind=RKIND), dimension(nVertLevels,nEdges+1) :: ru_p
      real (kind=RKIND), dimension(nVertLevels+1,nCells+1) :: rw_p
      real (kind=RKIND), dimension(nVertLevels,nCells+1) :: rtheta_pp

      real (kind=RKIND), dimension(nVertLevels,nCells+1) :: rtheta_pp_old
      real (kind=RKIND), dimension(nVertLevels,nCells+1) :: zz
      real (kind=RKIND), dimension(nVertLevels,nCells+1) :: exner
      real (kind=RKIND), dimension(nVertLevels,nEdges+1) :: cqu
      real (kind=RKIND), dimension(nVertLevels,nEdges+1) :: ruAvg
      real (kind=RKIND), dimension(nVertLevels+1,nCells+1) :: wwAvg
      real (kind=RKIND), dimension(nVertLevels,nCells+1) :: rho_pp
      real (kind=RKIND), dimension(nVertLevels,nCells+1) :: cofwt
      real (kind=RKIND), dimension(nVertLevels+1,nCells+1) :: coftz
      real (kind=RKIND), dimension(nVertLevels,nEdges+1) :: zxu

      real (kind=RKIND), dimension(nVertLevels,nCells+1) :: a_tri
      real (kind=RKIND), dimension(nVertLevels,nCells+1) :: alpha_tri
      real (kind=RKIND), dimension(nVertLevels,nCells+1) :: gamma_tri
      real (kind=RKIND), dimension(nVertLevels,nCells+1) :: dss
      real (kind=RKIND), dimension(nVertLevels,nEdges+1) :: tend_ru
      real (kind=RKIND), dimension(nVertLevels,nCells+1) :: tend_rho
      real (kind=RKIND), dimension(nVertLevels,nCells+1) :: tend_rt
      real (kind=RKIND), dimension(nVertLevels+1,nCells+1) :: tend_rw
      real (kind=RKIND), dimension(nVertLevels+1,nCells+1) :: zgrid
      real (kind=RKIND), dimension(nVertLevels,nCells+1) :: cofwr
      real (kind=RKIND), dimension(nVertLevels,nCells+1) :: cofwz

      real (kind=RKIND), dimension(nVertLevels+1,nCells+1) :: w
      real (kind=RKIND), dimension(nVertLevels,nEdges+1) :: ru
      real (kind=RKIND), dimension(nVertLevels,nEdges+1) :: ru_save
      real (kind=RKIND), dimension(nVertLevels+1,nCells+1) :: rw
      real (kind=RKIND), dimension(nVertLevels+1,nCells+1) :: rw_save

      real (kind=RKIND), dimension(nVertLevels) :: fzm
      real (kind=RKIND), dimension(nVertLevels) :: fzp
      real (kind=RKIND), dimension(nVertLevels) :: rdzw
      real (kind=RKIND), dimension(nEdges+1) :: dcEdge
      real (kind=RKIND), dimension(nEdges+1) :: invDcEdge
      real (kind=RKIND), dimension(nCells+1) :: invAreaCell
      real (kind=RKIND), dimension(nVertLevels) :: cofrz
      real (kind=RKIND), dimension(nEdges+1) :: dvEdge

      integer, dimension(nCells+1) :: nEdgesOnCell
      integer, dimension(2,nEdges+1) :: cellsOnEdge
      integer, dimension(maxEdges,nCells+1) :: edgesOnCell
      real (kind=RKIND), dimension(maxEdges,nCells+1) :: edgesOnCell_sign

      real (kind=RKIND), dimension(nCells+1) :: specZoneMaskCell
      real (kind=RKIND), dimension(nEdges+1) :: specZoneMaskEdge
      

      integer, intent(in) :: small_step
      real (kind=RKIND), intent(in) :: dts, epssm,cf1, cf2, cf3
      real (kind=RKIND), dimension(nVertLevels) :: ts, rs

  
      !
      ! Local variables
      !
      integer :: cell1, cell2, iEdge, iCell, i, k
      real (kind=RKIND) :: c2, rcv, rtheta_pp_tmp
      real (kind=RKIND) :: pgrad, flux, resm, rdts


      rcv = rgas / (cp - rgas)
      c2 = cp * rcv
      resm = (1.0 - epssm) / (1.0 + epssm)
      rdts = 1./dts

      if(small_step /= 1) then  !  not needed on first small step 

        ! forward-backward acoustic step integration.
        ! begin by updating the horizontal velocity u, 
        ! and accumulating the contribution from the updated u to the other tendencies.

        ! we are looping over all edges, but only computing on edges of owned cells. This will include updates of
        ! all owned edges plus some edges that are owned by other blocks.  We perform these redundant computations
        ! so that we do not have to communicate updates of u to update the cell variables (rho, w, and theta). 

        !MGD this loop will not be very load balanced with if-test below

        do iEdge=edgeStart,edgeEnd ! MGD do we really just need edges touching owned cells?
 
           cell1 = cellsOnEdge(1,iEdge)
           cell2 = cellsOnEdge(2,iEdge)

           ! update edges for block-owned cells
           if (cell1 <= nCellsSolve .or. cell2 <= nCellsSolve ) then

!DIR$ IVDEP
              do k=1,nVertLevels
                 pgrad = ((rtheta_pp(k,cell2)-rtheta_pp(k,cell1))*invDcEdge(iEdge) )/(.5*(zz(k,cell2)+zz(k,cell1)))
                 pgrad = cqu(k,iEdge)*0.5*c2*(exner(k,cell1)+exner(k,cell2))*pgrad
                 pgrad = pgrad + 0.5*zxu(k,iEdge)*gravity*(rho_pp(k,cell1)+rho_pp(k,cell2))
                 ru_p(k,iEdge) = ru_p(k,iEdge) + dts*(tend_ru(k,iEdge) - (1.0_RKIND - specZoneMaskEdge(iEdge))*pgrad)
              end do

              ! accumulate ru_p for use later in scalar transport
!DIR$ IVDEP
              do k=1,nVertLevels
                 ruAvg(k,iEdge) = ruAvg(k,iEdge) + ru_p(k,iEdge)
              end do

           end if ! end test for block-owned cells

        end do ! end loop over edges

      else !  this is all that us needed for ru_p update for first acoustic step in RK substep

        do iEdge=edgeStart,edgeEnd ! MGD do we really just need edges touching owned cells?

           cell1 = cellsOnEdge(1,iEdge)
           cell2 = cellsOnEdge(2,iEdge)

           ! update edges for block-owned cells
           if (cell1 <= nCellsSolve .or. cell2 <= nCellsSolve ) then

!DIR$ IVDEP
              do k=1,nVertLevels
                 ru_p(k,iEdge) = dts*tend_ru(k,iEdge)
              end do
!DIR$ IVDEP
              do k=1,nVertLevels
                 ruAvg(k,iEdge) = ru_p(k,iEdge)                 
              end do

           end if ! end test for block-owned cells

        end do ! end loop over edges

      end if ! test for first acoustic step

      if (small_step == 1) then  ! initialize here on first small timestep.
         do iCell=cellStart,cellEnd
            rtheta_pp_old(1:nVertLevels,iCell) = 0.0
         end do
      else
         do iCell=cellStart,cellEnd
            rtheta_pp_old(1:nVertLevels,iCell) = rtheta_pp(1:nVertLevels,iCell)
         end do
      end if

!$OMP BARRIER

      do iCell=cellSolveStart,cellSolveEnd  ! loop over all owned cells to solve

         if(small_step == 1) then  ! initialize here on first small timestep.
            wwAvg(1:nVertLevels+1,iCell) = 0.0            
            rho_pp(1:nVertLevels,iCell) = 0.0            
            rtheta_pp(1:nVertLevels,iCell) = 0.0            
            rw_p(:,iCell) = 0.0
         end if
            
         if(specZoneMaskCell(iCell) == 0.0) then  ! not specified zone, compute...

         ts(:) = 0.0
         rs(:) = 0.0

         do i=1,nEdgesOnCell(iCell) 
            iEdge = edgesOnCell(i,iCell)
            cell1 = cellsOnEdge(1,iEdge)
            cell2 = cellsOnEdge(2,iEdge)
!DIR$ IVDEP
            do k=1,nVertLevels
               flux = edgesOnCell_sign(i,iCell)*dts*dvEdge(iEdge)*ru_p(k,iEdge) * invAreaCell(iCell)
               rs(k) = rs(k)-flux
               ts(k) = ts(k)-flux*0.5*(theta_m(k,cell2)+theta_m(k,cell1))
            end do
         end do

      ! vertically implicit acoustic and gravity wave integration.
      ! this follows Klemp et al MWR 2007, with the addition of an implicit Rayleigh damping of w
      ! serves as a gravity-wave absorbing layer, from Klemp et al 2008.

!DIR$ IVDEP
         do k=1, nVertLevels
            rs(k) = rho_pp(k,iCell) + dts*tend_rho(k,iCell) + rs(k)                  &
                            - cofrz(k)*resm*(rw_p(k+1,iCell)-rw_p(k,iCell)) 
            ts(k) = rtheta_pp(k,iCell) + dts*tend_rt(k,iCell) + ts(k)                &
                               - resm*rdzw(k)*( coftz(k+1,iCell)*rw_p(k+1,iCell)     &
                                               -coftz(k,iCell)*rw_p(k,iCell))
         end do

!DIR$ IVDEP
         do k=2, nVertLevels
            wwavg(k,iCell) = wwavg(k,iCell) + 0.5*(1.0-epssm)*rw_p(k,iCell)
         end do

!DIR$ IVDEP
         do k=2, nVertLevels
            rw_p(k,iCell) = rw_p(k,iCell) +  dts*tend_rw(k,iCell)                       &
                       - cofwz(k,iCell)*((zz(k  ,iCell)*ts(k)                           &
                                     -zz(k-1,iCell)*ts(k-1))                            &
                               +resm*(zz(k  ,iCell)*rtheta_pp(k  ,iCell)                &
                                     -zz(k-1,iCell)*rtheta_pp(k-1,iCell)))              &
                       - cofwr(k,iCell)*((rs(k)+rs(k-1))                                &
                               +resm*(rho_pp(k,iCell)+rho_pp(k-1,iCell)))               &
                       + cofwt(k  ,iCell)*(ts(k  )+resm*rtheta_pp(k  ,iCell))           &
                       + cofwt(k-1,iCell)*(ts(k-1)+resm*rtheta_pp(k-1,iCell))
         end do

         ! tridiagonal solve sweeping up and then down the column

!MGD VECTOR DEPENDENCE
         do k=2,nVertLevels
            rw_p(k,iCell) = (rw_p(k,iCell)-a_tri(k,iCell)*rw_p(k-1,iCell))*alpha_tri(k,iCell)
         end do

!MGD VECTOR DEPENDENCE
         do k=nVertLevels,1,-1
            rw_p(k,iCell) = rw_p(k,iCell) - gamma_tri(k,iCell)*rw_p(k+1,iCell)     
         end do

         ! the implicit Rayleigh damping on w (gravity-wave absorbing) 

!DIR$ IVDEP
         do k=2,nVertLevels
            rw_p(k,iCell) = (rw_p(k,iCell) + (rw_save(k  ,iCell) - rw(k  ,iCell)) -dts*dss(k,iCell)*               &
                        (fzm(k)*zz (k,iCell)+fzp(k)*zz (k-1,iCell))        &
                        *(fzm(k)*rho_zz(k,iCell)+fzp(k)*rho_zz(k-1,iCell))       &
                                 *w(k,iCell)    )/(1.0+dts*dss(k,iCell)) &
                         - (rw_save(k  ,iCell) - rw(k  ,iCell))
         end do

         ! accumulate (rho*omega)' for use later in scalar transport
!DIR$ IVDEP
         do k=2,nVertLevels
            wwAvg(k,iCell) = wwAvg(k,iCell) + 0.5*(1.0+epssm)*rw_p(k,iCell)
         end do

         ! update rho_pp and theta_pp given updated rw_p

!DIR$ IVDEP
         do k=1,nVertLevels
            rho_pp(k,iCell) = rs(k) - cofrz(k) *(rw_p(k+1,iCell)-rw_p(k  ,iCell))
            rtheta_pp(k,iCell) = ts(k) - rdzw(k)*(coftz(k+1,iCell)*rw_p(k+1,iCell)  &
                               -coftz(k  ,iCell)*rw_p(k  ,iCell))
         end do

         else ! specifed zone in regional_MPAS

            do k=1,nVertLevels
               rho_pp(k,iCell) = rho_pp(k,iCell) + dts*tend_rho(k,iCell)
               rtheta_pp(k,iCell) = rtheta_pp(k,iCell) + dts*tend_rt(k,iCell)
               rw_p(k,iCell) = rw_p(k,iCell) + dts*tend_rw(k,iCell)
               wwAvg(k,iCell) = wwAvg(k,iCell) + 0.5*(1.0+epssm)*rw_p(k,iCell)
            end do

         end if

      end do !  end of loop over cells

   end subroutine atm_advance_acoustic_step_work


   subroutine atm_divergence_damping_3d( state, diag, mesh, configs, dts, edgeStart, edgeEnd )

      !  This subroutine updates the horizontal momentum with the 3d divergence damping component.

      implicit none

      type (mpas_pool_type), intent(inout) :: state
      type (mpas_pool_type), intent(inout) :: diag
      type (mpas_pool_type), intent(inout) :: mesh
      type (mpas_pool_type), intent(in) :: configs
      real (kind=RKIND), intent(in) :: dts
      integer, intent(in) :: edgeStart, edgeEnd

      real (kind=RKIND), dimension(:,:), pointer :: theta_m, ru_p, rtheta_pp, rtheta_pp_old
!      real (kind=RKIND), dimension(:), pointer :: dcEdge
      real (kind=RKIND), pointer :: smdiv, config_len_disp
      real (kind=RKIND), dimension(:), pointer :: specZoneMaskEdge

      integer, dimension(:,:), pointer :: cellsOnEdge
      integer, pointer :: nCellsSolve
      integer, pointer :: nVertLevels

      real (kind=RKIND) :: divCell1, divCell2, rdts, coef_divdamp
      integer :: cell1, cell2, iEdge, k

      call mpas_pool_get_array(mesh, 'cellsOnEdge', cellsOnEdge)
      call mpas_pool_get_array(mesh, 'specZoneMaskEdge', specZoneMaskEdge)
!      call mpas_pool_get_array(mesh, 'dcEdge', dcEdge)
      call mpas_pool_get_array(state, 'theta_m', theta_m, 1)
      call mpas_pool_get_array(diag, 'rtheta_pp', rtheta_pp)
      call mpas_pool_get_array(diag, 'rtheta_pp_old', rtheta_pp_old)
      call mpas_pool_get_array(diag, 'ru_p', ru_p)

      call mpas_pool_get_dimension(mesh, 'nCellsSolve', nCellsSolve)
      call mpas_pool_get_dimension(mesh, 'nVertLevels', nVertLevels)

      call mpas_pool_get_config(configs, 'config_smdiv', smdiv) 
      call mpas_pool_get_config(configs, 'config_len_disp', config_len_disp)

      rdts = 1.0_RKIND / dts
      coef_divdamp = 2.0_RKIND * smdiv * config_len_disp * rdts

      do iEdge=edgeStart,edgeEnd ! MGD do we really just need edges touching owned cells?

         cell1 = cellsOnEdge(1,iEdge)
         cell2 = cellsOnEdge(2,iEdge)

         ! update edges for block-owned cells
         if (cell1 <= nCellsSolve .or. cell2 <= nCellsSolve ) then

!DIR$ IVDEP
            do k=1,nVertLevels

!!  unscaled 3d divergence damping
!!               divCell1 = -(rtheta_pp(k,cell1)-rtheta_pp_old(k,cell1))*rdts
!!               divCell2 = -(rtheta_pp(k,cell2)-rtheta_pp_old(k,cell2))*rdts
!!               ru_p(k,iEdge) = ru_p(k,iEdge) + 2.*smdiv*dcEdge(iEdge)*(divCell2-divCell1) &
!!                                                      /(theta_m(k,cell1)+theta_m(k,cell2))

!!  scaled 3d divergence damping
               divCell1 = -(rtheta_pp(k,cell1)-rtheta_pp_old(k,cell1))
               divCell2 = -(rtheta_pp(k,cell2)-rtheta_pp_old(k,cell2))
               ru_p(k,iEdge) = ru_p(k,iEdge) + coef_divdamp*(divCell2-divCell1)*(1.0_RKIND - specZoneMaskEdge(iEdge)) &
                                                      /(theta_m(k,cell1)+theta_m(k,cell2))

            end do
         end if ! edges for block-owned cells
      end do ! end loop over edges

   end subroutine atm_divergence_damping_3d


   subroutine atm_recover_large_step_variables( state, diag, tend, mesh, configs, dt, ns, rk_step, &
                                       cellStart, cellEnd, vertexStart, vertexEnd, edgeStart, edgeEnd, &
                                       cellSolveStart, cellSolveEnd, vertexSolveStart, vertexSolveEnd, edgeSolveStart, edgeSolveEnd)

      ! reconstitute state variables from acoustic-step perturbation variables 
      ! after the acoustic steps.  The perturbation variables were originally set in
      ! subroutine atm_set_smlstep_pert_variables prior to their acoustic-steps update.
      ! we are also computing a few other state-derived variables here.

      implicit none

      type (mpas_pool_type), intent(inout) :: state
      type (mpas_pool_type), intent(inout) :: diag
      type (mpas_pool_type), intent(inout) :: tend
      type (mpas_pool_type), intent(inout) :: mesh
      type (mpas_pool_type), intent(in) :: configs
      integer, intent(in) :: ns, rk_step
      real (kind=RKIND), intent(in) :: dt
      integer, intent(in) :: cellStart, cellEnd, vertexStart, vertexEnd, edgeStart, edgeEnd
      integer, intent(in) :: cellSolveStart, cellSolveEnd, vertexSolveStart, vertexSolveEnd, edgeSolveStart, edgeSolveEnd


      real (kind=RKIND), dimension(:,:), pointer :: wwAvg, rw_save, w, rw, rw_p, rtheta_p, rtheta_pp,   &
                                                    rtheta_p_save, rt_diabatic_tend, rho_p, rho_p_save, &
                                                    rho_pp, rho_zz, rho_base, ruAvg, ru_save, ru_p, u, ru, &
                                                    exner, exner_base, rtheta_base, pressure_p,         &
                                                    zz, theta_m, pressure_b
      real (kind=RKIND), dimension(:,:,:), pointer :: scalars
      real (kind=RKIND), dimension(:), pointer :: fzm, fzp
      real (kind=RKIND), dimension(:,:,:), pointer :: zb, zb3, zb_cell, zb3_cell
      real (kind=RKIND), dimension(:,:), pointer :: edgesOnCell_sign
      integer, dimension(:,:), pointer :: cellsOnEdge, edgesOnCell
      integer, dimension(:), pointer :: nEdgesOnCell

      integer :: i, iCell, iEdge, k, cell1, cell2
      integer, pointer :: nVertLevels, nCells, nCellsSolve, nEdges, nEdgesSolve
      real (kind=RKIND) :: invNs, rcv, p0, flux
      real (kind=RKIND), pointer :: cf1, cf2, cf3

      integer, dimension(:), pointer :: bdyMaskCell  ! MPAS_regional addition

      call mpas_pool_get_array(diag, 'wwAvg', wwAvg)
      call mpas_pool_get_array(diag, 'rw_save', rw_save)
      call mpas_pool_get_array(diag, 'rw', rw)
      call mpas_pool_get_array(diag, 'rw_p', rw_p)
      call mpas_pool_get_array(state, 'w', w, 2)

      call mpas_pool_get_array(diag, 'rtheta_p', rtheta_p)
      call mpas_pool_get_array(diag, 'rtheta_p_save', rtheta_p_save)
      call mpas_pool_get_array(diag, 'rtheta_pp', rtheta_pp)
      call mpas_pool_get_array(diag, 'rtheta_base', rtheta_base)
      call mpas_pool_get_array(tend, 'rt_diabatic_tend', rt_diabatic_tend)
      call mpas_pool_get_array(state, 'theta_m', theta_m, 2)
      call mpas_pool_get_array(state, 'scalars', scalars, 2)

      call mpas_pool_get_array(state, 'rho_zz', rho_zz, 2)
      call mpas_pool_get_array(diag, 'rho_p', rho_p)
      call mpas_pool_get_array(diag, 'rho_p_save', rho_p_save)
      call mpas_pool_get_array(diag, 'rho_pp', rho_pp)
      call mpas_pool_get_array(diag, 'rho_base', rho_base)

      call mpas_pool_get_array(diag, 'ruAvg', ruAvg)
      call mpas_pool_get_array(diag, 'ru_save', ru_save)
      call mpas_pool_get_array(diag, 'ru_p', ru_p)
      call mpas_pool_get_array(diag, 'ru', ru)
      call mpas_pool_get_array(state, 'u', u, 2)

      call mpas_pool_get_array(diag, 'exner', exner)
      call mpas_pool_get_array(diag, 'exner_base', exner_base)

      call mpas_pool_get_array(diag, 'pressure_p', pressure_p)
      call mpas_pool_get_array(diag, 'pressure_base', pressure_b)

      call mpas_pool_get_array(mesh, 'bdyMaskCell', bdyMaskCell)  ! addition for regional_MPAS

      call mpas_pool_get_array(mesh, 'zz', zz)
      call mpas_pool_get_array(mesh, 'zb', zb)
      call mpas_pool_get_array(mesh, 'zb3', zb3)
      call mpas_pool_get_array(mesh, 'zb_cell', zb_cell)
      call mpas_pool_get_array(mesh, 'zb3_cell', zb3_cell)
      call mpas_pool_get_array(mesh, 'fzm', fzm)
      call mpas_pool_get_array(mesh, 'fzp', fzp)
      call mpas_pool_get_array(mesh, 'cellsOnEdge', cellsOnEdge)
      call mpas_pool_get_array(mesh, 'edgesOnCell', edgesOnCell)
      call mpas_pool_get_array(mesh, 'edgesOnCell_sign', edgesOnCell_sign)
      call mpas_pool_get_array(mesh, 'nEdgesOnCell', nEdgesOnCell)

      call mpas_pool_get_dimension(mesh, 'nVertLevels', nVertLevels)
      call mpas_pool_get_dimension(mesh, 'nCells', nCells)
      call mpas_pool_get_dimension(mesh, 'nCellsSolve', nCellsSolve)
      call mpas_pool_get_dimension(mesh, 'nEdges', nEdges)
      call mpas_pool_get_dimension(mesh, 'nEdgesSolve', nEdgesSolve)

      call mpas_pool_get_array(mesh, 'cf1', cf1)
      call mpas_pool_get_array(mesh, 'cf2', cf2)
      call mpas_pool_get_array(mesh, 'cf3', cf3)


      call atm_recover_large_step_variables_work(nCells, nEdges, nCellsSolve, nEdgesSolve, dt, ns, rk_step, &
                             wwAvg, rw_save, w, rw, rw_p, rtheta_p, rtheta_pp, rtheta_p_save, rt_diabatic_tend, rho_p, &
                             rho_p_save, rho_pp, rho_zz, rho_base, ruAvg, ru_save, ru_p, u, ru, exner, exner_base, &
                             rtheta_base, pressure_p, zz, theta_m, pressure_b, scalars, fzm, fzp, &
                             zb, zb3, zb_cell, zb3_cell, edgesOnCell_sign, cellsOnEdge, edgesOnCell, nEdgesOnCell, &
                             cf1, cf2, cf3, &
                             bdyMaskCell, &  !  addition for regional_MPAS
                             cellStart, cellEnd, vertexStart, vertexEnd, edgeStart, edgeEnd, &
                             cellSolveStart, cellSolveEnd, vertexSolveStart, vertexSolveEnd, edgeSolveStart, edgeSolveEnd)

   end subroutine atm_recover_large_step_variables


   subroutine atm_recover_large_step_variables_work(nCells, nEdges, nCellsSolve, nEdgesSolve, dt, ns, rk_step, &
                             wwAvg, rw_save, w, rw, rw_p, rtheta_p, rtheta_pp, rtheta_p_save, rt_diabatic_tend, rho_p, &
                             rho_p_save, rho_pp, rho_zz, rho_base, ruAvg, ru_save, ru_p, u, ru, exner, exner_base, &
                             rtheta_base, pressure_p, zz, theta_m, pressure_b, scalars, fzm, fzp, &
                             zb, zb3, zb_cell, zb3_cell, edgesOnCell_sign, cellsOnEdge, edgesOnCell, nEdgesOnCell, &
                             cf1, cf2, cf3, &
                             bdyMaskCell, &  ! addition for regional_MPAS
                             cellStart, cellEnd, vertexStart, vertexEnd, edgeStart, edgeEnd, &
                             cellSolveStart, cellSolveEnd, vertexSolveStart, vertexSolveEnd, edgeSolveStart, edgeSolveEnd)

      use mpas_atm_dimensions

      implicit none


      !
      ! Dummy arguments
      !
      integer, intent(in) :: nCells, nEdges, nCellsSolve, nEdgesSolve
      integer, intent(in) :: ns, rk_step
      real (kind=RKIND), intent(in) :: dt

      integer, dimension(nCells+1), intent(in) :: bdyMaskCell
      
      real (kind=RKIND), dimension(nVertLevels+1,nCells+1) :: wwAvg
      real (kind=RKIND), dimension(nVertLevels+1,nCells+1) :: rw_save
      real (kind=RKIND), dimension(nVertLevels+1,nCells+1) :: w
      real (kind=RKIND), dimension(nVertLevels+1,nCells+1) :: rw
      real (kind=RKIND), dimension(nVertLevels+1,nCells+1) :: rw_p
      real (kind=RKIND), dimension(nVertLevels,nCells+1) :: rtheta_p
      real (kind=RKIND), dimension(nVertLevels,nCells+1) :: rtheta_pp
      real (kind=RKIND), dimension(nVertLevels,nCells+1) :: rtheta_p_save
      real (kind=RKIND), dimension(nVertLevels,nCells+1) :: rt_diabatic_tend
      real (kind=RKIND), dimension(nVertLevels,nCells+1) :: rho_p
      real (kind=RKIND), dimension(nVertLevels,nCells+1) :: rho_p_save
      real (kind=RKIND), dimension(nVertLevels,nCells+1) :: rho_pp
      real (kind=RKIND), dimension(nVertLevels,nCells+1) :: rho_zz
      real (kind=RKIND), dimension(nVertLevels,nCells+1) :: rho_base
      real (kind=RKIND), dimension(nVertLevels,nEdges+1) :: ruAvg
      real (kind=RKIND), dimension(nVertLevels,nEdges+1) :: ru_save
      real (kind=RKIND), dimension(nVertLevels,nEdges+1) :: ru_p
      real (kind=RKIND), dimension(nVertLevels,nEdges+1) :: u
      real (kind=RKIND), dimension(nVertLevels,nEdges+1) :: ru
      real (kind=RKIND), dimension(nVertLevels,nCells+1) :: exner
      real (kind=RKIND), dimension(nVertLevels,nCells+1) :: exner_base
      real (kind=RKIND), dimension(nVertLevels,nCells+1) :: rtheta_base
      real (kind=RKIND), dimension(nVertLevels,nCells+1) :: pressure_p
      real (kind=RKIND), dimension(nVertLevels,nCells+1) :: zz
      real (kind=RKIND), dimension(nVertLevels,nCells+1) :: theta_m
      real (kind=RKIND), dimension(nVertLevels,nCells+1) :: pressure_b
      real (kind=RKIND), dimension(num_scalars,nVertLevels,nCells+1) :: scalars
      real (kind=RKIND), dimension(nVertLevels) :: fzm
      real (kind=RKIND), dimension(nVertLevels) :: fzp
      real (kind=RKIND), dimension(nVertLevels+1,2,nEdges+1) :: zb
      real (kind=RKIND), dimension(nVertLevels+1,2,nEdges+1) :: zb3
      real (kind=RKIND), dimension(nVertLevels+1,maxEdges,nCells+1) :: zb_cell
      real (kind=RKIND), dimension(nVertLevels+1,maxEdges,nCells+1) :: zb3_cell
      real (kind=RKIND), dimension(maxEdges,nCells+1) :: edgesOnCell_sign
      integer, dimension(2,nEdges+1) :: cellsOnEdge
      integer, dimension(maxEdges,nCells+1) :: edgesOnCell
      integer, dimension(nCells+1) :: nEdgesOnCell

      real (kind=RKIND) :: cf1, cf2, cf3

      integer, intent(in) :: cellStart, cellEnd, vertexStart, vertexEnd, edgeStart, edgeEnd
      integer, intent(in) :: cellSolveStart, cellSolveEnd, vertexSolveStart, vertexSolveEnd, edgeSolveStart, edgeSolveEnd


      !
      ! Local variables
      !
      integer :: i, iCell, iEdge, k, cell1, cell2
      real (kind=RKIND) :: invNs, rcv, p0, flux


      rcv = rgas/(cp-rgas)
      p0 = 1.0e+05  ! this should come from somewhere else...

      ! Avoid FP errors caused by a potential division by zero below by 
      ! initializing the "garbage cell" of rho_zz to a non-zero value
      do k=1,nVertLevels
         rho_zz(k,nCells+1) = 1.0
      end do

      ! compute new density everywhere so we can compute u from ru.
      ! we will also need it to compute theta_m below

      invNs = 1 / real(ns,RKIND)

      do iCell=cellStart,cellEnd

!DIR$ IVDEP
         do k = 1, nVertLevels
            rho_p(k,iCell) = rho_p_save(k,iCell) + rho_pp(k,iCell)

            rho_zz(k,iCell) = rho_p(k,iCell) + rho_base(k,iCell)
         end do

         w(1,iCell) = 0.0

!DIR$ IVDEP
         do k = 2, nVertLevels
            wwAvg(k,iCell) = rw_save(k,iCell) + (wwAvg(k,iCell) * invNs)
            rw(k,iCell) = rw_save(k,iCell) + rw_p(k,iCell)

          ! pick up part of diagnosed w from omega - divide by density later
            w(k,iCell) = rw(k,iCell)/(fzm(k)*zz(k,iCell)+fzp(k)*zz(k-1,iCell))
                                      
         end do

         w(nVertLevels+1,iCell) = 0.0

         if (rk_step == 3) then
!DIR$ IVDEP
            do k = 1, nVertLevels
               rtheta_p(k,iCell) = rtheta_p_save(k,iCell) + rtheta_pp(k,iCell) &
                                 - dt * rho_zz(k,iCell) * rt_diabatic_tend(k,iCell)
               theta_m(k,iCell) = (rtheta_p(k,iCell) + rtheta_base(k,iCell))/rho_zz(k,iCell)
               exner(k,iCell) = (zz(k,iCell)*(rgas/p0)*(rtheta_p(k,iCell)+rtheta_base(k,iCell)))**rcv
               ! pressure_p is perturbation pressure
               pressure_p(k,iCell) = zz(k,iCell) * rgas * (exner(k,iCell)*rtheta_p(k,iCell)+rtheta_base(k,iCell)  &
                                                          * (exner(k,iCell)-exner_base(k,iCell)))
            end do
         else
!DIR$ IVDEP
            do k = 1, nVertLevels
               rtheta_p(k,iCell) = rtheta_p_save(k,iCell) + rtheta_pp(k,iCell)
               theta_m(k,iCell) = (rtheta_p(k,iCell) + rtheta_base(k,iCell))/rho_zz(k,iCell)
            end do
         end if

      end do

      ! recover time-averaged ruAvg on all edges of owned cells (for upcoming scalar transport).  
      ! we solved for these in the acoustic-step loop.  
      ! we will compute ru and u here also, given we are here, even though we only need them on nEdgesSolve

!$OMP BARRIER

      do iEdge=edgeStart,edgeEnd

         cell1 = cellsOnEdge(1,iEdge)
         cell2 = cellsOnEdge(2,iEdge)

!DIR$ IVDEP
         do k = 1, nVertLevels
            ruAvg(k,iEdge) = ru_save(k,iEdge) + (ruAvg(k,iEdge) * invNs)
            ru(k,iEdge) = ru_save(k,iEdge) + ru_p(k,iEdge)
            u(k,iEdge) = 2.*ru(k,iEdge)/(rho_zz(k,cell1)+rho_zz(k,cell2))
         end do
      end do

!$OMP BARRIER

      do iCell=cellStart,cellEnd

         !  finish recovering w from (rho*omega)_p.  as when we formed (rho*omega)_p from u and w, we need
         !  to use the same flux-divergence operator as is used for the horizontal theta transport
         !  (See Klemp et al 2003).

         if (bdyMaskCell(iCell) <= nRelaxZone) then  ! addition for regional_MPAS, no spec zone update

         do i=1,nEdgesOnCell(iCell)
            iEdge=edgesOnCell(i,iCell)

            flux = (cf1*ru(1,iEdge) + cf2*ru(2,iEdge) + cf3*ru(3,iEdge))
            w(1,iCell) = w(1,iCell) + edgesOnCell_sign(i,iCell) * &
                                   (zb_cell(1,i,iCell) + sign(1.0_RKIND,flux)*zb3_cell(1,i,iCell))*flux

!DIR$ IVDEP
            do k = 2, nVertLevels
               flux = (fzm(k)*ru(k,iEdge)+fzp(k)*ru(k-1,iEdge))
               w(k,iCell) = w(k,iCell) + edgesOnCell_sign(i,iCell) * &
                                    (zb_cell(k,i,iCell)+sign(1.0_RKIND,flux)*zb3_cell(k,i,iCell))*flux
            end do

         end do

         w(1,iCell) = w(1,iCell)/(cf1*rho_zz(1,iCell)+cf2*rho_zz(2,iCell)+cf3*rho_zz(3,iCell))


         !DIR$ IVDEP
         do k = 2, nVertLevels
           w(k,iCell) = w(k,iCell)/(fzm(k)*rho_zz(k,iCell)+fzp(k)*rho_zz(k-1,iCell))
         end do

         end if ! addition for regional_MPAS, no spec zone update

      end do

   end subroutine atm_recover_large_step_variables_work


   !-----------------------------------------------------------------------
   !  routine atm_advance_scalars
   !
   !> \brief Integrate scalar equations - explicit transport plus other tendencies
   !> \date 18 November 2014
   !> \details
   !>  This routine is a wrapper for atm_advance_scalars_work and is primarily
   !>  intended to allow pointers to fields to be dereferenced through the call
   !>  to the work routine.
   !
   !-----------------------------------------------------------------------
   subroutine atm_advance_scalars(field_name, tend, state, diag, mesh, configs, dt, &
                                  edgeStart, edgeEnd, &
                                  cellSolveStart, cellSolveEnd, &
                                  horiz_flux_arr, rk_step, config_time_integration_order, advance_density)

      implicit none

      ! Arguments
      character(len=*), intent(in) :: field_name
      type (mpas_pool_type), intent(in) :: tend
      type (mpas_pool_type), intent(inout) :: state
      type (mpas_pool_type), intent(in) :: diag
      type (mpas_pool_type), intent(in) :: mesh
      type (mpas_pool_type), intent(in) :: configs
      integer, intent(in) :: rk_step    !  rk substep we are integrating
      integer, intent(in) :: config_time_integration_order  ! time integration order
      real (kind=RKIND) :: dt
      integer, intent(in) :: edgeStart, edgeEnd
      integer, intent(in) :: cellSolveStart, cellSolveEnd
      logical, intent(in), optional :: advance_density


      ! Local variables
      real (kind=RKIND), dimension(:), pointer :: invAreaCell

      real (kind=RKIND), dimension(:,:,:), pointer :: scalar_old, scalar_new, scalar_tend_save
      real (kind=RKIND), dimension(:,:), pointer :: uhAvg, rho_zz_old, rho_zz_new, wwAvg
      real (kind=RKIND), dimension(:), pointer :: dvEdge
      integer, dimension(:,:), pointer :: cellsOnEdge
      real (kind=RKIND), dimension(:,:,:), intent(inout) :: horiz_flux_arr

      integer, dimension(:,:), pointer :: advCellsForEdge, edgesOnCell
      integer, dimension(:), pointer :: nAdvCellsForEdge, nEdgesOnCell
      real (kind=RKIND), dimension(:,:), pointer :: adv_coefs, adv_coefs_3rd, edgesOnCell_sign

      integer, pointer :: nCells
      integer, pointer :: nEdges
      integer, pointer :: num_scalars

      real (kind=RKIND), dimension(:), pointer :: fnm, fnp, rdnw
      real (kind=RKIND), pointer :: coef_3rd_order

      integer, dimension(:), pointer :: bdyMaskCell, bdyMaskEdge    ! regional_MPAS addition

      logical :: local_advance_density


      if (present(advance_density)) then
         local_advance_density = advance_density
      else
         local_advance_density = .true.
      end if

      call mpas_pool_get_config(configs, 'config_coef_3rd_order', coef_3rd_order)

      call mpas_pool_get_array(state, trim(field_name), scalar_old, 1)
      call mpas_pool_get_array(state, trim(field_name), scalar_new, 2)
      call mpas_pool_get_array(state, 'rho_zz', rho_zz_old, 1)
      call mpas_pool_get_array(state, 'rho_zz', rho_zz_new, 2)

      call mpas_pool_get_array(diag, 'ruAvg', uhAvg)
      call mpas_pool_get_array(diag, 'wwAvg', wwAvg)

      call mpas_pool_get_array(mesh, 'dvEdge', dvEdge)
      call mpas_pool_get_array(mesh, 'cellsOnEdge', cellsOnEdge)
      call mpas_pool_get_array(mesh, 'edgesOnCell', edgesOnCell)
      call mpas_pool_get_array(mesh, 'nEdgesOnCell', nEdgesOnCell)
      call mpas_pool_get_array(mesh, 'edgesOnCell_sign', edgesOnCell_sign)
      call mpas_pool_get_array(mesh, 'invAreaCell', invAreaCell)
      call mpas_pool_get_array(tend, trim(field_name)//'_tend', scalar_tend_save)
      
      call mpas_pool_get_array(mesh, 'fzm', fnm)
      call mpas_pool_get_array(mesh, 'fzp', fnp)
      call mpas_pool_get_array(mesh, 'rdzw', rdnw)

      call mpas_pool_get_array(mesh, 'nAdvCellsForEdge', nAdvCellsForEdge)
      call mpas_pool_get_array(mesh, 'advCellsForEdge', advCellsForEdge)
      call mpas_pool_get_array(mesh, 'adv_coefs', adv_coefs)
      call mpas_pool_get_array(mesh, 'adv_coefs_3rd', adv_coefs_3rd)

      call mpas_pool_get_dimension(mesh, 'nCells', nCells)
      call mpas_pool_get_dimension(mesh, 'nEdges', nEdges)
      call mpas_pool_get_dimension(state, 'num_'//trim(field_name), num_scalars)

      call mpas_pool_get_array(mesh, 'bdyMaskCell', bdyMaskCell)
      call mpas_pool_get_array(mesh, 'bdyMaskEdge', bdyMaskEdge)

      call atm_advance_scalars_work(nCells, num_scalars, dt, &
             edgeStart, edgeEnd, &
             cellSolveStart, cellSolveEnd, &
             coef_3rd_order, scalar_old, scalar_new, rho_zz_old, rho_zz_new, &
             uhAvg, wwAvg, dvEdge, &
             cellsOnEdge, edgesOnCell, nEdgesOnCell, edgesOnCell_sign, invAreaCell, &
             scalar_tend_save, fnm, fnp, rdnw, &
             bdyMaskCell, bdyMaskEdge, &
             nAdvCellsForEdge, advCellsForEdge, adv_coefs, adv_coefs_3rd, &
             nEdges, horiz_flux_arr, rk_step, config_time_integration_order, &
             local_advance_density)

   end subroutine atm_advance_scalars


   !-----------------------------------------------------------------------
   !  routine atm_advance_scalars_work
   !
   !> \brief Integrate scalar equations - explicit transport plus other tendencies
   !> \date 18 November 2014
   !> \details
   !>  This transport routine is similar to the original atm_advance_scalars, except
   !>  it also advances (re-integrates) the density.  This re-integration allows the scalar
   !>  transport routine to use a different timestep than the dry dynamics, and also makes
   !>  possible a spatial splitting of the scalar transport integration (and density
   !>  integration).  The current integration is, however, not spatially split.
   !>
   !>  WCS 18 November 2014
   !>
   !>  Input: s - current model state, 
   !>             including tendencies from sources other than resolved transport.
   !>         grid - grid metadata
   !>
   !>  input scalars in state are uncoupled (i.e. not mulitplied by density)
   !>
   !>  Output: updated uncoupled scalars (scalars in state).
   !>  Note: scalar tendencies are also modified by this routine.
   !>
   !>  This routine DOES NOT apply any positive definite or monotonic renormalizations.
   !>
   !>  The transport scheme is from Skamarock and Gassmann MWR 2011.
   !
   !-----------------------------------------------------------------------
   subroutine atm_advance_scalars_work(nCells, num_scalars, dt, &
             edgeStart, edgeEnd, &
             cellSolveStart, cellSolveEnd, &
             coef_3rd_order, scalar_old, scalar_new, rho_zz_old, rho_zz_new, &
             uhAvg, wwAvg, dvEdge, &
             cellsOnEdge, edgesOnCell, nEdgesOnCell, edgesOnCell_sign, invAreaCell, &
             scalar_tend_save, fnm, fnp, rdnw, &
             bdyMaskCell, bdyMaskEdge, &
             nAdvCellsForEdge, advCellsForEdge, adv_coefs, adv_coefs_3rd, &
             nEdges, horiz_flux_arr, rk_step, config_time_integration_order, &
             advance_density)

      use mpas_atm_dimensions, only : nVertLevels

      implicit none

      integer, intent(in) :: nCells           ! for allocating stack variables
      integer, intent(in) :: nEdges            ! for allocating stack variables
      integer, intent(in) :: num_scalars
      real (kind=RKIND), intent(in) :: dt
      integer, intent(in) :: edgeStart, edgeEnd
      integer, intent(in) :: cellSolveStart, cellSolveEnd
      integer, intent(in) :: rk_step, config_time_integration_order
      logical, intent(in) :: advance_density
      real (kind=RKIND), dimension(:,:,:), intent(in) :: scalar_old
      real (kind=RKIND), dimension(:,:,:), intent(inout) :: scalar_new
      real (kind=RKIND), dimension(num_scalars,nVertLevels,nCells+1), intent(inout) :: scalar_tend_save
      real (kind=RKIND), dimension(:,:), intent(in) :: rho_zz_old
      real (kind=RKIND), dimension(:,:), intent(in) :: uhAvg, wwAvg, rho_zz_new
      real (kind=RKIND), dimension(:), intent(in) :: dvEdge
      integer, dimension(:,:), intent(in) :: cellsOnEdge
      integer, dimension(:,:), intent(in) :: advCellsForEdge, edgesOnCell
      integer, dimension(:), intent(in) :: nAdvCellsForEdge, nEdgesOnCell
      real (kind=RKIND), dimension(:,:), intent(in) :: adv_coefs, adv_coefs_3rd, edgesOnCell_sign
      real (kind=RKIND), dimension(:), intent(in) :: fnm, fnp, rdnw
      real (kind=RKIND), intent(in) :: coef_3rd_order
      real (kind=RKIND), dimension(num_scalars,nVertLevels,nEdges+1), intent(inout) :: horiz_flux_arr
      real (kind=RKIND), dimension(:), intent(in) :: invAreaCell
      integer, dimension(:), intent(in) :: bdyMaskCell, bdyMaskEdge ! regional_MPAS addition

      integer :: i, j, iCell, iAdvCell, iEdge, k, iScalar, cell1, cell2
      real (kind=RKIND) :: rho_zz_new_inv

      real (kind=RKIND) :: scalar_weight

      real (kind=RKIND), dimension( num_scalars, nVertLevels + 1 ) :: wdtn

      real (kind=RKIND), dimension(nVertLevels,10) :: scalar_weight2
      integer, dimension(10) :: ica

      real (kind=RKIND) :: flux3, flux4
      real (kind=RKIND) :: q_im2, q_im1, q_i, q_ip1, ua, coef3

      logical :: local_advance_density

      real (kind=RKIND) :: weight_time_old, weight_time_new
      real (kind=RKIND), dimension(num_scalars,nVertLevels) :: scalar_tend_column  ! local storage to accumulate tendency
      real (kind=RKIND) :: u_direction, u_positive, u_negative

      flux4(q_im2, q_im1, q_i, q_ip1, ua) =                     &
          ua*( 7.*(q_i + q_im1) - (q_ip1 + q_im2) )/12.0

      flux3(q_im2, q_im1, q_i, q_ip1, ua, coef3) =              &
                flux4(q_im2, q_im1, q_i, q_ip1, ua) +           &
                coef3*abs(ua)*((q_ip1 - q_im2)-3.*(q_i-q_im1))/12.0

      local_advance_density = advance_density

      !
      ! Runge Kutta integration, so we compute fluxes from scalar_new values, update starts from scalar_old
      !


      !  horiz_flux_arr stores the value of the scalar at the edge.
      !  a better name perhaps would be scalarEdge

      !  weights for the time interpolation of the input density
      !
      if (.not. advance_density ) then
         weight_time_new = 1.
      else
         if((rk_step == 1) .and. config_time_integration_order == 3) weight_time_new = 1./3
         if((rk_step == 1) .and. config_time_integration_order == 2) weight_time_new = 1./2
         if(rk_step == 2) weight_time_new = 1./2
         if(rk_step == 3) weight_time_new = 1.
      end if
      weight_time_old = 1. - weight_time_new


      do iEdge=edgeStart,edgeEnd

         if( (.not.config_apply_lbcs) .or. (bdyMaskEdge(iEdge) .lt. nRelaxZone-1) )  then  ! full flux calculation

         select case(nAdvCellsForEdge(iEdge))

         case(10)

            do j=1,10
!DIR$ IVDEP
               do k=1,nVertLevels
                  scalar_weight2(k,j) = adv_coefs(j,iEdge) + sign(1.0_RKIND,uhAvg(k,iEdge))*adv_coefs_3rd(j,iEdge)
               end do
            end do
            do j=1,10
               ica(j) = advCellsForEdge(j,iEdge)
            end do
!DIR$ IVDEP
            do k = 1,nVertLevels
!DIR$ IVDEP
               do iScalar = 1,num_scalars
                  horiz_flux_arr(iScalar,k,iEdge) = &
                       scalar_weight2(k,1)  * scalar_new(iScalar,k,ica(1)) + &
                       scalar_weight2(k,2)  * scalar_new(iScalar,k,ica(2)) + &
                       scalar_weight2(k,3)  * scalar_new(iScalar,k,ica(3)) + &
                       scalar_weight2(k,4)  * scalar_new(iScalar,k,ica(4)) + &
                       scalar_weight2(k,5)  * scalar_new(iScalar,k,ica(5)) + &
                       scalar_weight2(k,6)  * scalar_new(iScalar,k,ica(6)) + &
                       scalar_weight2(k,7)  * scalar_new(iScalar,k,ica(7)) + &
                       scalar_weight2(k,8)  * scalar_new(iScalar,k,ica(8)) + &
                       scalar_weight2(k,9)  * scalar_new(iScalar,k,ica(9)) + &
                       scalar_weight2(k,10) * scalar_new(iScalar,k,ica(10))
               end do
            end do

         case default

            horiz_flux_arr(:,:,iEdge) = 0.0
            do j=1,nAdvCellsForEdge(iEdge)
               iAdvCell = advCellsForEdge(j,iEdge)
!DIR$ IVDEP
               do k=1,nVertLevels
                  scalar_weight = adv_coefs(j,iEdge) + sign(1.0_RKIND,uhAvg(k,iEdge))*adv_coefs_3rd(j,iEdge)
!DIR$ IVDEP
                  do iScalar=1,num_scalars
                     horiz_flux_arr(iScalar,k,iEdge) = horiz_flux_arr(iScalar,k,iEdge) + scalar_weight * scalar_new(iScalar,k,iAdvCell)
                  end do
               end do
            end do

         end select

         else if(config_apply_lbcs .and. (bdyMaskEdge(iEdge) .ge. nRelaxZone-1) .and. (bdyMaskEdge(iEdge) .le. nRelaxZone) ) then
          !  upwind flux evaluation for outermost 2 edges in specified zone
            cell1 = cellsOnEdge(1,iEdge)
            cell2 = cellsOnEdge(2,iEdge)
!DIR$ IVDEP
            do k=1,nVertLevels
               u_direction = sign(0.5_RKIND,uhAvg(k,iEdge))
               u_positive = dvEdge(iEdge)*abs(u_direction + 0.5_RKIND)
               u_negative = dvEdge(iEdge)*abs(u_direction - 0.5_RKIND)
!DIR$ IVDEP
               do iScalar=1,num_scalars
                  horiz_flux_arr(iScalar,k,iEdge) = u_positive*scalar_new(iScalar,k,cell1) + u_negative*scalar_new(iScalar,k,cell2)
               end do
            end do

          end if ! end of regional MPAS test

      end do

!$OMP BARRIER

!  scalar update, for each column sum fluxes over horizontal edges, add physics tendency, and add vertical flux divergence in update.

      
      do iCell=cellSolveStart,cellSolveEnd

         if(bdyMaskCell(iCell) <= nRelaxZone) then  ! specified zone for regional_MPAS is not updated in this routine

#ifndef DO_PHYSICS
            scalar_tend_save(:,:,iCell) = 0.0  !  testing purposes - we have no sources or sinks
#endif
            scalar_tend_column(1:num_scalars,1:nVertlevels) = 0.

            do i=1,nEdgesOnCell(iCell)
               iEdge = edgesOnCell(i,iCell)

               ! here we add the horizontal flux divergence into the scalar tendency.
               ! note that the scalar tendency is modified.
!DIR$ IVDEP
               do k=1,nVertLevels
!DIR$ IVDEP
                  do iScalar=1,num_scalars
                        scalar_tend_column(iScalar,k) = scalar_tend_column(iScalar,k) &
                               - edgesOnCell_sign(i,iCell) * uhAvg(k,iEdge)*horiz_flux_arr(iScalar,k,iEdge)
                  end do
               end do
               
            end do

!DIR$ IVDEP
            do k=1,nVertLevels
!DIR$ IVDEP
               do iScalar=1,num_scalars
                     scalar_tend_column(iScalar,k) = scalar_tend_column(iScalar,k) * invAreaCell(iCell) + scalar_tend_save(iScalar,k,iCell)
               end do
            end do
 

      !
      !  vertical flux divergence and update of the scalars
      !
         wdtn(:,1) = 0.0
         wdtn(:,nVertLevels+1) = 0.0

         k = 2
         do iScalar=1,num_scalars
            wdtn(iScalar,k) = wwAvg(k,iCell)*(fnm(k)*scalar_new(iScalar,k,iCell)+fnp(k)*scalar_new(iScalar,k-1,iCell))
         end do
          
!DIR$ IVDEP
         do k=3,nVertLevels-1
!DIR$ IVDEP
            do iScalar=1,num_scalars
               wdtn(iScalar,k) = flux3( scalar_new(iScalar,k-2,iCell),scalar_new(iScalar,k-1,iCell),  &
                                        scalar_new(iScalar,k  ,iCell),scalar_new(iScalar,k+1,iCell),  &
                                        wwAvg(k,iCell), coef_3rd_order )
            end do
         end do
         k = nVertLevels
         do iScalar=1,num_scalars
            wdtn(iScalar,k) = wwAvg(k,iCell)*(fnm(k)*scalar_new(iScalar,k,iCell)+fnp(k)*scalar_new(iScalar,k-1,iCell))
         end do

!DIR$ IVDEP
         do k=1,nVertLevels
            rho_zz_new_inv = 1.0_RKIND / (weight_time_old*rho_zz_old(k,iCell) + weight_time_new*rho_zz_new(k,iCell))
!DIR$ IVDEP
            do iScalar=1,num_scalars
               scalar_new(iScalar,k,iCell) = (   scalar_old(iScalar,k,iCell)*rho_zz_old(k,iCell) &
                     + dt*( scalar_tend_column(iScalar,k) -rdnw(k)*(wdtn(iScalar,k+1)-wdtn(iScalar,k)) ) ) * rho_zz_new_inv
            end do
         end do

        end if ! specified zone regional_MPAS test

      end do

   end subroutine atm_advance_scalars_work


   !-----------------------------------------------------------------------
   !  routine atm_advance_scalars_mono
   !
   !> \brief Integrate scalar equations - transport plus other tendencies
   !> \date 18 November 2014
   !> \details
   !>  This routine is a wrapper for atm_advance_scalars_mono_work and is primarily
   !>  intended to allow pointers to fields to be dereferenced through the call
   !>  to the work routine.
   !
   !-----------------------------------------------------------------------
   subroutine atm_advance_scalars_mono(field_name, block, tend, state, diag, mesh, configs, dt, &
                                       cellStart, cellEnd, edgeStart, edgeEnd, &
                                       cellSolveStart, cellSolveEnd, &
                                       scalar_old, scalar_new, s_max, s_min, wdtn, scale_arr, flux_arr, &
                                       flux_upwind_tmp, flux_tmp, advance_density, rho_zz_int)

      implicit none

      ! Arguments
      character(len=*), intent(in) :: field_name
      type (block_type), intent(inout), target :: block
      type (mpas_pool_type), intent(in)    :: tend
      type (mpas_pool_type), intent(inout) :: state
      type (mpas_pool_type), intent(in)    :: diag
      type (mpas_pool_type), intent(in)    :: mesh
      type (mpas_pool_type), intent(in)    :: configs
      real (kind=RKIND), intent(in)        :: dt
      integer, intent(in) :: cellStart, cellEnd, edgeStart, edgeEnd
      integer, intent(in) :: cellSolveStart, cellSolveEnd
      real (kind=RKIND), dimension(:,:), intent(inout) :: scalar_old, scalar_new
      real (kind=RKIND), dimension(:,:), intent(inout) :: s_max, s_min
      real (kind=RKIND), dimension(:,:), intent(inout) :: wdtn
      real (kind=RKIND), dimension(:,:,:), intent(inout) :: scale_arr
      real (kind=RKIND), dimension(:,:), intent(inout) :: flux_arr
      real (kind=RKIND), dimension(:,:), intent(inout) :: flux_upwind_tmp, flux_tmp
      logical, intent(in), optional :: advance_density
      real (kind=RKIND), dimension(:,:), intent(inout), optional :: rho_zz_int

      ! Local variables
      real (kind=RKIND), dimension(:,:,:), pointer :: scalar_tend
      real (kind=RKIND), dimension(:,:), pointer :: uhAvg, rho_zz_old, rho_zz_new, wwAvg
      real (kind=RKIND), dimension(:), pointer :: dvEdge, invAreaCell
      integer, dimension(:,:), pointer :: cellsOnEdge, cellsOnCell, edgesOnCell
      real (kind=RKIND), dimension(:,:), pointer :: edgesOnCell_sign

      integer, dimension(:,:), pointer :: advCellsForEdge
      integer, dimension(:), pointer :: nAdvCellsForEdge
      real (kind=RKIND), dimension(:,:), pointer :: adv_coefs, adv_coefs_3rd
      real (kind=RKIND), dimension(:,:,:), pointer :: scalars_old, scalars_new

      integer, dimension(:), pointer :: bdyMaskCell, bdyMaskEdge  ! regional_MPAS addition

      integer, pointer :: nCells
      integer, pointer :: nEdges
      integer, pointer :: nCellsSolve
      integer, pointer :: num_scalars

      real (kind=RKIND), dimension(:), pointer :: fnm, fnp, rdnw
      integer, dimension(:), pointer :: nEdgesOnCell
      real (kind=RKIND), pointer :: coef_3rd_order


      call mpas_pool_get_config(configs, 'config_coef_3rd_order', coef_3rd_order)

      call mpas_pool_get_dimension(mesh, 'nCells', nCells)
      call mpas_pool_get_dimension(mesh, 'nEdges', nEdges)
      call mpas_pool_get_dimension(mesh, 'nCellsSolve', nCellsSolve)
      call mpas_pool_get_dimension(state, 'num_'//trim(field_name), num_scalars)

      call mpas_pool_get_array(diag, 'ruAvg', uhAvg)
      call mpas_pool_get_array(diag, 'wwAvg', wwAvg)

      call mpas_pool_get_array(tend, trim(field_name)//'_tend', scalar_tend)

      call mpas_pool_get_array(state, 'rho_zz', rho_zz_old, 1)
      call mpas_pool_get_array(state, 'rho_zz', rho_zz_new, 2)
      call mpas_pool_get_array(state, trim(field_name), scalars_old, 1)
      call mpas_pool_get_array(state, trim(field_name), scalars_new, 2)

      call mpas_pool_get_array(mesh, 'invAreaCell', invAreaCell)
      call mpas_pool_get_array(mesh, 'dvEdge', dvEdge)
      call mpas_pool_get_array(mesh, 'cellsOnEdge', cellsOnEdge)
      call mpas_pool_get_array(mesh, 'cellsOnCell', cellsOnCell)
      call mpas_pool_get_array(mesh, 'edgesOnCell', edgesOnCell)
      call mpas_pool_get_array(mesh, 'edgesOnCell_sign', edgesOnCell_sign)
      call mpas_pool_get_array(mesh, 'nEdgesOnCell', nEdgesOnCell)
      call mpas_pool_get_array(mesh, 'fzm', fnm)
      call mpas_pool_get_array(mesh, 'fzp', fnp)
      call mpas_pool_get_array(mesh, 'rdzw', rdnw)
      call mpas_pool_get_array(mesh, 'nAdvCellsForEdge', nAdvCellsForEdge)
      call mpas_pool_get_array(mesh, 'advCellsForEdge', advCellsForEdge)
      call mpas_pool_get_array(mesh, 'adv_coefs', adv_coefs)
      call mpas_pool_get_array(mesh, 'adv_coefs_3rd', adv_coefs_3rd)

      call mpas_pool_get_array(mesh, 'bdyMaskCell', bdyMaskCell)  ! MPAS_regional addition
      call mpas_pool_get_array(mesh, 'bdyMaskEdge', bdyMaskEdge)  ! MPAS_regional addition

      call atm_advance_scalars_mono_work(block, state, nCells, nEdges, num_scalars, dt, &
                                   cellStart, cellEnd, edgeStart, edgeEnd, &
                                   cellSolveStart, cellSolveEnd, &
                                   coef_3rd_order, nCellsSolve, uhAvg, wwAvg, scalar_tend, rho_zz_old, &
                                   rho_zz_new, scalars_old, scalars_new, invAreaCell, dvEdge, cellsOnEdge, cellsOnCell, &
                                   edgesOnCell, edgesOnCell_sign, nEdgesOnCell, fnm, fnp, rdnw, nAdvCellsForEdge, &
                                   advCellsForEdge, adv_coefs, adv_coefs_3rd, scalar_old, scalar_new, s_max, s_min, &
                                   wdtn, scale_arr, flux_arr, flux_upwind_tmp, flux_tmp, &
                                   bdyMaskCell, bdyMaskEdge, &
                                   advance_density, rho_zz_int)

   end subroutine atm_advance_scalars_mono


   !-----------------------------------------------------------------------
   !  routine atm_advance_scalars_mono_work
   !
   !> \brief Integrate scalar equations - transport plus other tendencies
   !> \date 18 November 2014
   !> \details
   !>  This transport routine is similar to the original atm_advance_scalars_mono_work,
   !>  except it also advances (re-integrates) the density.  This re-integration allows
   !>  the scalar transport routine to use a different timestep than the dry dynamics,
   !>  and also makes possible a spatial splitting of the scalar transport integration
   !>  (and density integration).  The current integration is, however, not spatially split.
   !>
   !>  WCS 18 November 2014
   !>
   !>
   !>  Input: s - current model state, 
   !>             including tendencies from sources other than resolved transport.
   !>         grid - grid metadata
   !>
   !>  input scalars in state are uncoupled (i.e. not mulitplied by density)
   !>
   !>  Output: updated uncoupled scalars (scalars in s_new).
   !>  Note: scalar tendencies are also modified by this routine.
   !>
   !>  This routine DOES apply positive definite or monotonic renormalizations.
   !>
   !>  The transport scheme is from Skamarock and Gassmann MWR 2011.
   !>
   !>  The positive-definite or monotonic renormalization is from Zalesak JCP 1979
   !>  as used in the RK3 scheme as described in Wang et al MWR 2009
   !
   !-----------------------------------------------------------------------
   subroutine atm_advance_scalars_mono_work(block, state, nCells, nEdges, num_scalars, dt, &
                                   cellStart, cellEnd, edgeStart, edgeEnd, &
                                   cellSolveStart, cellSolveEnd, &
                                   coef_3rd_order, nCellsSolve, uhAvg, wwAvg, scalar_tend, rho_zz_old, &
                                   rho_zz_new, scalars_old, scalars_new, invAreaCell, dvEdge, cellsOnEdge, cellsOnCell, &
                                   edgesOnCell, edgesOnCell_sign, nEdgesOnCell, fnm, fnp, rdnw, nAdvCellsForEdge, &
                                   advCellsForEdge, adv_coefs, adv_coefs_3rd, scalar_old, scalar_new, s_max, s_min, &
                                   wdtn, scale_arr, flux_arr, flux_upwind_tmp, flux_tmp, &
                                   bdyMaskCell, bdyMaskEdge, &
                                   advance_density, rho_zz_int)

      use mpas_atm_dimensions, only : nVertLevels

      implicit none

      type (block_type), intent(inout), target :: block
      type (mpas_pool_type), intent(inout) :: state
      integer, intent(in)                  :: nCells           ! for allocating stack variables
      integer, intent(in)                  :: nEdges           ! for allocating stack variables
      integer, intent(in)                  :: num_scalars
      real (kind=RKIND), intent(in)        :: dt
      integer, intent(in) :: cellStart, cellEnd, edgeStart, edgeEnd
      integer, intent(in) :: cellSolveStart, cellSolveEnd
      logical, intent(in), optional :: advance_density
      real (kind=RKIND), dimension(nVertLevels,nCells+1), intent(inout), optional :: rho_zz_int

      integer :: ii,jj
      integer, dimension(10) :: ica
      real (kind=RKIND), dimension(10,2) :: swa

      integer :: i, iCell, iEdge, k, iScalar, cell1, cell2
      real (kind=RKIND) :: flux, scalar_weight

      real (kind=RKIND), dimension(num_scalars,nVertLevels,nCells+1), intent(inout) :: scalar_tend
      real (kind=RKIND), dimension(nVertLevels,nEdges+1), intent(in) :: uhAvg
      real (kind=RKIND), dimension(nVertLevels,nCells+1), intent(in) :: rho_zz_old, rho_zz_new
      real (kind=RKIND), dimension(nVertLevels+1,nCells+1), intent(in) :: wwAvg
      real (kind=RKIND), dimension(:), intent(in) :: dvEdge, invAreaCell
      integer, dimension(:,:), intent(in) :: cellsOnEdge, cellsOnCell, edgesOnCell
      integer, dimension(:) :: bdyMaskCell, bdyMaskEdge
      real (kind=RKIND), dimension(:,:), intent(in) :: edgesOnCell_sign

      integer, dimension(:,:), intent(in) :: advCellsForEdge
      integer, dimension(:), intent(in) :: nAdvCellsForEdge
      real (kind=RKIND), dimension(:,:), intent(in) :: adv_coefs, adv_coefs_3rd
      real (kind=RKIND), dimension(num_scalars,nVertLevels,nCells+1), intent(inout) :: scalars_old, scalars_new
      real (kind=RKIND), dimension(nVertLevels,nCells+1), intent(inout) :: scalar_old, scalar_new
      real (kind=RKIND), dimension(nVertLevels,nCells+1), intent(inout) :: s_max, s_min
      real (kind=RKIND), dimension(nVertLevels+1,nCells+1), intent(inout) :: wdtn
      real (kind=RKIND), dimension(nVertLevels,2,nCells+1), intent(inout), target :: scale_arr
      real (kind=RKIND), dimension(nVertLevels,nEdges+1), intent(inout) :: flux_arr
      real (kind=RKIND), dimension(nVertLevels,nEdges+1), intent(inout) :: flux_upwind_tmp, flux_tmp
      type (field3DReal), pointer :: scalars_old_field

      type (field3DReal), pointer :: tempField
      type (field3DReal), target :: tempFieldTarget


      integer, parameter :: SCALE_IN = 1, SCALE_OUT = 2

      integer, intent(in) :: nCellsSolve
#ifdef DEBUG_TRANSPORT
      integer :: icellmax, kmax
#endif

      real (kind=RKIND), dimension(nVertLevels), intent(in) :: fnm, fnp, rdnw
      integer, dimension(:), intent(in) :: nEdgesOnCell
      real (kind=RKIND), intent(in) :: coef_3rd_order


      real (kind=RKIND), dimension(nVertLevels) :: flux_upwind_arr
      real (kind=RKIND) :: flux3, flux4, flux_upwind
      real (kind=RKIND) :: q_im2, q_im1, q_i, q_ip1, ua, coef3
#ifdef DEBUG_TRANSPORT
      real (kind=RKIND) :: scmin,scmax
#endif
      real (kind=RKIND) :: scale_factor

      logical :: local_advance_density

      real (kind=RKIND), parameter :: eps=1.e-20

      flux4(q_im2, q_im1, q_i, q_ip1, ua) =                     &
          ua*( 7.*(q_i + q_im1) - (q_ip1 + q_im2) )/12.0

      flux3(q_im2, q_im1, q_i, q_ip1, ua, coef3) =              &
                flux4(q_im2, q_im1, q_i, q_ip1, ua) +           &
                coef3*abs(ua)*((q_ip1 - q_im2)-3.*(q_i-q_im1))/12.0

      if (present(advance_density)) then
         local_advance_density = advance_density
      else
         local_advance_density = .true.
      end if

      call mpas_pool_get_field(state, 'scalars', scalars_old_field, 1)

      !  for positive-definite or monotonic option, we first update scalars using the tendency from sources other than
      !  the resolved transport (these should constitute a positive definite update).  
      !  Note, however, that we enforce positive-definiteness in this update.
      !  The transport will maintain this positive definite solution and optionally, shape preservation (monotonicity).

      do iCell=cellSolveStart,cellSolveEnd
!DIR$ IVDEP
      do k = 1,nVertLevels
!DIR$ IVDEP
      do iScalar = 1,num_scalars

#ifndef DO_PHYSICS
!TBH:  Michael, would you please check this change?  Our test uses -DDO_PHYSICS
!TBH:  so this code is not executed.  The change avoids redundant work.  
         scalar_tend(iScalar,k,iCell) = 0.0  !  testing purposes - we have no sources or sinks
#endif
         scalars_old(iScalar,k,iCell) = scalars_old(iScalar,k,iCell)+dt*scalar_tend(iScalar,k,iCell) / rho_zz_old(k,iCell)
         scalar_tend(iScalar,k,iCell) = 0.0
      end do
      end do
      end do


!$OMP BARRIER
!$OMP MASTER
      call mpas_dmpar_exch_halo_field(scalars_old_field)
!$OMP END MASTER
!$OMP BARRIER


      !
      ! Runge Kutta integration, so we compute fluxes from scalar_new values, update starts from scalar_old
      !

      if (local_advance_density) then
         if (.not.present(rho_zz_int)) then
            call mpas_log_write('Error: rho_zz_int not supplied to atm_advance_scalars_mono_work( ) when advance_density=.true.', messageType=MPAS_LOG_CRIT)
         end if

         !  begin with update of density
         do iCell=cellSolveStart,cellSolveEnd
            rho_zz_int(:,iCell) = 0.0
            do i=1,nEdgesOnCell(iCell)
               iEdge = edgesOnCell(i,iCell)
   
!DIR$ IVDEP
               do k=1,nVertLevels
                  rho_zz_int(k,iCell) = rho_zz_int(k,iCell) - edgesOnCell_sign(i,iCell) * uhAvg(k,iEdge) * dvEdge(iEdge) * invAreaCell(iCell)
               end do
               
            end do
         end do
         do iCell=cellSolveStart,cellSolveEnd
!DIR$ IVDEP
            do k=1,nVertLevels
               rho_zz_int(k,iCell) = rho_zz_old(k,iCell) + dt*( rho_zz_int(k,iCell) - rdnw(k)*(wwAvg(k+1,iCell)-wwAvg(k,iCell)) )
            end do
         end do
!$OMP BARRIER
      end if

      ! next, do one scalar at a time

      do iScalar = 1, num_scalars

         do iCell=cellStart,cellEnd
!DIR$ IVDEP
            do k=1,nVertLevels
               scalar_old(k,iCell) = scalars_old(iScalar,k,iCell)
               scalar_new(k,iCell) = scalars_new(iScalar,k,iCell)
            end do
         end do

! ***** TEMPORARY TEST ******* WCS 20161012
            do k=1,nVertLevels
               scalar_old(k,nCells+1) = 0.
               scalar_new(k,nCells+1) = 0.
            end do


!$OMP BARRIER

#ifdef DEBUG_TRANSPORT
         scmin = scalar_old(1,1)
         scmax = scalar_old(1,1)
         do iCell = 1, nCells
         do k=1, nVertLevels
            scmin = min(scmin,scalar_old(k,iCell))
            scmax = max(scmax,scalar_old(k,iCell))
         end do
         end do
         call mpas_log_write(' scmin, scmin old in $r $r', realArgs=(/scmin,scmax/))

         scmin = scalar_new(1,1)
         scmax = scalar_new(1,1)
         do iCell = 1, nCells
         do k=1, nVertLevels
            scmin = min(scmin,scalar_new(k,iCell))
            scmax = max(scmax,scalar_new(k,iCell))
         end do
         end do
         call mpas_log_write(' scmin, scmin new in ', realArgs=(/scmin,scmax/))
#endif


         !
         !  vertical flux divergence, and min and max bounds for flux limiter
         !
         do iCell=cellSolveStart,cellSolveEnd

            ! zero flux at top and bottom
            wdtn(1,iCell) = 0.0
            wdtn(nVertLevels+1,iCell) = 0.0

            k = 1
            s_max(k,iCell) = max(scalar_old(1,iCell),scalar_old(2,iCell))
            s_min(k,iCell) = min(scalar_old(1,iCell),scalar_old(2,iCell))

            k = 2
            wdtn(k,iCell) = wwAvg(k,iCell)*(fnm(k)*scalar_new(k,iCell)+fnp(k)*scalar_new(k-1,iCell))
            s_max(k,iCell) = max(scalar_old(k-1,iCell),scalar_old(k,iCell),scalar_old(k+1,iCell))
            s_min(k,iCell) = min(scalar_old(k-1,iCell),scalar_old(k,iCell),scalar_old(k+1,iCell))
             
!DIR$ IVDEP
            do k=3,nVertLevels-1
               wdtn(k,iCell) = flux3( scalar_new(k-2,iCell),scalar_new(k-1,iCell),  &
                                      scalar_new(k  ,iCell),scalar_new(k+1,iCell),  &
                                      wwAvg(k,iCell), coef_3rd_order )
               s_max(k,iCell) = max(scalar_old(k-1,iCell),scalar_old(k,iCell),scalar_old(k+1,iCell))
               s_min(k,iCell) = min(scalar_old(k-1,iCell),scalar_old(k,iCell),scalar_old(k+1,iCell))
            end do
 
            k = nVertLevels
            wdtn(k,iCell) = wwAvg(k,iCell)*(fnm(k)*scalar_new(k,iCell)+fnp(k)*scalar_new(k-1,iCell))
            s_max(k,iCell) = max(scalar_old(k,iCell),scalar_old(k-1,iCell))
            s_min(k,iCell) = min(scalar_old(k,iCell),scalar_old(k-1,iCell))

            !
            ! pull s_min and s_max from the (horizontal) surrounding cells
            !

            ! speclal treatment of calculations involving hexagonal cells
            ! original code retained in select "default" case
            select case(nEdgesOnCell(iCell))
            case(6)
!DIR$ IVDEP
               do k=1, nVertLevels
                  s_max(k,iCell) = max(s_max(k,iCell), &
                       scalar_old(k, cellsOnCell(1,iCell)), &
                       scalar_old(k, cellsOnCell(2,iCell)), &
                       scalar_old(k, cellsOnCell(3,iCell)), &
                       scalar_old(k, cellsOnCell(4,iCell)), &
                       scalar_old(k, cellsOnCell(5,iCell)), &
                       scalar_old(k, cellsOnCell(6,iCell)))
                  s_min(k,iCell) = min(s_min(k,iCell), &
                       scalar_old(k, cellsOnCell(1,iCell)), &
                       scalar_old(k, cellsOnCell(2,iCell)), &
                       scalar_old(k, cellsOnCell(3,iCell)), &
                       scalar_old(k, cellsOnCell(4,iCell)), &
                       scalar_old(k, cellsOnCell(5,iCell)), &
                       scalar_old(k, cellsOnCell(6,iCell)))
               enddo

            case default
               do i=1, nEdgesOnCell(iCell)
!DIR$ IVDEP
                  do k=1, nVertLevels
                     s_max(k,iCell) = max(s_max(k,iCell),scalar_old(k, cellsOnCell(i,iCell)))
                     s_min(k,iCell) = min(s_min(k,iCell),scalar_old(k, cellsOnCell(i,iCell)))
                  end do
               end do
            end select

         end do

!$OMP BARRIER

         !
         !  horizontal flux divergence
         !

         do iEdge=edgeStart,edgeEnd

            cell1 = cellsOnEdge(1,iEdge)
            cell2 = cellsOnEdge(2,iEdge)

            if (cell1 <= nCellsSolve .or. cell2 <= nCellsSolve) then  ! only for owned cells
  
               ! special treatment of calculations involving edges between hexagonal cells
               ! original code retained in select "default" case
               ! be sure to see additional declarations near top of subroutine
               select case(nAdvCellsForEdge(iEdge))
               case(10)
                  do jj=1,10
                     ica(jj)    = advCellsForEdge(jj,iEdge)
                     swa(jj,1)  = adv_coefs(jj,iEdge) + adv_coefs_3rd(jj,iEdge)
                     swa(jj,2)  = adv_coefs(jj,iEdge) - adv_coefs_3rd(jj,iEdge)
                  enddo
                  do k=1,nVertLevels
                     ii = merge(1, 2, uhAvg(k,iEdge) > 0)
                     flux_arr(k,iEdge) = uhAvg(k,iEdge)*( &
                          swa(1,ii)*scalar_new(k,ica(1)) + swa(2,ii)*scalar_new(k,ica(2)) + &
                          swa(3,ii)*scalar_new(k,ica(3)) + swa(4,ii)*scalar_new(k,ica(4)) + &
                          swa(5,ii)*scalar_new(k,ica(5)) + swa(6,ii)*scalar_new(k,ica(6)) + &
                          swa(7,ii)*scalar_new(k,ica(7)) + swa(8,ii)*scalar_new(k,ica(8)) + &
                          swa(9,ii)*scalar_new(k,ica(9)) + swa(10,ii)*scalar_new(k,ica(10)))
                  enddo

               case default
                  do k=1,nVertLevels
                     flux_arr(k,iEdge) = 0.0_RKIND
                  enddo
                  do i=1,nAdvCellsForEdge(iEdge)
                     iCell = advCellsForEdge(i,iEdge)
!DIR$ IVDEP
                     do k=1,nVertLevels
                        scalar_weight = uhAvg(k,iEdge)*(adv_coefs(i,iEdge) + sign(1.0_RKIND,uhAvg(k,iEdge))*adv_coefs_3rd(i,iEdge))
                        flux_arr(k,iEdge) = flux_arr(k,iEdge) + scalar_weight* scalar_new(k,iCell)
                     end do
                  end do
               end select

            else
               flux_arr(:,iEdge) = 0.0_RKIND
            end if

         end do

!$OMP BARRIER

         !
         !  vertical flux divergence for upwind update, we will put upwind update into scalar_new, and put factor of dt in fluxes
         !

         do iCell=cellSolveStart,cellSolveEnd

            k = 1
            scalar_new(k,iCell) = scalar_old(k,iCell) * rho_zz_old(k,iCell)

!DIR$ IVDEP
            do k = 2, nVertLevels
               scalar_new(k,iCell) = scalar_old(k,iCell)*rho_zz_old(k,iCell)
               flux_upwind_arr(k) = dt*(max(0.0_RKIND,wwAvg(k,iCell))*scalar_old(k-1,iCell) + min(0.0_RKIND,wwAvg(k,iCell))*scalar_old(k,iCell))
            end do
            do k = 1, nVertLevels-1
               scalar_new(k,iCell) = scalar_new(k,iCell) - flux_upwind_arr(k+1)*rdnw(k)
            end do
!DIR$ IVDEP
            do k = 2, nVertLevels
               scalar_new(k  ,iCell) = scalar_new(k  ,iCell) + flux_upwind_arr(k)*rdnw(k)
               wdtn(k,iCell) = dt*wdtn(k,iCell) - flux_upwind_arr(k)
            end do


            !
            ! scale_arr(SCALE_IN,:,:) and scale_arr(SCALE_OUT:,:) are used here to store the incoming and outgoing perturbation flux 
            ! contributions to the update:  first the vertical flux component, then the horizontal
            !

!DIR$ IVDEP
            do k=1,nVertLevels
               scale_arr(k,SCALE_IN, iCell) = - rdnw(k)*(min(0.0_RKIND,wdtn(k+1,iCell))-max(0.0_RKIND,wdtn(k,iCell)))
               scale_arr(k,SCALE_OUT,iCell) = - rdnw(k)*(max(0.0_RKIND,wdtn(k+1,iCell))-min(0.0_RKIND,wdtn(k,iCell)))
            end do

         end do

         !
         !  horizontal flux divergence for upwind update
         !

         !  upwind flux computation
         do iEdge=edgeStart,edgeEnd
            cell1 = cellsOnEdge(1,iEdge)
            cell2 = cellsOnEdge(2,iEdge)
!DIR$ IVDEP
            do k=1, nVertLevels
               flux_upwind_tmp(k,iEdge) = dvEdge(iEdge) * dt *   &
                      (max(0.0_RKIND,uhAvg(k,iEdge))*scalar_old(k,cell1) + min(0.0_RKIND,uhAvg(k,iEdge))*scalar_old(k,cell2))
               flux_tmp(k,iEdge) = dt * flux_arr(k,iEdge) - flux_upwind_tmp(k,iEdge)
            end do

            if( config_apply_lbcs .and. (bdyMaskEdge(iEdge) == nRelaxZone) .or. (bdyMaskEdge(iEdge) == nRelaxZone-1) ) then
               flux_tmp(:,iEdge) = 0.
               flux_arr(:,iEdge) = flux_upwind_tmp(:,iEdge)
            end if

         end do
!$OMP BARRIER
         do iCell=cellSolveStart,cellSolveEnd
            do i=1,nEdgesOnCell(iCell)
               iEdge = edgesOnCell(i,iCell)

!DIR$ IVDEP
               do k=1, nVertLevels
                  scalar_new(k,iCell) = scalar_new(k,iCell) - edgesOnCell_sign(i,iCell) * flux_upwind_tmp(k,iEdge) * invAreaCell(iCell)
 
                  scale_arr(k,SCALE_OUT,iCell) = scale_arr(k,SCALE_OUT,iCell) &
                                                 - max(0.0_RKIND,edgesOnCell_sign(i,iCell)*flux_tmp(k,iEdge)) * invAreaCell(iCell)
                  scale_arr(k,SCALE_IN, iCell) = scale_arr(k,SCALE_IN, iCell) &
                                                 - min(0.0_RKIND,edgesOnCell_sign(i,iCell)*flux_tmp(k,iEdge)) * invAreaCell(iCell)
               end do

            end do
         end do

         !
         !  next, the limiter
         !

         ! simplification of limiter calculations
         ! worked through algebra and found equivalent form
         ! added benefit that it should address ifort single prec overflow issue
      if (local_advance_density) then
         do iCell=cellSolveStart,cellSolveEnd
!DIR$ IVDEP
            do k = 1, nVertLevels

               scale_factor = (s_max(k,iCell)*rho_zz_int(k,iCell) - scalar_new(k,iCell)) / &
                    (scale_arr(k,SCALE_IN,iCell)  + eps)
               scale_arr(k,SCALE_IN,iCell) = min( 1.0_RKIND, max( 0.0_RKIND, scale_factor) )

               scale_factor = (s_min(k,iCell)*rho_zz_int(k,iCell) - scalar_new(k,iCell)) / &
                    (scale_arr(k,SCALE_OUT,iCell) - eps)
               scale_arr(k,SCALE_OUT,iCell) = min( 1.0_RKIND, max( 0.0_RKIND, scale_factor) )
            end do
         end do
      else
         do iCell=cellSolveStart,cellSolveEnd
!DIR$ IVDEP
            do k = 1, nVertLevels

               scale_factor = (s_max(k,iCell)*rho_zz_new(k,iCell) - scalar_new(k,iCell)) / &
                    (scale_arr(k,SCALE_IN,iCell)  + eps)
               scale_arr(k,SCALE_IN,iCell) = min( 1.0_RKIND, max( 0.0_RKIND, scale_factor) )

               scale_factor = (s_min(k,iCell)*rho_zz_new(k,iCell) - scalar_new(k,iCell)) / &
                    (scale_arr(k,SCALE_OUT,iCell) - eps)
               scale_arr(k,SCALE_OUT,iCell) = min( 1.0_RKIND, max( 0.0_RKIND, scale_factor) )
            end do
         end do
      end if

         !
         !  communicate scale factors here.
         !  communicate only first halo row in these next two exchanges
         !
!$OMP BARRIER
!$OMP MASTER
         tempField => tempFieldTarget

         tempField % block => block
         tempField % dimSizes(1) = nVertLevels
         tempField % dimSizes(2) = 2
         tempField % dimSizes(3) = nCells
         tempField % sendList => block % parinfo % cellsToSend
         tempField % recvList => block % parinfo % cellsToRecv
         tempField % copyList => block % parinfo % cellsToCopy
         tempField % prev => null()
         tempField % next => null()
         tempField % isActive = .true.

         tempField % array => scale_arr
         call mpas_dmpar_exch_halo_field(tempField, (/ 1 /))
!$OMP END MASTER
!$OMP BARRIER

         do iEdge=edgeStart,edgeEnd
            cell1 = cellsOnEdge(1,iEdge)
            cell2 = cellsOnEdge(2,iEdge)
            if (cell1 <= nCellsSolve .or. cell2 <= nCellsSolve) then  ! only for owned cells
!DIR$ IVDEP
               do k=1, nVertLevels
                  flux_upwind = dvEdge(iEdge) * dt *   &
                         (max(0.0_RKIND,uhAvg(k,iEdge))*scalar_old(k,cell1) + min(0.0_RKIND,uhAvg(k,iEdge))*scalar_old(k,cell2))
                  flux_arr(k,iEdge) = dt*flux_arr(k,iEdge) - flux_upwind
               end do

               if( config_apply_lbcs .and. (bdyMaskEdge(iEdge) == nRelaxZone) .or. (bdyMaskEdge(iEdge) == nRelaxZone-1) ) then
                  flux_arr(:,iEdge) = 0.
               end if

            end if
         end do

         !
         !  rescale the fluxes
         !

         ! moved assignment to scalar_new from separate loop (see commented code below)
         ! into the following loops. Avoids having to save elements of flux array
         do iEdge=edgeStart,edgeEnd
            cell1 = cellsOnEdge(1,iEdge)
            cell2 = cellsOnEdge(2,iEdge)
            if (cell1 <= nCellsSolve .or. cell2 <= nCellsSolve) then
!DIR$ IVDEP
               do k = 1, nVertLevels
                  flux = flux_arr(k,iEdge)
                  flux = max(0.0_RKIND,flux) * min(scale_arr(k,SCALE_OUT,cell1), scale_arr(k,SCALE_IN, cell2)) &
                       + min(0.0_RKIND,flux) * min(scale_arr(k,SCALE_IN, cell1), scale_arr(k,SCALE_OUT,cell2))
                  flux_arr(k,iEdge) = flux
               end do
            end if
         end do
 
        !
        ! rescale the vertical flux
        !
!$OMP BARRIER
 
         do iCell=cellSolveStart,cellSolveEnd
!DIR$ IVDEP
            do k = 2, nVertLevels
               flux = wdtn(k,iCell)
               flux = max(0.0_RKIND,flux) * min(scale_arr(k-1,SCALE_OUT,iCell), scale_arr(k  ,SCALE_IN,iCell)) &
                    + min(0.0_RKIND,flux) * min(scale_arr(k  ,SCALE_OUT,iCell), scale_arr(k-1,SCALE_IN,iCell))
               wdtn(k,iCell) = flux
            end do
         end do


         !
         !  do the scalar update now that we have the fluxes
         !
         do iCell=cellSolveStart,cellSolveEnd
            do i=1,nEdgesOnCell(iCell)
               iEdge = edgesOnCell(i,iCell)
!DIR$ IVDEP
               do k=1,nVertLevels
                  scalar_new(k,iCell) = scalar_new(k,iCell) - edgesOnCell_sign(i,iCell)*flux_arr(k,iEdge) * invAreaCell(iCell)
               end do
            end do

      if (local_advance_density) then
!DIR$ IVDEP
            do k=1,nVertLevels
               scalar_new(k,iCell) = (   scalar_new(k,iCell) + (-rdnw(k)*(wdtn(k+1,iCell)-wdtn(k,iCell)) ) )/rho_zz_int(k,iCell)
            end do
      else
!DIR$ IVDEP
            do k=1,nVertLevels
               scalar_new(k,iCell) = (   scalar_new(k,iCell) + (-rdnw(k)*(wdtn(k+1,iCell)-wdtn(k,iCell)) ) )/rho_zz_new(k,iCell)
            end do
      end if
         end do

#ifdef DEBUG_TRANSPORT
         scmin = scalar_new(1,1)
         scmax = scalar_new(1,1)
         do iCell = 1, nCellsSolve
         do k=1, nVertLevels
            scmax = max(scmax,scalar_new(k,iCell))
            scmin = min(scmin,scalar_new(k,iCell))
            if (s_max(k,iCell) < scalar_new(k,iCell)) then
               call mpas_log_write(' over - k,iCell,s_min,s_max,scalar_new ', intArgs=(/k,iCell/), realArgs=(/s_min(k,iCell),s_max(k,iCell),scalar_new(k,iCell)/))
            end if
            if (s_min(k,iCell) > scalar_new(k,iCell)) then
               call mpas_log_write(' under - k,iCell,s_min,s_max,scalar_new ', intArgs=(/k,iCell/), realArgs=(/s_min(k,iCell),s_max(k,iCell),scalar_new(k,iCell)/))
            end if
         end do
         end do
         call mpas_log_write(' scmin, scmax new out $r $r', realArgs=(/scmin,scmax/))
         call mpas_log_write(' icell_min, k_min ', intArgs=(/icellmax, kmax/))
#endif

         ! the update should be positive definite. but roundoff can sometimes leave small negative values
         ! hence the enforcement of PD in the copy back to the model state.
!$OMP BARRIER

         do iCell=cellStart,cellEnd
            if(bdyMaskCell(iCell) <= nSpecZone) then ! regional_MPAS does spec zone update after transport.
               do k=1, nVertLevels
                  scalars_new(iScalar,k,iCell) = max(0.0_RKIND,scalar_new(k,iCell))
               end do
            end if
         end do

      end do !  loop over scalars

   end subroutine atm_advance_scalars_mono_work


   subroutine atm_compute_dyn_tend(tend, tend_physics, state, diag, mesh, configs, nVertLevels, rk_step, dt, &
                                   cellStart, cellEnd, vertexStart, vertexEnd, edgeStart, edgeEnd, &
                                   cellSolveStart, cellSolveEnd, vertexSolveStart, vertexSolveEnd, edgeSolveStart, edgeSolveEnd)
   !!!!!!!!!!!!!!!!!!!!!!!!!!!!!!!!!!!!!!!!!!!!!!!!!!!!!!!!!!!!!!!!!!!!!!!!!!!!!!!! 
   ! Compute height and normal wind tendencies, as well as diagnostic variables
   !
   ! Input: state - current model state
   !        mesh - grid metadata
   !        diag - some grid diagnostics
   !
   ! Output: tend - tendencies: tend_u, tend_w, tend_theta and tend_rho
   !                these are all coupled-variable tendencies.
   !         various other quantities in diag: Smagorinsky eddy viscosity
   !                
   !!!!!!!!!!!!!!!!!!!!!!!!!!!!!!!!!!!!!!!!!!!!!!!!!!!!!!!!!!!!!!!!!!!!!!!!!!!!!!!! 

      implicit none

      !
      ! Dummy arguments
      !
      type (mpas_pool_type), intent(inout) :: tend
      type (mpas_pool_type), pointer :: tend_physics
      type (mpas_pool_type), intent(in) :: state
      type (mpas_pool_type), intent(in) :: diag
      type (mpas_pool_type), intent(in) :: mesh
      type (mpas_pool_type), intent(in) :: configs
      integer, intent(in) :: nVertLevels              ! for allocating stack variables
      integer, intent(in) :: rk_step
      real (kind=RKIND), intent(in) :: dt
      integer, intent(in) :: cellStart, cellEnd, vertexStart, vertexEnd, edgeStart, edgeEnd
      integer, intent(in) :: cellSolveStart, cellSolveEnd, vertexSolveStart, vertexSolveEnd, edgeSolveStart, edgeSolveEnd

      !
      ! Local variables
      !
      integer, pointer :: nCells, nEdges, nVertices, nCellsSolve, nEdgesSolve, vertexDegree, maxEdges, maxEdges2
      integer, pointer :: moist_start, moist_end, num_scalars

      real (kind=RKIND), dimension(:), pointer ::  fEdge, dvEdge, dcEdge, invDcEdge, invDvEdge, invAreaCell, invAreaTriangle, &
                                                   meshScalingDel2, meshScalingDel4
      real (kind=RKIND), dimension(:,:), pointer :: weightsOnEdge, zgrid, rho_edge, rho_zz, ru, u, v, tend_u, &
                                                    divergence, vorticity, ke, pv_edge, theta_m, rw, tend_rho, &
                                                    rt_diabatic_tend, tend_theta, tend_w, w, cqw, rb, rr, pp, pressure_b, zz, zxu, cqu, & 
                                                    h_divergence, kdiff, edgesOnCell_sign, edgesOnVertex_sign, rw_save, ru_save

      real (kind=RKIND), dimension(:,:), pointer :: theta_m_save

      real (kind=RKIND), dimension(:,:), pointer :: exner

      real (kind=RKIND), dimension(:,:), pointer :: rr_save


      real (kind=RKIND), dimension(:,:), pointer :: tend_rtheta_adv     ! needed for Tiedtke convection scheme
      real (kind=RKIND), dimension(:,:), pointer :: rthdynten => null() ! needed for Grell-Freitas convection scheme

      real (kind=RKIND), dimension(:,:,:), pointer :: scalars

      real (kind=RKIND), dimension(:,:), pointer :: tend_u_euler, tend_w_euler, tend_theta_euler

      real (kind=RKIND), dimension(:,:,:), pointer :: deriv_two
      integer, dimension(:,:), pointer :: cellsOnEdge, verticesOnEdge, edgesOnCell, edgesOnEdge, cellsOnCell, edgesOnVertex
      integer, dimension(:), pointer :: nEdgesOnCell, nEdgesOnEdge
      real (kind=RKIND), dimension(:), pointer :: latCell, latEdge, angleEdge, u_init, v_init

      integer, dimension(:,:), pointer :: advCellsForEdge
      integer, dimension(:), pointer :: nAdvCellsForEdge
      real (kind=RKIND), dimension(:,:), pointer :: adv_coefs, adv_coefs_3rd

      real (kind=RKIND), dimension(:), pointer :: rdzu, rdzw, fzm, fzp, qv_init
      real (kind=RKIND), dimension(:,:), pointer :: t_init 

      real (kind=RKIND), pointer :: cf1, cf2, cf3

      real (kind=RKIND), pointer :: r_earth
      real (kind=RKIND), dimension(:,:), pointer :: ur_cell, vr_cell

      real (kind=RKIND), dimension(:,:), pointer :: defc_a, defc_b

      real(kind=RKIND), dimension(:,:), pointer :: tend_w_pgf, tend_w_buoy

      real (kind=RKIND), pointer :: coef_3rd_order, c_s
      logical, pointer :: config_mix_full
      character (len=StrKIND), pointer :: config_horiz_mixing
      real (kind=RKIND), pointer :: config_del4u_div_factor
      real (kind=RKIND), pointer :: config_h_theta_eddy_visc4
      real (kind=RKIND), pointer :: config_h_mom_eddy_visc4
      real (kind=RKIND), pointer :: config_visc4_2dsmag
      real (kind=RKIND), pointer :: config_len_disp
      real (kind=RKIND), pointer :: config_h_mom_eddy_visc2, config_v_mom_eddy_visc2
      real (kind=RKIND), pointer :: config_h_theta_eddy_visc2, config_v_theta_eddy_visc2

      real (kind=RKIND), pointer :: config_mpas_cam_coef
      logical, pointer :: config_rayleigh_damp_u
      real (kind=RKIND), pointer :: config_rayleigh_damp_u_timescale_days
      integer, pointer :: config_number_rayleigh_damp_u_levels, config_number_cam_damping_levels

      logical :: inactive_rthdynten


      call mpas_pool_get_config(mesh, 'sphere_radius', r_earth)
      call mpas_pool_get_config(configs, 'config_coef_3rd_order', coef_3rd_order)
      call mpas_pool_get_config(configs, 'config_mix_full', config_mix_full)
      call mpas_pool_get_config(configs, 'config_horiz_mixing', config_horiz_mixing)
      call mpas_pool_get_config(configs, 'config_del4u_div_factor', config_del4u_div_factor)
      call mpas_pool_get_config(configs, 'config_h_theta_eddy_visc4', config_h_theta_eddy_visc4)
      call mpas_pool_get_config(configs, 'config_h_mom_eddy_visc4', config_h_mom_eddy_visc4)
      call mpas_pool_get_config(configs, 'config_h_theta_eddy_visc2', config_h_theta_eddy_visc2)
      call mpas_pool_get_config(configs, 'config_h_mom_eddy_visc2', config_h_mom_eddy_visc2)
      call mpas_pool_get_config(configs, 'config_v_theta_eddy_visc2', config_v_theta_eddy_visc2)
      call mpas_pool_get_config(configs, 'config_v_mom_eddy_visc2', config_v_mom_eddy_visc2)
      call mpas_pool_get_config(configs, 'config_visc4_2dsmag', config_visc4_2dsmag)
      call mpas_pool_get_config(configs, 'config_len_disp', config_len_disp)
      call mpas_pool_get_config(configs, 'config_smagorinsky_coef', c_s)
      call mpas_pool_get_config(configs, 'config_mpas_cam_coef', config_mpas_cam_coef)
      call mpas_pool_get_config(configs, 'config_rayleigh_damp_u', config_rayleigh_damp_u)
      call mpas_pool_get_config(configs, 'config_rayleigh_damp_u_timescale_days', config_rayleigh_damp_u_timescale_days)
      call mpas_pool_get_config(configs, 'config_number_rayleigh_damp_u_levels', config_number_rayleigh_damp_u_levels)
      call mpas_pool_get_config(configs, 'config_number_cam_damping_levels', config_number_cam_damping_levels)

      call mpas_pool_get_array(state, 'rho_zz', rho_zz, 2)
      call mpas_pool_get_array(state, 'u', u, 2)
      call mpas_pool_get_array(state, 'w', w, 2)
      call mpas_pool_get_array(state, 'theta_m', theta_m, 2)
      call mpas_pool_get_array(state, 'theta_m', theta_m_save, 1)
      call mpas_pool_get_array(state, 'scalars', scalars, 2)

      call mpas_pool_get_array(diag, 'uReconstructZonal', ur_cell)
      call mpas_pool_get_array(diag, 'uReconstructMeridional', vr_cell)
      call mpas_pool_get_array(diag, 'rho_edge', rho_edge)
      call mpas_pool_get_array(diag, 'rho_base', rb)
      call mpas_pool_get_array(diag, 'rho_p', rr)
      call mpas_pool_get_array(diag, 'rho_p_save', rr_save)
      call mpas_pool_get_array(diag, 'v', v)
      call mpas_pool_get_array(diag, 'kdiff', kdiff)
      call mpas_pool_get_array(diag, 'ru', ru)
      call mpas_pool_get_array(diag, 'ru_save', ru_save)
      call mpas_pool_get_array(diag, 'rw', rw)
      call mpas_pool_get_array(diag, 'rw_save', rw_save)
      call mpas_pool_get_array(diag, 'divergence', divergence)
      call mpas_pool_get_array(diag, 'vorticity', vorticity)
      call mpas_pool_get_array(diag, 'ke', ke)
      call mpas_pool_get_array(diag, 'pv_edge', pv_edge)
      call mpas_pool_get_array(diag, 'pressure_p', pp)
      call mpas_pool_get_array(diag, 'pressure_base', pressure_b)
      call mpas_pool_get_array(diag, 'h_divergence', h_divergence)
      call mpas_pool_get_array(diag, 'exner', exner)

      call mpas_pool_get_array(diag, 'tend_rtheta_adv', tend_rtheta_adv)
      if (associated(tend_physics)) then
         call mpas_pool_get_array(tend_physics, 'rthdynten', rthdynten)
      end if

      call mpas_pool_get_array(mesh, 'weightsOnEdge', weightsOnEdge)
      call mpas_pool_get_array(mesh, 'cellsOnEdge', cellsOnEdge)
      call mpas_pool_get_array(mesh, 'cellsOnCell', cellsOnCell)
      call mpas_pool_get_array(mesh, 'verticesOnEdge', verticesOnEdge)
      call mpas_pool_get_array(mesh, 'nEdgesOnEdge', nEdgesOnEdge)
      call mpas_pool_get_array(mesh, 'edgesOnEdge', edgesOnEdge)
      call mpas_pool_get_array(mesh, 'edgesOnCell', edgesOnCell)
      call mpas_pool_get_array(mesh, 'edgesOnCell_sign', edgesOnCell_sign)
      call mpas_pool_get_array(mesh, 'edgesOnVertex', edgesOnVertex)
      call mpas_pool_get_array(mesh, 'edgesOnVertex_sign', edgesOnVertex_sign)
      call mpas_pool_get_array(mesh, 'dcEdge', dcEdge)
      call mpas_pool_get_array(mesh, 'dvEdge', dvEdge)
      call mpas_pool_get_array(mesh, 'invDcEdge', invDcEdge)
      call mpas_pool_get_array(mesh, 'invDvEdge', invDvEdge)
      call mpas_pool_get_array(mesh, 'invAreaCell', invAreaCell)
      call mpas_pool_get_array(mesh, 'invAreaTriangle', invAreaTriangle)
      call mpas_pool_get_array(mesh, 'fEdge', fEdge)
      call mpas_pool_get_array(mesh, 'deriv_two', deriv_two)
      call mpas_pool_get_array(mesh, 'zz', zz)
      call mpas_pool_get_array(mesh, 'zxu', zxu)
      call mpas_pool_get_array(mesh, 'latCell', latCell)
      call mpas_pool_get_array(mesh, 'latEdge', latEdge)
      call mpas_pool_get_array(mesh, 'angleEdge', angleEdge)
      call mpas_pool_get_array(mesh, 'defc_a', defc_a)
      call mpas_pool_get_array(mesh, 'defc_b', defc_b)
      call mpas_pool_get_array(mesh, 'meshScalingDel2', meshScalingDel2)
      call mpas_pool_get_array(mesh, 'meshScalingDel4', meshScalingDel4)
      call mpas_pool_get_array(mesh, 'u_init', u_init)
      call mpas_pool_get_array(mesh, 'v_init', v_init)
      call mpas_pool_get_array(mesh, 't_init', t_init)
      call mpas_pool_get_array(mesh, 'qv_init', qv_init)

      call mpas_pool_get_array(mesh, 'rdzu', rdzu)
      call mpas_pool_get_array(mesh, 'rdzw', rdzw)
      call mpas_pool_get_array(mesh, 'fzm', fzm)
      call mpas_pool_get_array(mesh, 'fzp', fzp)
      call mpas_pool_get_array(mesh, 'zgrid', zgrid)

      call mpas_pool_get_array(tend, 'u', tend_u)
      call mpas_pool_get_array(tend, 'theta_m', tend_theta)
      call mpas_pool_get_array(tend, 'w', tend_w)
      call mpas_pool_get_array(tend, 'rho_zz', tend_rho)
      call mpas_pool_get_array(tend, 'rt_diabatic_tend', rt_diabatic_tend)
      call mpas_pool_get_array(tend, 'u_euler', tend_u_euler)
      call mpas_pool_get_array(tend, 'theta_euler', tend_theta_euler)
      call mpas_pool_get_array(tend, 'w_euler', tend_w_euler)
      call mpas_pool_get_array(tend, 'w_pgf', tend_w_pgf)
      call mpas_pool_get_array(tend, 'w_buoy', tend_w_buoy)

      call mpas_pool_get_array(diag, 'cqw', cqw)
      call mpas_pool_get_array(diag, 'cqu', cqu)

      call mpas_pool_get_dimension(mesh, 'nCells', nCells)
      call mpas_pool_get_dimension(mesh, 'nEdges', nEdges)
      call mpas_pool_get_dimension(mesh, 'nVertices', nVertices)
      call mpas_pool_get_dimension(mesh, 'nCellsSolve', nCellsSolve)
      call mpas_pool_get_dimension(mesh, 'nEdgesSolve', nEdgesSolve)
      call mpas_pool_get_dimension(mesh, 'vertexDegree', vertexDegree)
      call mpas_pool_get_dimension(mesh, 'maxEdges', maxEdges)
      call mpas_pool_get_dimension(mesh, 'maxEdges2', maxEdges2)

      call mpas_pool_get_dimension(state, 'num_scalars', num_scalars)
      call mpas_pool_get_dimension(state, 'moist_start', moist_start)
      call mpas_pool_get_dimension(state, 'moist_end', moist_end)

      call mpas_pool_get_array(mesh, 'nEdgesOnCell', nEdgesOnCell)
      call mpas_pool_get_array(mesh, 'nAdvCellsForEdge', nAdvCellsForEdge)
      call mpas_pool_get_array(mesh, 'advCellsForEdge', advCellsForEdge)
      call mpas_pool_get_array(mesh, 'adv_coefs', adv_coefs)
      call mpas_pool_get_array(mesh, 'adv_coefs_3rd', adv_coefs_3rd)

      call mpas_pool_get_array(mesh, 'cf1', cf1)
      call mpas_pool_get_array(mesh, 'cf2', cf2)
      call mpas_pool_get_array(mesh, 'cf3', cf3)

      !
      ! rthdynten is currently associated with packages, and if those packages
      ! are not active at run-time, we need to produce an rthdynten array for
      ! use in the atm_compute_dyn_tend_work routine
      !
      inactive_rthdynten = .false.
      if (.not. associated(rthdynten)) then
         allocate(rthdynten(nVertLevels,nCells+1))
         rthdynten(:,nCells+1) = 0.0_RKIND
         inactive_rthdynten = .true.
      end if

      call atm_compute_dyn_tend_work(nCells, nEdges, nVertices, nVertLevels, &
         nCellsSolve, nEdgesSolve, vertexDegree, maxEdges, maxEdges2, num_scalars, moist_start, moist_end, &
         fEdge, dvEdge, dcEdge, invDcEdge, invDvEdge, invAreaCell, invAreaTriangle, meshScalingDel2, meshScalingDel4, &
         weightsOnEdge, zgrid, rho_edge, rho_zz, ru, u, v, tend_u, &
         divergence, vorticity, ke, pv_edge, theta_m, rw, tend_rho, &
         rt_diabatic_tend, tend_theta, tend_w, w, cqw, rb, rr, pp, pressure_b, zz, zxu, cqu, & 
         h_divergence, kdiff, edgesOnCell_sign, edgesOnVertex_sign, rw_save, ru_save, &
         theta_m_save, exner, rr_save, scalars, tend_u_euler, tend_w_euler, tend_theta_euler, deriv_two, &
         cellsOnEdge, verticesOnEdge, edgesOnCell, edgesOnEdge, cellsOnCell, edgesOnVertex, nEdgesOnCell, nEdgesOnEdge, &
         latCell, latEdge, angleEdge, u_init, v_init, advCellsForEdge, nAdvCellsForEdge, adv_coefs, adv_coefs_3rd, &
         rdzu, rdzw, fzm, fzp, qv_init, t_init, cf1, cf2, cf3, r_earth, ur_cell, vr_cell, defc_a, defc_b, &
         tend_w_pgf, tend_w_buoy, coef_3rd_order, c_s, config_mix_full, config_horiz_mixing, config_del4u_div_factor, &
         config_h_mom_eddy_visc2, config_v_mom_eddy_visc2, config_h_theta_eddy_visc2, config_v_theta_eddy_visc2, &
         config_h_theta_eddy_visc4, config_h_mom_eddy_visc4, config_visc4_2dsmag, config_len_disp, rk_step, dt, &
         config_mpas_cam_coef, &
         config_rayleigh_damp_u, config_rayleigh_damp_u_timescale_days, & 
         config_number_rayleigh_damp_u_levels, config_number_cam_damping_levels, &
         tend_rtheta_adv, rthdynten, &
         cellStart, cellEnd, vertexStart, vertexEnd, edgeStart, edgeEnd, &
         cellSolveStart, cellSolveEnd, vertexSolveStart, vertexSolveEnd, edgeSolveStart, edgeSolveEnd)

      if (inactive_rthdynten) then
         deallocate(rthdynten)
      end if

   end subroutine atm_compute_dyn_tend


   subroutine atm_compute_dyn_tend_work(nCells, nEdges, nVertices, nVertLevels_dummy, &
      nCellsSolve, nEdgesSolve, vertexDegree, maxEdges_dummy, maxEdges2_dummy, num_scalars_dummy, moist_start, moist_end, &
      fEdge, dvEdge, dcEdge, invDcEdge, invDvEdge, invAreaCell, invAreaTriangle, meshScalingDel2, meshScalingDel4, &
      weightsOnEdge, zgrid, rho_edge, rho_zz, ru, u, v, tend_u, &
      divergence, vorticity, ke, pv_edge, theta_m, rw, tend_rho, &
      rt_diabatic_tend, tend_theta, tend_w, w, cqw, rb, rr, pp, pressure_b, zz, zxu, cqu, & 
      h_divergence, kdiff, edgesOnCell_sign, edgesOnVertex_sign, rw_save, ru_save, &
      theta_m_save, exner, rr_save, scalars, tend_u_euler, tend_w_euler, tend_theta_euler, deriv_two, &
      cellsOnEdge, verticesOnEdge, edgesOnCell, edgesOnEdge, cellsOnCell, edgesOnVertex, nEdgesOnCell, nEdgesOnEdge, &
      latCell, latEdge, angleEdge, u_init, v_init, advCellsForEdge, nAdvCellsForEdge, adv_coefs, adv_coefs_3rd, &
      rdzu, rdzw, fzm, fzp, qv_init, t_init, cf1, cf2, cf3, r_earth, ur_cell, vr_cell, defc_a, defc_b, &
      tend_w_pgf, tend_w_buoy, coef_3rd_order, c_s, config_mix_full, config_horiz_mixing, config_del4u_div_factor, &
      config_h_mom_eddy_visc2, config_v_mom_eddy_visc2, config_h_theta_eddy_visc2, config_v_theta_eddy_visc2, &
      config_h_theta_eddy_visc4, config_h_mom_eddy_visc4, config_visc4_2dsmag, config_len_disp, rk_step, dt, &
      config_mpas_cam_coef, &
      config_rayleigh_damp_u, config_rayleigh_damp_u_timescale_days, &
      config_number_rayleigh_damp_u_levels, config_number_cam_damping_levels, &
      tend_rtheta_adv, rthdynten, &
      cellStart, cellEnd, vertexStart, vertexEnd, edgeStart, edgeEnd, &
      cellSolveStart, cellSolveEnd, vertexSolveStart, vertexSolveEnd, edgeSolveStart, edgeSolveEnd)


      use mpas_atm_dimensions


      implicit none


      !
      ! Dummy arguments
      !
      integer :: nCells, nEdges, nVertices, nVertLevels_dummy, nCellsSolve, nEdgesSolve, vertexDegree, &
                 maxEdges_dummy, maxEdges2_dummy, num_scalars_dummy, moist_start, moist_end

      real (kind=RKIND), dimension(nEdges+1) :: fEdge
      real (kind=RKIND), dimension(nEdges+1) :: dvEdge
      real (kind=RKIND), dimension(nEdges+1) :: dcEdge
      real (kind=RKIND), dimension(nEdges+1) :: invDcEdge
      real (kind=RKIND), dimension(nEdges+1) :: invDvEdge
      real (kind=RKIND), dimension(nCells+1) :: invAreaCell
      real (kind=RKIND), dimension(nVertices+1) :: invAreaTriangle
      real (kind=RKIND), dimension(nEdges+1) :: meshScalingDel2
      real (kind=RKIND), dimension(nEdges+1) :: meshScalingDel4
      real (kind=RKIND), dimension(maxEdges2,nEdges+1) :: weightsOnEdge
      real (kind=RKIND), dimension(nVertLevels+1,nCells+1) :: zgrid
      real (kind=RKIND), dimension(nVertLevels,nEdges+1) :: rho_edge
      real (kind=RKIND), dimension(nVertLevels,nCells+1) :: rho_zz
      real (kind=RKIND), dimension(nVertLevels,nEdges+1) :: ru
      real (kind=RKIND), dimension(nVertLevels,nEdges+1) :: u
      real (kind=RKIND), dimension(nVertLevels,nEdges+1) :: v
      real (kind=RKIND), dimension(nVertLevels,nEdges+1) :: tend_u
      real (kind=RKIND), dimension(nVertLevels,nCells+1) :: divergence
      real (kind=RKIND), dimension(nVertLevels,nVertices+1) :: vorticity
      real (kind=RKIND), dimension(nVertLevels,nCells+1) :: ke
      real (kind=RKIND), dimension(nVertLevels,nEdges+1) :: pv_edge
      real (kind=RKIND), dimension(nVertLevels,nCells+1) :: theta_m
      real (kind=RKIND), dimension(nVertLevels+1,nCells+1) :: rw
      real (kind=RKIND), dimension(nVertLevels,nCells+1) :: tend_rho
      real (kind=RKIND), dimension(nVertLevels,nCells+1) :: rt_diabatic_tend
      real (kind=RKIND), dimension(nVertLevels,nCells+1) :: tend_theta
      real (kind=RKIND), dimension(nVertLevels+1,nCells+1) :: tend_w
      real (kind=RKIND), dimension(nVertLevels+1,nCells+1) :: w
      real (kind=RKIND), dimension(nVertLevels,nCells+1) :: cqw
      real (kind=RKIND), dimension(nVertLevels,nCells+1) :: rb
      real (kind=RKIND), dimension(nVertLevels,nCells+1) :: rr
      real (kind=RKIND), dimension(nVertLevels,nCells+1) :: pp
      real (kind=RKIND), dimension(nVertLevels,nCells+1) :: pressure_b
      real (kind=RKIND), dimension(nVertLevels,nCells+1) :: zz
      real (kind=RKIND), dimension(nVertLevels,nEdges+1) :: zxu
      real (kind=RKIND), dimension(nVertLevels,nEdges+1) :: cqu
      real (kind=RKIND), dimension(nVertLevels,nCells+1) :: h_divergence
      real (kind=RKIND), dimension(nVertLevels,nCells+1) :: kdiff
      real (kind=RKIND), dimension(maxEdges,nCells+1) :: edgesOnCell_sign
      real (kind=RKIND), dimension(vertexDegree,nVertices+1) :: edgesOnVertex_sign
      real (kind=RKIND), dimension(nVertLevels+1,nCells+1) :: rw_save
      real (kind=RKIND), dimension(nVertLevels,nEdges+1) :: ru_save

      real (kind=RKIND), dimension(nVertLevels,nCells+1) :: theta_m_save
      real (kind=RKIND), dimension(nVertLevels,nCells+1) :: exner
      real (kind=RKIND), dimension(nVertLevels,nCells+1) :: rr_save
      real (kind=RKIND), dimension(num_scalars,nVertLevels,nCells+1) :: scalars
      real (kind=RKIND), dimension(nVertLevels,nEdges+1) :: tend_u_euler
      real (kind=RKIND), dimension(nVertLevels+1,nCells+1) :: tend_w_euler
      real (kind=RKIND), dimension(nVertLevels,nCells+1) :: tend_theta_euler
      real (kind=RKIND), dimension(15,2,nEdges+1) :: deriv_two
      integer, dimension(2,nEdges+1) :: cellsOnEdge
      integer, dimension(2,nEdges+1) :: verticesOnEdge
      integer, dimension(maxEdges,nCells+1) :: edgesOnCell
      integer, dimension(maxEdges2,nEdges+1) :: edgesOnEdge
      integer, dimension(maxEdges,nCells+1) :: cellsOnCell
      integer, dimension(vertexDegree,nVertices+1) :: edgesOnVertex
      integer, dimension(nCells+1) :: nEdgesOnCell
      integer, dimension(nEdges+1) :: nEdgesOnEdge
      real (kind=RKIND), dimension(nCells+1) :: latCell
      real (kind=RKIND), dimension(nEdges+1) :: latEdge
      real (kind=RKIND), dimension(nEdges+1) :: angleEdge
      real (kind=RKIND), dimension(nVertLevels) :: u_init, v_init

      integer, dimension(15,nEdges+1) :: advCellsForEdge
      integer, dimension(nEdges+1) :: nAdvCellsForEdge
      real (kind=RKIND), dimension(15,nEdges+1) :: adv_coefs
      real (kind=RKIND), dimension(15,nEdges+1) :: adv_coefs_3rd

      real (kind=RKIND), dimension(nVertLevels) :: rdzu
      real (kind=RKIND), dimension(nVertLevels) :: rdzw
      real (kind=RKIND), dimension(nVertLevels) :: fzm
      real (kind=RKIND), dimension(nVertLevels) :: fzp
      real (kind=RKIND), dimension(nVertLevels) :: qv_init
      real (kind=RKIND), dimension(nVertLevels,nCells+1) :: t_init 

      real (kind=RKIND) :: cf1, cf2, cf3
      real (kind=RKIND) :: prandtl_inv, r_areaCell, rgas_cprcv

      real (kind=RKIND) :: r_earth
      real (kind=RKIND), dimension(nVertLevels,nCells+1) :: ur_cell
      real (kind=RKIND), dimension(nVertLevels,nCells+1) :: vr_cell

      real (kind=RKIND), dimension(maxEdges,nCells+1) :: defc_a
      real (kind=RKIND), dimension(maxEdges,nCells+1) :: defc_b

      real (kind=RKIND), dimension(nVertLevels+1,nCells+1) :: tend_w_pgf
      real (kind=RKIND), dimension(nVertLevels+1,nCells+1) :: tend_w_buoy

      real (kind=RKIND) :: coef_3rd_order, c_s
      logical :: config_mix_full
      character (len=StrKIND) :: config_horiz_mixing
      real (kind=RKIND) :: config_del4u_div_factor
      real (kind=RKIND) :: config_h_theta_eddy_visc4
      real (kind=RKIND) :: config_h_mom_eddy_visc4
      real (kind=RKIND) :: config_visc4_2dsmag
      real (kind=RKIND) :: config_len_disp
      real (kind=RKIND) :: config_h_mom_eddy_visc2, config_v_mom_eddy_visc2, config_h_theta_eddy_visc2, config_v_theta_eddy_visc2

      integer, intent(in) :: rk_step
      real (kind=RKIND), intent(in) :: dt

      real (kind=RKIND) :: config_mpas_cam_coef

      logical, intent(in) :: config_rayleigh_damp_u
      real (kind=RKIND), intent(in) :: config_rayleigh_damp_u_timescale_days
      integer, intent(in) :: config_number_rayleigh_damp_u_levels, config_number_cam_damping_levels

      real (kind=RKIND), dimension(nVertLevels,nCells+1) :: tend_rtheta_adv
      real (kind=RKIND), dimension(nVertLevels,nCells+1) :: rthdynten

      integer, intent(in) :: cellStart, cellEnd, vertexStart, vertexEnd, edgeStart, edgeEnd
      integer, intent(in) :: cellSolveStart, cellSolveEnd, vertexSolveStart, vertexSolveEnd, edgeSolveStart, edgeSolveEnd


      !
      ! Local variables
      !
      integer :: iEdge, iCell, iVertex, k, cell1, cell2, vertex1, vertex2, eoe, i, j, iq, iAdvCell

      !real (kind=RKIND), parameter :: c_s = 0.125
      real (kind=RKIND), dimension( nVertLevels+1 ) :: d_diag, d_off_diag, flux_arr
      real (kind=RKIND), dimension( nVertLevels + 1 ) :: wduz, wdwz, wdtz, dpzx
      real (kind=RKIND), dimension( nVertLevels ) :: ru_edge_w, q, u_mix
      real (kind=RKIND) :: theta_turb_flux, w_turb_flux, r
      real (kind=RKIND) :: scalar_weight
      real (kind=RKIND) :: inv_r_earth

      real (kind=RKIND) :: invDt, flux, workpv
      real (kind=RKIND) :: edge_sign, pr_scale, r_dc, r_dv, u_mix_scale
      real (kind=RKIND) :: h_mom_eddy_visc4, v_mom_eddy_visc2
      real (kind=RKIND) :: h_theta_eddy_visc4, v_theta_eddy_visc2
      real (kind=RKIND) :: u_diffusion

      real (kind=RKIND) :: kdiffu, z1, z2, z3, z4, zm, z0, zp, rayleigh_coef_inverse, visc2cam

      real (kind=RKIND), dimension( nVertLevels ) :: rayleigh_damp_coef

      real (kind=RKIND) :: flux3, flux4
      real (kind=RKIND) :: q_im2, q_im1, q_i, q_ip1, ua, coef3

      flux4(q_im2, q_im1, q_i, q_ip1, ua) =                     &
                ua*( 7.*(q_i + q_im1) - (q_ip1 + q_im2) )/12.0

      flux3(q_im2, q_im1, q_i, q_ip1, ua, coef3) =              &
                flux4(q_im2, q_im1, q_i, q_ip1, ua) +           &
                coef3*abs(ua)*((q_ip1 - q_im2)-3.*(q_i-q_im1))/12.0


      prandtl_inv = 1.0_RKIND / prandtl
      invDt = 1.0_RKIND / dt
      inv_r_earth = 1.0_RKIND / r_earth

       v_mom_eddy_visc2   = config_v_mom_eddy_visc2
       v_theta_eddy_visc2 = config_v_theta_eddy_visc2

      if (rk_step == 1) then

!         tend_u_euler(1:nVertLevels,edgeStart:edgeEnd) = 0.0

         ! Smagorinsky eddy viscosity, based on horizontal deformation (in this case on model coordinate surfaces).
         ! The integration coefficients were precomputed and stored in defc_a and defc_b

         if(config_horiz_mixing == "2d_smagorinsky") then
            do iCell = cellStart,cellEnd
               d_diag(1:nVertLevels) = 0.0
               d_off_diag(1:nVertLevels) = 0.0
               do iEdge=1,nEdgesOnCell(iCell)
                  do k=1,nVertLevels
                     d_diag(k)     = d_diag(k)     + defc_a(iEdge,iCell)*u(k,EdgesOnCell(iEdge,iCell))  &
                                                   - defc_b(iEdge,iCell)*v(k,EdgesOnCell(iEdge,iCell))
                     d_off_diag(k) = d_off_diag(k) + defc_b(iEdge,iCell)*u(k,EdgesOnCell(iEdge,iCell))  &
                                                   + defc_a(iEdge,iCell)*v(k,EdgesOnCell(iEdge,iCell))
                  end do
               end do
!DIR$ IVDEP
               do k=1, nVertLevels
                  ! here is the Smagorinsky formulation, 
                  ! followed by imposition of an upper bound on the eddy viscosity
                  kdiff(k,iCell) = min((c_s * config_len_disp)**2 * sqrt(d_diag(k)**2 + d_off_diag(k)**2),(0.01*config_len_disp**2) * invDt)
               end do
            end do

            h_mom_eddy_visc4   = config_visc4_2dsmag * config_len_disp**3
            h_theta_eddy_visc4 = h_mom_eddy_visc4

         else if(config_horiz_mixing == "2d_fixed") then

            kdiff(1:nVertLevels,cellStart:cellEnd) = config_h_theta_eddy_visc2
            h_mom_eddy_visc4 = config_h_mom_eddy_visc4
            h_theta_eddy_visc4 = config_h_theta_eddy_visc4

         end if

         if (config_mpas_cam_coef > 0.0) then

            do iCell = cellStart,cellEnd
               !
<<<<<<< HEAD
               ! 2nd-order filter for top absorbing layer as in CAM-SE :  WCS January 2021
               ! CAM6 SE damping layer coefficients from Peter Lauritzen with config_mpas_cam_coef = 1.0
               !
               kdiff(nVertLevels,iCell) = max(kdiff(nVertLevels,iCell), 18.333*config_len_disp*config_mpas_cam_coef)
               kdiff(nVertLevels-1,iCell) = max(kdiff(nVertLevels-1,iCell), 5.4*config_len_disp*config_mpas_cam_coef)
               kdiff(nVertLevels-2,iCell) = max(kdiff(nVertLevels-2,iCell), 1.6*config_len_disp*config_mpas_cam_coef)
=======
               ! 2nd-order filter for top absorbing layer similar to that in CAM-SE :  WCS 10 May 2017, modified 7 April 2023
               ! From MPAS-CAM V4.0 code, with addition to config-specified coefficient (V4.0_coef = 0.2; SE_coef = 1.0)
               !
               do k = nVertLevels-config_number_cam_damping_levels + 1, nVertLevels
                  visc2cam = 4.0*2.0833*config_len_disp*config_mpas_cam_coef
                  visc2cam = visc2cam*(1.0-real(nVertLevels-k)/real(config_number_cam_damping_levels))
                  kdiff(k  ,iCell) = max(kdiff(nVertLevels  ,iCell),visc2cam)
               end do
>>>>>>> 9c2b1d77
            end do

         end if
            
      end if

      ! tendency for density.
      ! accumulate total water here for later use in w tendency calculation.

      ! accumulate horizontal mass-flux

      do iCell=cellStart,cellEnd
         h_divergence(1:nVertLevels,iCell) = 0.0
         do i=1,nEdgesOnCell(iCell)
            iEdge = edgesOnCell(i,iCell)
            edge_sign = edgesOnCell_sign(i,iCell) * dvEdge(iEdge)
!DIR$ IVDEP
            do k=1,nVertLevels
               h_divergence(k,iCell) = h_divergence(k,iCell) + edge_sign * ru(k,iEdge)
            end do
         end do
      end do

      ! compute horiontal mass-flux divergence, add vertical mass flux divergence to complete tend_rho

      do iCell = cellStart,cellEnd
         r = invAreaCell(iCell)
         do k = 1,nVertLevels
            h_divergence(k,iCell) = h_divergence(k,iCell) * r
         end do
      end do    

      !
      ! dp / dz and tend_rho
      !
      ! only needed on first rk_step with pert variables defined a pert from time t
      !
      if(rk_step == 1) then

        rgas_cprcv = rgas*cp/cv
        do iCell = cellStart,cellEnd

!DIR$ IVDEP
          do k = 1,nVertLevels
            tend_rho(k,iCell) = -h_divergence(k,iCell)-rdzw(k)*(rw(k+1,iCell)-rw(k,iCell)) + tend_rho_physics(k,iCell)
            dpdz(k,iCell) = -gravity*(rb(k,iCell)*(qtot(k,iCell)) + rr_save(k,iCell)*(1.+qtot(k,iCell)))
          end do
        end do
      end if

!$OMP BARRIER

      !
      ! Compute u (normal) velocity tendency for each edge (cell face)
      !

      do iEdge=edgeSolveStart,edgeSolveEnd

         cell1 = cellsOnEdge(1,iEdge)
         cell2 = cellsOnEdge(2,iEdge)

         ! horizontal pressure gradient 

         if(rk_step == 1) then
!DIR$ IVDEP
            do k=1,nVertLevels
               tend_u_euler(k,iEdge) =  - cqu(k,iEdge)*( (pp(k,cell2)-pp(k,cell1))*invDcEdge(iEdge)/(.5*(zz(k,cell2)+zz(k,cell1))) &
                                              -0.5*zxu(k,iEdge)*(dpdz(k,cell1)+dpdz(k,cell2)) )
            end do

         end if

         ! vertical transport of u

         wduz(1) = 0.

         k = 2
         wduz(k) =  0.5*( rw(k,cell1)+rw(k,cell2))*(fzm(k)*u(k,iEdge)+fzp(k)*u(k-1,iEdge))
         do k=3,nVertLevels-1
            wduz(k) = flux3( u(k-2,iEdge),u(k-1,iEdge),u(k,iEdge),u(k+1,iEdge),0.5*(rw(k,cell1)+rw(k,cell2)), 1.0_RKIND )
         end do
         k = nVertLevels
         wduz(k) =  0.5*( rw(k,cell1)+rw(k,cell2))*(fzm(k)*u(k,iEdge)+fzp(k)*u(k-1,iEdge))

         wduz(nVertLevels+1) = 0.

!DIR$ IVDEP
         do k=1,nVertLevels
            tend_u(k,iEdge) = - rdzw(k)*(wduz(k+1)-wduz(k)) !  first use of tend_u
         end do

         ! Next, nonlinear Coriolis term (q) following Ringler et al JCP 2009

         q(:) = 0.0
         do j = 1,nEdgesOnEdge(iEdge)
            eoe = edgesOnEdge(j,iEdge)
            do k=1,nVertLevels
               workpv = 0.5 * (pv_edge(k,iEdge) + pv_edge(k,eoe))
!  the original definition of pv_edge had a factor of 1/density.  We have removed that factor
!  given that it was not integral to any conservation property of the system
               q(k) = q(k) + weightsOnEdge(j,iEdge) * u(k,eoe) * workpv
            end do
         end do

!DIR$ IVDEP
         do k=1,nVertLevels

            ! horizontal ke gradient and vorticity terms in the vector invariant formulation
            ! of the horizontal momentum equation
            tend_u(k,iEdge) = tend_u(k,iEdge) + rho_edge(k,iEdge)* (q(k) - (ke(k,cell2) - ke(k,cell1))       &
                                                                 * invDcEdge(iEdge))                            &
                                             - u(k,iEdge)*0.5*(h_divergence(k,cell1)+h_divergence(k,cell2)) 
#ifdef CURVATURE
            ! curvature terms for the sphere
            tend_u(k,iEdge) = tend_u(k,iEdge) &
                             - 2.*omega*cos(angleEdge(iEdge))*cos(latEdge(iEdge))  &
                               *rho_edge(k,iEdge)*.25*(w(k,cell1)+w(k+1,cell1)+w(k,cell2)+w(k+1,cell2))          & 
                             - u(k,iEdge)*.25*(w(k+1,cell1)+w(k,cell1)+w(k,cell2)+w(k+1,cell2))                  &
                               *rho_edge(k,iEdge) * inv_r_earth
#endif
         end do

      end do


      !
      !  horizontal mixing for u
      !  mixing terms are integrated using forward-Euler, so this tendency is only computed in the
      !  first Runge-Kutta substep and saved for use in later RK substeps 2 and 3.
      !

      if (rk_step == 1) then

!$OMP BARRIER

         ! del^4 horizontal filter.  We compute this as del^2 ( del^2 (u) ).
         ! First, storage to hold the result from the first del^2 computation.

         delsq_u(1:nVertLevels,edgeStart:edgeEnd) = 0.0

         do iEdge=edgeStart,edgeEnd
            cell1 = cellsOnEdge(1,iEdge)
            cell2 = cellsOnEdge(2,iEdge)
            vertex1 = verticesOnEdge(1,iEdge)
            vertex2 = verticesOnEdge(2,iEdge)
            r_dc = invDcEdge(iEdge)
            r_dv = min(invDvEdge(iEdge), 4*invDcEdge(iEdge))

!DIR$ IVDEP
            do k=1,nVertLevels

               ! Compute diffusion, computed as \nabla divergence - k \times \nabla vorticity
               !                    only valid for h_mom_eddy_visc4 == constant
              u_diffusion =   ( divergence(k,cell2)  - divergence(k,cell1) ) * r_dc  &
                              -( vorticity(k,vertex2) - vorticity(k,vertex1) ) * r_dv

               delsq_u(k,iEdge) = delsq_u(k,iEdge) + u_diffusion

               kdiffu = 0.5*(kdiff(k,cell1)+kdiff(k,cell2))

               ! include 2nd-orer diffusion here 
               tend_u_euler(k,iEdge) = tend_u_euler(k,iEdge) &
                                       + rho_edge(k,iEdge)* kdiffu * u_diffusion * meshScalingDel2(iEdge)

            end do
         end do

         if (h_mom_eddy_visc4 > 0.0) then  ! 4th order mixing is active

!$OMP BARRIER

            do iVertex=vertexStart,vertexEnd
               delsq_vorticity(1:nVertLevels,iVertex) = 0.0
               do i=1,vertexDegree
                  iEdge = edgesOnVertex(i,iVertex)
                  edge_sign = invAreaTriangle(iVertex) * dcEdge(iEdge) * edgesOnVertex_sign(i,iVertex)
                  do k=1,nVertLevels
                     delsq_vorticity(k,iVertex) = delsq_vorticity(k,iVertex) + edge_sign * delsq_u(k,iEdge)
                  end do
               end do
            end do

            do iCell=cellStart,cellEnd
               delsq_divergence(1:nVertLevels,iCell) = 0.0
               r = invAreaCell(iCell)
               do i=1,nEdgesOnCell(iCell)
                  iEdge = edgesOnCell(i,iCell)
                  edge_sign = r * dvEdge(iEdge) * edgesOnCell_sign(i,iCell)
                  do k=1,nVertLevels
                     delsq_divergence(k,iCell) = delsq_divergence(k,iCell) + edge_sign * delsq_u(k,iEdge)
                  end do
               end do
            end do



         
!$OMP BARRIER

            do iEdge=edgeSolveStart,edgeSolveEnd
               cell1 = cellsOnEdge(1,iEdge)
               cell2 = cellsOnEdge(2,iEdge)
               vertex1 = verticesOnEdge(1,iEdge)
               vertex2 = verticesOnEdge(2,iEdge)

               u_mix_scale = meshScalingDel4(iEdge)*h_mom_eddy_visc4
               r_dc = u_mix_scale * config_del4u_div_factor * invDcEdge(iEdge)
               r_dv = u_mix_scale * min(invDvEdge(iEdge), 4*invDcEdge(iEdge))

!DIR$ IVDEP
               do k=1,nVertLevels

                  ! Compute diffusion, computed as \nabla divergence - k \times \nabla vorticity
                  !                    only valid for h_mom_eddy_visc4 == constant
                  !
                  ! Here, we scale the diffusion on the divergence part a factor of config_del4u_div_factor 
                  !    relative to the rotational part.  The stability constraint on the divergence component is much less
                  !    stringent than the rotational part, and this flexibility may be useful.
                  !
                  u_diffusion =  rho_edge(k,iEdge) *  ( ( delsq_divergence(k,cell2)  - delsq_divergence(k,cell1) ) * r_dc  &
                                                       -( delsq_vorticity(k,vertex2) - delsq_vorticity(k,vertex1) ) * r_dv )
                  tend_u_euler(k,iEdge) = tend_u_euler(k,iEdge) - u_diffusion
                  
               end do
            end do
         
         end if ! 4th order mixing is active 

      !
      !  vertical mixing for u - 2nd order filter in physical (z) space
      !
         if ( v_mom_eddy_visc2 > 0.0 ) then

            if (config_mix_full) then  ! mix full state

               do iEdge=edgeSolveStart,edgeSolveEnd

                  cell1 = cellsOnEdge(1,iEdge)
                  cell2 = cellsOnEdge(2,iEdge)

                  do k=2,nVertLevels-1

                     z1 = 0.5*(zgrid(k-1,cell1)+zgrid(k-1,cell2))
                     z2 = 0.5*(zgrid(k  ,cell1)+zgrid(k  ,cell2))
                     z3 = 0.5*(zgrid(k+1,cell1)+zgrid(k+1,cell2))
                     z4 = 0.5*(zgrid(k+2,cell1)+zgrid(k+2,cell2))

                     zm = 0.5*(z1+z2)
                     z0 = 0.5*(z2+z3)
                     zp = 0.5*(z3+z4)

                     tend_u_euler(k,iEdge) = tend_u_euler(k,iEdge) + rho_edge(k,iEdge) * v_mom_eddy_visc2*(  &
                                        (u(k+1,iEdge)-u(k  ,iEdge))/(zp-z0)                      &
                                       -(u(k  ,iEdge)-u(k-1,iEdge))/(z0-zm) )/(0.5*(zp-zm))
                  end do
               end do

            else  ! idealized cases where we mix on the perturbation from the initial 1-D state

               do iEdge=edgeSolveStart,edgeSolveEnd

                  cell1 = cellsOnEdge(1,iEdge)
                  cell2 = cellsOnEdge(2,iEdge)

                  do k=1,nVertLevels
                     u_mix(k) = u(k,iEdge) - u_init(k) * cos( angleEdge(iEdge) ) &
                                           - v_init(k) * sin( angleEdge(iEdge) )
                  end do

                  do k=2,nVertLevels-1

                     z1 = 0.5*(zgrid(k-1,cell1)+zgrid(k-1,cell2))
                     z2 = 0.5*(zgrid(k  ,cell1)+zgrid(k  ,cell2))
                     z3 = 0.5*(zgrid(k+1,cell1)+zgrid(k+1,cell2))
                     z4 = 0.5*(zgrid(k+2,cell1)+zgrid(k+2,cell2))

                     zm = 0.5*(z1+z2)
                     z0 = 0.5*(z2+z3)
                     zp = 0.5*(z3+z4)

                     tend_u_euler(k,iEdge) = tend_u_euler(k,iEdge) + rho_edge(k,iEdge) * v_mom_eddy_visc2*(  &
                                        (u_mix(k+1)-u_mix(k  ))/(zp-z0)                      &
                                       -(u_mix(k  )-u_mix(k-1))/(z0-zm) )/(0.5*(zp-zm))
                  end do
               end do

            end if  ! mix perturbation state

         end if  ! vertical mixing of horizontal momentum

      end if ! (rk_step 1 test for computing mixing terms)

!$OMP BARRIER

!  add in mixing and physics tendency for u

!  Rayleigh damping on u
      if (config_rayleigh_damp_u) then
         rayleigh_coef_inverse = 1.0 / ( real(config_number_rayleigh_damp_u_levels) &
                                         * (config_rayleigh_damp_u_timescale_days*seconds_per_day) )
         do k=nVertLevels-config_number_rayleigh_damp_u_levels+1,nVertLevels
            rayleigh_damp_coef(k) = real(k - (nVertLevels-config_number_rayleigh_damp_u_levels))*rayleigh_coef_inverse
         end do

         do iEdge=edgeSolveStart,edgeSolveEnd
!DIR$ IVDEP
            do k=nVertlevels-config_number_rayleigh_damp_u_levels+1,nVertLevels
               tend_u(k,iEdge) = tend_u(k,iEdge) - rho_edge(k,iEdge)*u(k,iEdge)*rayleigh_damp_coef(k)
            end do
         end do
      end if

      do iEdge=edgeSolveStart,edgeSolveEnd
!DIR$ IVDEP
         do k=1,nVertLevels
!            tend_u(k,iEdge) = tend_u(k,iEdge) + tend_u_euler(k,iEdge)
            tend_u(k,iEdge) = tend_u(k,iEdge) + tend_u_euler(k,iEdge) + tend_ru_physics(k,iEdge)
         end do
      end do


!----------- rhs for w


      !
      !  horizontal advection for w
      !

      do iCell=cellSolveStart,cellSolveEnd    ! Technically updating fewer cells than before...
         tend_w(1:nVertLevels+1,iCell) = 0.0
         do i=1,nEdgesOnCell(iCell)
            iEdge = edgesOnCell(i,iCell)
            edge_sign = edgesOnCell_sign(i,iCell) * dvEdge(iEdge) * 0.5

            do k=2,nVertLevels
               ru_edge_w(k) = fzm(k)*ru(k,iEdge) + fzp(k)*ru(k-1,iEdge)
            end do

            flux_arr(1:nVertLevels) = 0.0

            ! flux_arr stores the value of w at the cell edge used in the horizontal transport

            do j=1,nAdvCellsForEdge(iEdge)
               iAdvCell = advCellsForEdge(j,iEdge)
               do k=2,nVertLevels
                  scalar_weight = adv_coefs(j,iEdge) + sign(1.0_RKIND,ru_edge_w(k)) * adv_coefs_3rd(j,iEdge)
                  flux_arr(k) = flux_arr(k) + scalar_weight * w(k,iAdvCell)
               end do
            end do

!DIR$ IVDEP
            do k=2,nVertLevels
               tend_w(k,iCell) = tend_w(k,iCell) - edgesOnCell_sign(i,iCell) * ru_edge_w(k)*flux_arr(k)
            end do

         end do
      end do

#ifdef CURVATURE
      do iCell = cellSolveStart, cellSolveEnd
!DIR$ IVDEP
         do k=2,nVertLevels
            tend_w(k,iCell) = tend_w(k,iCell) + (rho_zz(k,iCell)*fzm(k)+rho_zz(k-1,iCell)*fzp(k))*          &
                                      ( (fzm(k)*ur_cell(k,iCell)+fzp(k)*ur_cell(k-1,iCell))**2.             &
                                       +(fzm(k)*vr_cell(k,iCell)+fzp(k)*vr_cell(k-1,iCell))**2. )/r_earth   &
                                + 2.*omega*cos(latCell(iCell))                                              &
                                       *(fzm(k)*ur_cell(k,iCell)+fzp(k)*ur_cell(k-1,iCell))                 &
                                       *(rho_zz(k,iCell)*fzm(k)+rho_zz(k-1,iCell)*fzp(k))

         end do
      end do
#endif


      !
      !  horizontal mixing for w - we could combine this with advection directly (i.e. as a turbulent flux),
      !  but here we can also code in hyperdiffusion if we wish (2nd order at present)
      !

      if (rk_step == 1) then

!  !OMP BARRIER  why is this openmp barrier here???

         ! del^4 horizontal filter.  We compute this as del^2 ( del^2 (u) ).
         !
         ! First, storage to hold the result from the first del^2 computation.
         !  we copied code from the theta mixing, hence the theta* names.


         delsq_w(1:nVertLevels,cellStart:cellEnd) = 0.0

         do iCell=cellStart,cellEnd
            tend_w_euler(1:nVertLevels+1,iCell) = 0.0
            r_areaCell = invAreaCell(iCell)
            do i=1,nEdgesOnCell(iCell)
               iEdge = edgesOnCell(i,iCell)

               edge_sign = 0.5 * r_areaCell*edgesOnCell_sign(i,iCell) * dvEdge(iEdge) * invDcEdge(iEdge)

               cell1 = cellsOnEdge(1,iEdge)
               cell2 = cellsOnEdge(2,iEdge)

!DIR$ IVDEP
              do k=2,nVertLevels

                  w_turb_flux =  edge_sign*(rho_edge(k,iEdge)+rho_edge(k-1,iEdge))*(w(k,cell2) - w(k,cell1))
                  delsq_w(k,iCell) = delsq_w(k,iCell) + w_turb_flux
                  w_turb_flux = w_turb_flux * meshScalingDel2(iEdge) * 0.25 * &
                                  (kdiff(k,cell1)+kdiff(k,cell2)+kdiff(k-1,cell1)+kdiff(k-1,cell2))
                  tend_w_euler(k,iCell) = tend_w_euler(k,iCell) + w_turb_flux
               end do
            end do
         end do

!$OMP BARRIER

         if (h_mom_eddy_visc4 > 0.0) then  ! 4th order mixing is active

            do iCell=cellSolveStart,cellSolveEnd    ! Technically updating fewer cells than before...
               r_areaCell = h_mom_eddy_visc4 * invAreaCell(iCell)
               do i=1,nEdgesOnCell(iCell)
                  iEdge = edgesOnCell(i,iCell)
                  cell1 = cellsOnEdge(1,iEdge)
                  cell2 = cellsOnEdge(2,iEdge)

                  edge_sign = meshScalingDel4(iEdge)*r_areaCell*dvEdge(iEdge)*edgesOnCell_sign(i,iCell) * invDcEdge(iEdge)

                  do k=2,nVertLevels
                     tend_w_euler(k,iCell) = tend_w_euler(k,iCell) - edge_sign * (delsq_w(k,cell2) - delsq_w(k,cell1))
                  end do
           
               end do
            end do

         end if ! 4th order mixing is active 

      end if ! horizontal mixing for w computed in first rk_step

! Note for OpenMP parallelization: We could avoid allocating the delsq_w scratch
!   array, and just use the delsq_theta array as was previously done; however,
!   particularly when oversubscribing cores with threads, there is the risk that
!   some threads may reach code further below that re-uses the delsq_theta array, 
!   in which case we would need a barrier somewhere between here and that code 
!   below to ensure correct behavior.

      !
      !  vertical advection, pressure gradient and buoyancy for w
      !

      do iCell=cellSolveStart,cellSolveEnd

         wdwz(1) = 0.0

         k = 2
         wdwz(k) =  0.25*(rw(k,icell)+rw(k-1,iCell))*(w(k,iCell)+w(k-1,iCell))
         do k=3,nVertLevels-1
            wdwz(k) = flux3( w(k-2,iCell),w(k-1,iCell),w(k,iCell),w(k+1,iCell),0.5*(rw(k,iCell)+rw(k-1,iCell)), 1.0_RKIND )
         end do
         k = nVertLevels
         wdwz(k) =  0.25*(rw(k,icell)+rw(k-1,iCell))*(w(k,iCell)+w(k-1,iCell))

         wdwz(nVertLevels+1) = 0.0

      !  Note: next we are also dividing through by the cell area after the horizontal flux divergence

!DIR$ IVDEP
         do k=2,nVertLevels
            tend_w(k,iCell) = tend_w(k,iCell) * invAreaCell(iCell) -rdzu(k)*(wdwz(k+1)-wdwz(k))
         end do

         if(rk_step == 1) then
!DIR$ IVDEP
            do k=2,nVertLevels
              tend_w_euler(k,iCell) = tend_w_euler(k,iCell) - cqw(k,iCell)*(   &
                                           rdzu(k)*(pp(k,iCell)-pp(k-1,iCell)) &
                                         - (fzm(k)*dpdz(k,iCell) + fzp(k)*dpdz(k-1,iCell)) )  ! dpdz is the buoyancy term here.
            end do
          end if

      end do

      if (rk_step == 1) then

         if ( v_mom_eddy_visc2 > 0.0 ) then

            do iCell=cellSolveStart,cellSolveEnd
!DIR$ IVDEP
               do k=2,nVertLevels
                  tend_w_euler(k,iCell) = tend_w_euler(k,iCell) + v_mom_eddy_visc2*0.5*(rho_zz(k,iCell)+rho_zz(k-1,iCell))*(  &
                                           (w(k+1,iCell)-w(k  ,iCell))*rdzw(k)                              &
                                          -(w(k  ,iCell)-w(k-1,iCell))*rdzw(k-1) )*rdzu(k)
               end do
            end do

         end if

      end if ! mixing term computed first rk_step

      ! add in mixing terms for w

      do iCell = cellSolveStart,cellSolveEnd
!DIR$ IVDEP
         do k=2,nVertLevels
            tend_w(k,iCell) = tend_w(k,iCell) + tend_w_euler(k,iCell)
         end do
      end do

!----------- rhs for theta

      !
      !  horizontal advection for theta
      !

      do iCell=cellSolveStart,cellSolveEnd    ! Technically updating fewer cells than before...
         tend_theta(1:nVertLevels,iCell) = 0.0
         do i=1,nEdgesOnCell(iCell)
            iEdge = edgesOnCell(i,iCell)

            flux_arr(1:nVertLevels) = 0.0

            do j=1,nAdvCellsForEdge(iEdge)
               iAdvCell = advCellsForEdge(j,iEdge)
               do k=1,nVertLevels
                  scalar_weight = adv_coefs(j,iEdge) + sign(1.0_RKIND,ru(k,iEdge))*adv_coefs_3rd(j,iEdge)
                  flux_arr(k) = flux_arr(k) + scalar_weight* theta_m(k,iAdvCell)
               end do
            end do

!DIR$ IVDEP
            do k=1,nVertLevels
               tend_theta(k,iCell) = tend_theta(k,iCell) - edgesOnCell_sign(i,iCell) * ru(k,iEdge) * flux_arr(k)
            end do

         end do
      end do

!  addition to pick up perturbation flux for rtheta_pp equation

      if(rk_step > 1) then
        do iCell=cellSolveStart,cellSolveEnd
          do i=1,nEdgesOnCell(iCell) 
            iEdge = edgesOnCell(i,iCell)
            cell1 = cellsOnEdge(1,iEdge)
            cell2 = cellsOnEdge(2,iEdge)
!DIR$ IVDEP
            do k=1,nVertLevels
               flux = edgesOnCell_sign(i,iCell)*dvEdge(iEdge)*(ru_save(k,iEdge)-ru(k,iEdge))*0.5*(theta_m_save(k,cell2)+theta_m_save(k,cell1))
               tend_theta(k,iCell) = tend_theta(k,iCell)-flux  ! division by areaCell picked up down below
            end do
          end do
        end do
      end if

      !
      !  horizontal mixing for theta_m - we could combine this with advection directly (i.e. as a turbulent flux),
      !  but here we can also code in hyperdiffusion if we wish (2nd order at present)
      !

      if (rk_step == 1) then

         delsq_theta(1:nVertLevels,cellStart:cellEnd) = 0.0

         do iCell=cellStart,cellEnd
            tend_theta_euler(1:nVertLevels,iCell) = 0.0
            r_areaCell = invAreaCell(iCell)
            do i=1,nEdgesOnCell(iCell)
               iEdge = edgesOnCell(i,iCell)
               edge_sign = r_areaCell*edgesOnCell_sign(i,iCell) * dvEdge(iEdge) * invDcEdge(iEdge)
               pr_scale = prandtl_inv * meshScalingDel2(iEdge)
               cell1 = cellsOnEdge(1,iEdge)
               cell2 = cellsOnEdge(2,iEdge)
!DIR$ IVDEP
               do k=1,nVertLevels

!  we are computing the Smagorinsky filter at more points than needed here so as to pick up the delsq_theta for 4th order filter below

                  theta_turb_flux = edge_sign*(theta_m(k,cell2) - theta_m(k,cell1))*rho_edge(k,iEdge)
                  delsq_theta(k,iCell) = delsq_theta(k,iCell) + theta_turb_flux
                  theta_turb_flux = theta_turb_flux*0.5*(kdiff(k,cell1)+kdiff(k,cell2)) * pr_scale
                  tend_theta_euler(k,iCell) = tend_theta_euler(k,iCell) + theta_turb_flux

               end do
            end do
          end do

!$OMP BARRIER
            
         if (h_theta_eddy_visc4 > 0.0) then  ! 4th order mixing is active

            do iCell=cellSolveStart,cellSolveEnd    ! Technically updating fewer cells than before...
               r_areaCell = h_theta_eddy_visc4 * prandtl_inv * invAreaCell(iCell)
               do i=1,nEdgesOnCell(iCell)

                  iEdge = edgesOnCell(i,iCell)
                  edge_sign = meshScalingDel4(iEdge)*r_areaCell*dvEdge(iEdge)*edgesOnCell_sign(i,iCell)*invDcEdge(iEdge)

                  cell1 = cellsOnEdge(1,iEdge)
                  cell2 = cellsOnEdge(2,iEdge)

                  do k=1,nVertLevels
                     tend_theta_euler(k,iCell) = tend_theta_euler(k,iCell) - edge_sign*(delsq_theta(k,cell2) - delsq_theta(k,cell1))
                  end do
               end do
            end do

         end if ! 4th order mixing is active 

      end if ! theta mixing calculated first rk_step

      !
      !  vertical advection plus diabatic term
      !  Note: we are also dividing through by the cell area after the horizontal flux divergence
      !
      do iCell = cellSolveStart,cellSolveEnd

         wdtz(1) = 0.0

         k = 2
         wdtz(k) =  rw(k,icell)*(fzm(k)*theta_m(k,iCell)+fzp(k)*theta_m(k-1,iCell))  
         wdtz(k) =  wdtz(k)+(rw_save(k,icell)-rw(k,icell))*(fzm(k)*theta_m_save(k,iCell)+fzp(k)*theta_m_save(k-1,iCell))
         do k=3,nVertLevels-1
            wdtz(k) = flux3( theta_m(k-2,iCell),theta_m(k-1,iCell),theta_m(k,iCell),theta_m(k+1,iCell), rw(k,iCell), coef_3rd_order )
            wdtz(k) =  wdtz(k) + (rw_save(k,icell)-rw(k,iCell))*(fzm(k)*theta_m_save(k,iCell)+fzp(k)*theta_m_save(k-1,iCell))  ! rtheta_pp redefinition
         end do
         k = nVertLevels
         wdtz(k) =  rw_save(k,icell)*(fzm(k)*theta_m(k,iCell)+fzp(k)*theta_m(k-1,iCell))  ! rtheta_pp redefinition

         wdtz(nVertLevels+1) = 0.0

!DIR$ IVDEP
         do k=1,nVertLevels
            tend_theta(k,iCell) = tend_theta(k,iCell)*invAreaCell(iCell) -rdzw(k)*(wdtz(k+1)-wdtz(k))
            tend_rtheta_adv(k,iCell) = tend_theta(k,iCell)   !  this is for the Tiedke scheme
            rthdynten(k,iCell) = tend_theta(k,iCell)/rho_zz(k,iCell)  !  this is for the Grell-Freitas scheme
            tend_theta(k,iCell) = tend_theta(k,iCell) + rho_zz(k,iCell)*rt_diabatic_tend(k,iCell)
         end do
      end do

      !
      !  vertical mixing for theta - 2nd order 
      !

      if (rk_step == 1) then

         if ( v_theta_eddy_visc2 > 0.0 ) then  ! vertical mixing for theta_m

            if (config_mix_full) then

               do iCell = cellSolveStart,cellSolveEnd
                  do k=2,nVertLevels-1
                     z1 = zgrid(k-1,iCell)
                     z2 = zgrid(k  ,iCell)
                     z3 = zgrid(k+1,iCell)
                     z4 = zgrid(k+2,iCell)

                     zm = 0.5*(z1+z2)
                     z0 = 0.5*(z2+z3)
                     zp = 0.5*(z3+z4)

                     tend_theta_euler(k,iCell) = tend_theta_euler(k,iCell) + v_theta_eddy_visc2*prandtl_inv*rho_zz(k,iCell)*(&
                                              (theta_m(k+1,iCell)-theta_m(k  ,iCell))/(zp-z0)                 &
                                             -(theta_m(k  ,iCell)-theta_m(k-1,iCell))/(z0-zm) )/(0.5*(zp-zm))
                  end do
               end do

         else  ! idealized cases where we mix on the perturbation from the initial 1-D state

               do iCell = cellSolveStart,cellSolveEnd
                  do k=2,nVertLevels-1
                     z1 = zgrid(k-1,iCell)
                     z2 = zgrid(k  ,iCell)
                     z3 = zgrid(k+1,iCell)
                     z4 = zgrid(k+2,iCell)

                     zm = 0.5*(z1+z2)
                     z0 = 0.5*(z2+z3)
                     zp = 0.5*(z3+z4)

                     tend_theta_euler(k,iCell) = tend_theta_euler(k,iCell) + v_theta_eddy_visc2*prandtl_inv*rho_zz(k,iCell)*(&
                                              ((theta_m(k+1,iCell)-t_init(k+1,iCell))-(theta_m(k  ,iCell)-t_init(k,iCell)))/(zp-z0)      &
                                             -((theta_m(k  ,iCell)-t_init(k,iCell))-(theta_m(k-1,iCell)-t_init(k-1,iCell)))/(z0-zm) )/(0.5*(zp-zm))
                  end do
               end do

            end if

         end if

      end if ! compute vertical theta mixing on first rk_step

      do iCell = cellSolveStart,cellSolveEnd
!DIR$ IVDEP
         do k=1,nVertLevels
!            tend_theta(k,iCell) = tend_theta(k,iCell) + tend_theta_euler(k,iCell)
            tend_theta(k,iCell) = tend_theta(k,iCell) + tend_theta_euler(k,iCell) + tend_rtheta_physics(k,iCell)
         end do
      end do

   end subroutine atm_compute_dyn_tend_work


   subroutine atm_compute_solve_diagnostics(dt, state, time_lev, diag, mesh, configs, &
                                            cellStart, cellEnd, vertexStart, vertexEnd, edgeStart, edgeEnd, &
                                            rk_step )
   !!!!!!!!!!!!!!!!!!!!!!!!!!!!!!!!!!!!!!!!!!!!!!!!!!!!!!!!!!!!!!!!!!!!!!!!!!!!!!!! 
   ! Compute diagnostic fields used in the tendency computations
   !
   ! Input: state (s), grid - grid metadata
   !
   ! Output: diag - computed diagnostics
   !!!!!!!!!!!!!!!!!!!!!!!!!!!!!!!!!!!!!!!!!!!!!!!!!!!!!!!!!!!!!!!!!!!!!!!!!!!!!!!! 

      implicit none

      real (kind=RKIND), intent(in) :: dt
      type (mpas_pool_type), intent(inout) :: state
      integer, intent(in) :: time_lev                   ! which time level of state to use
      integer, intent(in), optional :: rk_step          ! which rk_step
      type (mpas_pool_type), intent(inout) :: diag
      type (mpas_pool_type), intent(in) :: mesh
      type (mpas_pool_type), intent(in) :: configs
      integer, intent(in) :: cellStart, cellEnd, vertexStart, vertexEnd, edgeStart, edgeEnd


      integer, pointer :: nCells, nEdges, nVertices, nVertLevels, vertexDegree
      real (kind=RKIND), dimension(:), pointer :: fVertex, fEdge, invAreaTriangle, invAreaCell
      real (kind=RKIND), dimension(:), pointer :: dvEdge, dcEdge, invDvEdge, invDcEdge
      real (kind=RKIND), dimension(:,:), pointer :: weightsOnEdge, kiteAreasOnVertex, h_edge, h, u, v, &
                                                    vorticity, ke, pv_edge, pv_vertex, pv_cell, gradPVn, gradPVt, &
                                                    divergence
      integer, dimension(:,:), pointer :: cellsOnEdge, cellsOnVertex, verticesOnEdge, edgesOnCell, edgesOnEdge, edgesOnVertex, &
                                          kiteForCell, verticesOnCell
      real (kind=RKIND), dimension(:,:), pointer :: edgesOnVertex_sign, edgesOnCell_sign
      integer, dimension(:), pointer :: nEdgesOnCell, nEdgesOnEdge

      real (kind=RKIND), pointer :: config_apvm_upwinding


      call mpas_pool_get_config(configs, 'config_apvm_upwinding', config_apvm_upwinding)

      call mpas_pool_get_array(state, 'rho_zz', h, time_lev)
      call mpas_pool_get_array(state, 'u', u, time_lev)

      call mpas_pool_get_array(diag, 'v', v)
      call mpas_pool_get_array(diag, 'rho_edge', h_edge)
      call mpas_pool_get_array(diag, 'vorticity', vorticity)
      call mpas_pool_get_array(diag, 'divergence', divergence)
      call mpas_pool_get_array(diag, 'ke', ke)
      call mpas_pool_get_array(diag, 'pv_edge', pv_edge)
      call mpas_pool_get_array(diag, 'pv_vertex', pv_vertex)
      call mpas_pool_get_array(diag, 'pv_cell', pv_cell)
      call mpas_pool_get_array(diag, 'gradPVn', gradPVn)
      call mpas_pool_get_array(diag, 'gradPVt', gradPVt)

      call mpas_pool_get_array(mesh, 'weightsOnEdge', weightsOnEdge)
      call mpas_pool_get_array(mesh, 'kiteAreasOnVertex', kiteAreasOnVertex)
      call mpas_pool_get_array(mesh, 'cellsOnEdge', cellsOnEdge)
      call mpas_pool_get_array(mesh, 'cellsOnVertex', cellsOnVertex)
      call mpas_pool_get_array(mesh, 'verticesOnEdge', verticesOnEdge)
      call mpas_pool_get_array(mesh, 'verticesOnCell', verticesOnCell)
      call mpas_pool_get_array(mesh, 'nEdgesOnCell', nEdgesOnCell)
      call mpas_pool_get_array(mesh, 'edgesOnCell', edgesOnCell)
      call mpas_pool_get_array(mesh, 'nEdgesOnEdge', nEdgesOnEdge)
      call mpas_pool_get_array(mesh, 'edgesOnEdge', edgesOnEdge)
      call mpas_pool_get_array(mesh, 'edgesOnVertex', edgesOnVertex)
      call mpas_pool_get_array(mesh, 'edgesOnVertex_sign', edgesOnVertex_sign)
      call mpas_pool_get_array(mesh, 'edgesOnCell_sign', edgesOnCell_sign)
      call mpas_pool_get_array(mesh, 'kiteForCell', kiteForCell)
      call mpas_pool_get_array(mesh, 'dcEdge', dcEdge)
      call mpas_pool_get_array(mesh, 'dvEdge', dvEdge)
      call mpas_pool_get_array(mesh, 'invDcEdge', invDcEdge)
      call mpas_pool_get_array(mesh, 'invDvEdge', invDvEdge)
      call mpas_pool_get_array(mesh, 'invAreaCell', invAreaCell)
      call mpas_pool_get_array(mesh, 'invAreaTriangle', invAreaTriangle)
      call mpas_pool_get_array(mesh, 'fVertex', fVertex)
      call mpas_pool_get_array(mesh, 'fEdge', fEdge)

      call mpas_pool_get_dimension(mesh, 'nCells', nCells)
      call mpas_pool_get_dimension(mesh, 'nEdges', nEdges)
      call mpas_pool_get_dimension(mesh, 'nVertices', nVertices)
      call mpas_pool_get_dimension(mesh, 'nVertLevels', nVertLevels)
      call mpas_pool_get_dimension(mesh, 'vertexDegree', vertexDegree)

      call atm_compute_solve_diagnostics_work(nCells, nEdges, nVertices, &
               vertexDegree, dt, config_apvm_upwinding, &
               fVertex, fEdge, invAreaTriangle, invAreaCell, dvEdge, dcEdge, invDvEdge, invDcEdge, &
               weightsOnEdge, kiteAreasOnVertex, h_edge, h, u, v, vorticity, ke, pv_edge, pv_vertex, pv_cell, &
               gradPVn, gradPVt, divergence, cellsOnEdge, cellsOnVertex, verticesOnEdge, edgesOnCell, edgesOnEdge, &
               edgesOnVertex, kiteForCell, verticesOnCell, edgesOnVertex_sign, edgesOnCell_sign, nEdgesOnCell, nEdgesOnEdge, &
               cellStart, cellEnd, vertexStart, vertexEnd, edgeStart, edgeEnd, &
               rk_step)

   end subroutine atm_compute_solve_diagnostics


   subroutine atm_compute_solve_diagnostics_work(nCells, nEdges, nVertices, &
            vertexDegree, dt, config_apvm_upwinding, &
            fVertex, fEdge, invAreaTriangle, invAreaCell, dvEdge, dcEdge, invDvEdge, invDcEdge, &
            weightsOnEdge, kiteAreasOnVertex, h_edge, h, u, v, vorticity, ke, pv_edge, pv_vertex, pv_cell, &
            gradPVn, gradPVt, divergence, cellsOnEdge, cellsOnVertex, verticesOnEdge, edgesOnCell, edgesOnEdge, &
            edgesOnVertex, kiteForCell, verticesOnCell, edgesOnVertex_sign, edgesOnCell_sign, nEdgesOnCell, nEdgesOnEdge, &
            cellStart, cellEnd, vertexStart, vertexEnd, edgeStart, edgeEnd, &
            rk_step)

      use mpas_atm_dimensions

      implicit none

      !
      ! Dummy arguments
      !
      integer, intent(in) :: nCells, nEdges, nVertices, vertexDegree
      real (kind=RKIND), intent(in) :: dt, config_apvm_upwinding
      real (kind=RKIND), dimension(nVertices+1) :: fVertex
      real (kind=RKIND), dimension(nEdges+1) :: fEdge
      real (kind=RKIND), dimension(nVertices+1) :: invAreaTriangle
      real (kind=RKIND), dimension(nCells+1) :: invAreaCell
      real (kind=RKIND), dimension(nEdges+1) :: dvEdge
      real (kind=RKIND), dimension(nEdges+1) :: dcEdge
      real (kind=RKIND), dimension(nEdges+1) :: invDvEdge
      real (kind=RKIND), dimension(nEdges+1) :: invDcEdge
      real (kind=RKIND), dimension(maxEdges2,nEdges+1) :: weightsOnEdge
      real (kind=RKIND), dimension(3,nVertices+1) :: kiteAreasOnVertex
      real (kind=RKIND), dimension(nVertLevels,nEdges+1) :: h_edge
      real (kind=RKIND), dimension(nVertLevels,nCells+1) :: h
      real (kind=RKIND), dimension(nVertLevels,nEdges+1) :: u
      real (kind=RKIND), dimension(nVertLevels,nEdges+1) :: v
      real (kind=RKIND), dimension(nVertLevels,nVertices+1) :: vorticity
      real (kind=RKIND), dimension(nVertLevels,nCells+1) :: ke
      real (kind=RKIND), dimension(nVertLevels,nEdges+1) :: pv_edge
      real (kind=RKIND), dimension(nVertLevels,nVertices+1) :: pv_vertex
      real (kind=RKIND), dimension(nVertLevels,nCells+1) :: pv_cell
      real (kind=RKIND), dimension(nVertLevels,nEdges+1) :: gradPVn
      real (kind=RKIND), dimension(nVertLevels,nEdges+1) :: gradPVt
      real (kind=RKIND), dimension(nVertLevels,nCells+1) :: divergence
      integer, dimension(2,nEdges+1) :: cellsOnEdge
      integer, dimension(3,nVertices+1) :: cellsOnVertex
      integer, dimension(2,nEdges+1) :: verticesOnEdge
      integer, dimension(maxEdges,nCells+1) :: edgesOnCell
      integer, dimension(maxEdges2,nEdges+1) :: edgesOnEdge
      integer, dimension(3,nVertices+1) :: edgesOnVertex
      integer, dimension(maxEdges,nCells+1) :: kiteForCell
      integer, dimension(maxEdges,nCells+1) :: verticesOnCell
      real (kind=RKIND), dimension(3,nVertices+1) :: edgesOnVertex_sign
      real (kind=RKIND), dimension(maxEdges,nCells+1) :: edgesOnCell_sign
      integer, dimension(nCells+1) :: nEdgesOnCell
      integer, dimension(nEdges+1) :: nEdgesOnEdge

      integer, intent(in) :: cellStart, cellEnd, vertexStart, vertexEnd, edgeStart, edgeEnd

      integer, intent(in), optional :: rk_step

      !
      ! Local variables
      !
      integer :: iEdge, iCell, iVertex, k, cell1, cell2, eoe, i, j
      real (kind=RKIND) :: h_vertex, r, s
      real (kind=RKIND) :: r1, r2

      logical, parameter :: hollingsworth=.true.
      real (kind=RKIND) :: ke_fact, efac
      logical :: reconstruct_v


      !
      ! Compute height on cell edges at velocity locations
      !
      do iEdge=edgeStart,edgeEnd
         cell1 = cellsOnEdge(1,iEdge)
         cell2 = cellsOnEdge(2,iEdge)
!DIR$ IVDEP
         do k=1,nVertLevels
            h_edge(k,iEdge) = 0.5 * (h(k,cell1) + h(k,cell2))
         end do

!  the first openmp barrier below is set so that ke_edge is computed
!  it would be good to move this somewhere else?

         efac = dcEdge(iEdge)*dvEdge(iEdge)
         do k=1,nVertLevels
            ke_edge(k,iEdge) = efac*u(k,iEdge)**2
         end do

      end do

      !
      ! Compute circulation and relative vorticity at each vertex
      !
      do iVertex=vertexStart,vertexEnd
         vorticity(1:nVertLevels,iVertex) = 0.0
         do i=1,vertexDegree
            iEdge = edgesOnVertex(i,iVertex)
            s = edgesOnVertex_sign(i,iVertex) * dcEdge(iEdge)
!DIR$ IVDEP
            do k=1,nVertLevels
               vorticity(k,iVertex) = vorticity(k,iVertex) + s * u(k,iEdge)
            end do
         end do
!DIR$ IVDEP
         do k=1,nVertLevels
            vorticity(k,iVertex) = vorticity(k,iVertex) * invAreaTriangle(iVertex)
         end do
      end do


      !
      ! Compute the divergence at each cell center
      !
      do iCell=cellStart,cellEnd
         divergence(1:nVertLevels,iCell) = 0.0
         do i=1,nEdgesOnCell(iCell)
            iEdge = edgesOnCell(i,iCell)
            s = edgesOnCell_sign(i,iCell) * dvEdge(iEdge)
!DIR$ IVDEP
            do k=1,nVertLevels
              divergence(k,iCell) = divergence(k,iCell) + s * u(k,iEdge)
            end do
         end do
         r = invAreaCell(iCell)
         do k = 1,nVertLevels
            divergence(k,iCell) = divergence(k,iCell) * r
         end do
      end do


!$OMP BARRIER

      !
      ! Compute kinetic energy in each cell (Ringler et al JCP 2009)
      !
      ! Replace 2.0 with 2 in exponentiation to avoid outside chance that
      ! compiler will actually allow "float raised to float" operation
      do iCell=cellStart,cellEnd
         ke(1:nVertLevels,iCell) = 0.0
         do i=1,nEdgesOnCell(iCell)
            iEdge = edgesOnCell(i,iCell)
            do k=1,nVertLevels
!               ke(k,iCell) = ke(k,iCell) + 0.25 * dcEdge(iEdge) * dvEdge(iEdge) * u(k,iEdge)**2
               ke(k,iCell) = ke(k,iCell) + 0.25 * ke_edge(k,iEdge)
            end do
         end do
!DIR$ IVDEP
         do k=1,nVertLevels
            ke(k,iCell) = ke(k,iCell) * invAreaCell(iCell)
         end do
      end do


      if (hollingsworth) then

         ! Compute ke at cell vertices - AG's new KE construction, part 1
         ! *** approximation here because we don't have inner triangle areas
         !

         ! Replace 2.0 with 2 in exponentiation to avoid outside chance that
         ! compiler will actually allow "float raised to float" operation
         do iVertex=vertexStart,vertexEnd
            r = 0.25 * invAreaTriangle(iVertex) 
            do k=1,nVertLevels

!               ke_vertex(k,iVertex) = (  dcEdge(EdgesOnVertex(1,iVertex))*dvEdge(EdgesOnVertex(1,iVertex))*u(k,EdgesOnVertex(1,iVertex))**2  &
!                                        +dcEdge(EdgesOnVertex(2,iVertex))*dvEdge(EdgesOnVertex(2,iVertex))*u(k,EdgesOnVertex(2,iVertex))**2  &
!                                        +dcEdge(EdgesOnVertex(3,iVertex))*dvEdge(EdgesOnVertex(3,iVertex))*u(k,EdgesOnVertex(3,iVertex))**2  &
!                                      ) * r

               ke_vertex(k,iVertex) = (  ke_edge(k,EdgesOnVertex(1,iVertex))+ke_edge(k,EdgesOnVertex(2,iVertex))+ke_edge(k,EdgesOnVertex(3,iVertex)) )*r

            end do
         end do

!$OMP BARRIER

         ! adjust ke at cell vertices - AG's new KE construction, part 2
         !

         ke_fact = 1.0 - .375

         do iCell=cellStart,cellEnd
            do k=1,nVertLevels
               ke(k,iCell) = ke_fact * ke(k,iCell)
            end do
         end do


         do iCell=cellStart,cellEnd
            r = invAreaCell(iCell)
            do i=1,nEdgesOnCell(iCell)
               iVertex = verticesOnCell(i,iCell)
               j = kiteForCell(i,iCell)
!DIR$ IVDEP
               do k = 1,nVertLevels
                  ke(k,iCell) = ke(k,iCell) + (1.-ke_fact)*kiteAreasOnVertex(j,iVertex) * ke_vertex(k,iVertex) * r
               end do
            end do
         end do

      end if

      !
      ! Compute v (tangential) velocities following Thuburn et al JCP 2009
      ! The tangential velocity is only used to compute the Smagorinsky coefficient

      reconstruct_v = .true.
      if(present(rk_step)) then
        if(rk_step /= 3) reconstruct_v = .false.
      end if

      if (reconstruct_v) then
        do iEdge = edgeStart,edgeEnd
          v(1:nVertLevels,iEdge) = 0.0
          do i=1,nEdgesOnEdge(iEdge)
            eoe = edgesOnEdge(i,iEdge)
!DIR$ IVDEP
            do k = 1,nVertLevels
              v(k,iEdge) = v(k,iEdge) + weightsOnEdge(i,iEdge) * u(k, eoe)
            end do
          end do
        end do
      end if

      !
      ! Compute height at vertices, pv at vertices, and average pv to edge locations
      !  ( this computes pv_vertex at all vertices bounding real cells )
      !
      ! Avoid dividing h_vertex by areaTriangle and move areaTriangle into
      ! numerator for the pv_vertex calculation
      do iVertex = vertexStart,vertexEnd
!DIR$ IVDEP
         do k=1,nVertLevels
!
! the following commented code is for the PV conserving shallow water solver.  
!            h_vertex = 0.0
!            do i=1,vertexDegree
!               h_vertex = h_vertex + h(k,cellsOnVertex(i,iVertex)) * kiteAreasOnVertex(i,iVertex)
!            end do
!            pv_vertex(k,iVertex) = (fVertex(iVertex) + vorticity(k,iVertex)) * areaTriangle(iVertex) / h_vertex
            pv_vertex(k,iVertex) = (fVertex(iVertex) + vorticity(k,iVertex))
         end do
      end do

!$OMP BARRIER

      !
      ! Compute pv at the edges
      !   ( this computes pv_edge at all edges bounding real cells )
      !
      do iEdge = edgeStart,edgeEnd
!DIR$ IVDEP
         do k=1,nVertLevels
            pv_edge(k,iEdge) =  0.5 * (pv_vertex(k,verticesOnEdge(1,iEdge)) + pv_vertex(k,verticesOnEdge(2,iEdge)))
         end do
      end do

      if (config_apvm_upwinding > 0.0) then

      !
      ! Compute pv at cell centers
      !    ( this computes pv_cell for all real cells )
      !  only needed for APVM upwinding
      !
      do iCell=cellStart,cellEnd
         pv_cell(1:nVertLevels,iCell) = 0.0
         r = invAreaCell(iCell)
         do i=1,nEdgesOnCell(iCell)
            iVertex = verticesOnCell(i,iCell)
            j = kiteForCell(i,iCell)
!DIR$ IVDEP
            do k = 1,nVertLevels
               pv_cell(k,iCell) = pv_cell(k,iCell) + kiteAreasOnVertex(j,iVertex) * pv_vertex(k,iVertex) * r
            end do
         end do
      end do


!$OMP BARRIER

         !
         ! Modify PV edge with upstream bias. 
         !
         ! Compute gradient of PV in the tangent direction
         !   ( this computes gradPVt at all edges bounding real cells )
         !
         ! Compute gradient of PV in normal direction
         !   (tdr: 2009-10-02: this is not correct because the pv_cell in the halo is not correct)
         !
         ! Modify PV edge with upstream bias.
         !
         ! Merged loops for calculating gradPVt, gradPVn and pv_edge
         ! Also precomputed inverses of dvEdge and dcEdge to avoid repeated divisions
         !
         r = config_apvm_upwinding * dt
         do iEdge = edgeStart,edgeEnd
            r1 = 1.0_RKIND * invDvEdge(iEdge)
            r2 = 1.0_RKIND * invDcEdge(iEdge)
!DIR$ IVDEP
            do k = 1,nVertLevels
               gradPVt(k,iEdge) = (pv_vertex(k,verticesOnEdge(2,iEdge)) - pv_vertex(k,verticesOnEdge(1,iEdge))) * r1
               gradPVn(k,iEdge) = (pv_cell(k,cellsOnEdge(2,iEdge)) - pv_cell(k,cellsOnEdge(1,iEdge))) * r2
               pv_edge(k,iEdge) = pv_edge(k,iEdge) - r * (v(k,iEdge) * gradPVt(k,iEdge) + u(k,iEdge) * gradPVn(k,iEdge))
            end do
         end do

      end if  ! apvm upwinding

   end subroutine atm_compute_solve_diagnostics_work


   subroutine atm_init_coupled_diagnostics(state, time_lev, diag, mesh, configs, &
                                       cellStart, cellEnd, vertexStart, vertexEnd, edgeStart, edgeEnd, &
                                       cellSolveStart, cellSolveEnd, vertexSolveStart, vertexSolveEnd, edgeSolveStart, edgeSolveEnd)

      implicit none
   
      type (mpas_pool_type), intent(inout) :: state
      integer, intent(in) :: time_lev                    ! which time level to use from state
      type (mpas_pool_type), intent(inout) :: diag
      type (mpas_pool_type), intent(inout) :: mesh
      type (mpas_pool_type), intent(in) :: configs
      integer, intent(in) :: cellStart, cellEnd, vertexStart, vertexEnd, edgeStart, edgeEnd
      integer, intent(in) :: cellSolveStart, cellSolveEnd, vertexSolveStart, vertexSolveEnd, edgeSolveStart, edgeSolveEnd

      integer :: i, k, iCell, iEdge, cell1, cell2
      integer, pointer :: nCells, nEdges, nVertLevels
      integer, pointer :: index_qv
      real (kind=RKIND) :: p0, rcv, flux
      integer, dimension(:), pointer :: nEdgesOnCell
      integer, dimension(:,:), pointer :: cellsOnEdge, edgesOnCell
      real (kind=RKIND), dimension(:,:), pointer :: edgesOnCell_sign
      real (kind=RKIND), dimension(:,:), pointer :: theta_m
      real (kind=RKIND), dimension(:,:), pointer :: theta
      real (kind=RKIND), dimension(:,:), pointer :: rho_zz
      real (kind=RKIND), dimension(:,:), pointer :: rho
      real (kind=RKIND), dimension(:,:), pointer :: rho_p
      real (kind=RKIND), dimension(:,:), pointer :: rho_base
      real (kind=RKIND), dimension(:,:), pointer :: rtheta_base
      real (kind=RKIND), dimension(:,:), pointer :: theta_base
      real (kind=RKIND), dimension(:,:), pointer :: rtheta_p
      real (kind=RKIND), dimension(:,:), pointer :: zz
      real (kind=RKIND), dimension(:,:,:), pointer :: scalars
      real (kind=RKIND), dimension(:,:), pointer :: ru
      real (kind=RKIND), dimension(:,:), pointer :: rw
      real (kind=RKIND), dimension(:,:), pointer :: u
      real (kind=RKIND), dimension(:,:), pointer :: w
      real (kind=RKIND), dimension(:,:), pointer :: pressure_p
      real (kind=RKIND), dimension(:,:), pointer :: pressure_base
      real (kind=RKIND), dimension(:,:), pointer :: exner
      real (kind=RKIND), dimension(:,:), pointer :: exner_base
      real (kind=RKIND), dimension(:), pointer :: fzm, fzp
      real (kind=RKIND), dimension(:,:,:), pointer :: zb, zb3, zb_cell, zb3_cell


      call mpas_pool_get_dimension(mesh, 'nCells', nCells)
      call mpas_pool_get_dimension(mesh, 'nEdges', nEdges)
      call mpas_pool_get_dimension(mesh, 'nVertLevels', nVertLevels)
      call mpas_pool_get_dimension(state, 'index_qv', index_qv)

      call mpas_pool_get_array(mesh, 'cellsOnEdge', cellsOnEdge)
      call mpas_pool_get_array(mesh, 'nEdgesOnCell', nEdgesOnCell)
      call mpas_pool_get_array(mesh, 'edgesOnCell', edgesOnCell)
      call mpas_pool_get_array(mesh, 'edgesOnCell_sign', edgesOnCell_sign)

      call mpas_pool_get_array(state, 'theta_m', theta_m, time_lev)
      call mpas_pool_get_array(diag, 'theta', theta)
      call mpas_pool_get_array(state, 'rho_zz', rho_zz, time_lev)
      call mpas_pool_get_array(diag, 'rho', rho)
      call mpas_pool_get_array(diag, 'rho_p', rho_p)
      call mpas_pool_get_array(diag, 'rho_base', rho_base)
      call mpas_pool_get_array(diag, 'rtheta_base', rtheta_base)
      call mpas_pool_get_array(diag, 'theta_base', theta_base)
      call mpas_pool_get_array(diag, 'rtheta_p', rtheta_p)
      call mpas_pool_get_array(mesh, 'zz', zz)
      call mpas_pool_get_array(state, 'scalars', scalars, time_lev)
      call mpas_pool_get_array(diag, 'ru', ru)
      call mpas_pool_get_array(diag, 'rw', rw)
      call mpas_pool_get_array(state, 'u', u, time_lev)
      call mpas_pool_get_array(state, 'w', w, time_lev)
      call mpas_pool_get_array(diag, 'pressure_p', pressure_p)
      call mpas_pool_get_array(diag, 'pressure_base', pressure_base)
      call mpas_pool_get_array(diag, 'exner', exner)
      call mpas_pool_get_array(diag, 'exner_base', exner_base)
      call mpas_pool_get_array(mesh, 'fzm', fzm)
      call mpas_pool_get_array(mesh, 'fzp', fzp)
      call mpas_pool_get_array(mesh, 'zb', zb)
      call mpas_pool_get_array(mesh, 'zb3', zb3)
      call mpas_pool_get_array(mesh, 'zb_cell', zb_cell)
      call mpas_pool_get_array(mesh, 'zb3_cell', zb3_cell)


      rcv = rgas / (cp-rgas)
      p0 = 1.e5  ! this should come from somewhere else...

      do iCell=cellStart,cellEnd
         do k=1,nVertLevels
            theta_m(k,iCell) = theta(k,iCell) * (1._RKIND + rvord * scalars(index_qv,k,iCell))
            rho_zz(k,iCell) = rho(k,iCell) / zz(k,iCell)
         end do
      end do

!$OMP BARRIER

      do iEdge=edgeStart,edgeEnd
         cell1 = cellsOnEdge(1,iEdge)
         cell2 = cellsOnEdge(2,iEdge)
         do k=1,nVertLevels
            ru(k,iEdge) = 0.5 * u(k,iEdge) * (rho_zz(k,cell1) + rho_zz(k,cell2))
         end do
      end do

!$OMP BARRIER

      ! Compute rw (i.e. rho_zz * omega) from rho_zz, w, and ru.
      ! We are reversing the procedure we use in subroutine atm_recover_large_step_variables.
      ! first, the piece that depends on w.
      do iCell=cellStart,cellEnd
         rw(1,iCell) = 0.0
         rw(nVertLevels+1,iCell) = 0.0
         do k=2,nVertLevels
            rw(k,iCell) = w(k,iCell)     &
                          * (fzp(k) * rho_zz(k-1,iCell) + fzm(k) * rho_zz(k,iCell)) &
                          * (fzp(k) * zz(k-1,iCell) + fzm(k) * zz(k,iCell))
         end do
      end do
  
      ! next, the piece that depends on ru
      do iCell=cellStart,cellEnd
         do i=1,nEdgesOnCell(iCell)
            iEdge = edgesOnCell(i,iCell)
            do k = 2,nVertLevels
            flux = (fzm(k)*ru(k,iEdge) + fzp(k)*ru(k-1,iEdge))
            rw(k,iCell) = rw(k,iCell)   &
                          - edgesOnCell_sign(i,iCell) * (zb_cell(k,i,iCell) + sign(1.0_RKIND,flux) * zb3_cell(k,i,iCell))*flux   &
                          * (fzp(k) * zz(k-1,iCell) + fzm(k) * zz(k,iCell))
            end do
         end do
      end do

      do iCell=cellStart,cellEnd
         do k=1,nVertLevels
            rho_p(k,iCell) = rho_zz(k,iCell) - rho_base(k,iCell)
         end do
      end do

      do iCell=cellStart,cellEnd
         do k=1,nVertLevels
            rtheta_base(k,iCell) = theta_base(k,iCell) * rho_base(k,iCell)
         end do
      end do

      do iCell=cellStart,cellEnd
         do k=1,nVertLevels
            rtheta_p(k,iCell) = theta_m(k,iCell) * rho_p(k,iCell)  &
                                             + rho_base(k,iCell)   * (theta_m(k,iCell) - theta_base(k,iCell))
         end do
      end do

      do iCell=cellStart,cellEnd
         do k=1,nVertLevels
            exner(k,iCell) = (zz(k,iCell) * (rgas/p0) * (rtheta_p(k,iCell) + rtheta_base(k,iCell)))**rcv
            exner_base(k,iCell) = (zz(k,iCell) * (rgas/p0) * (rtheta_base(k,iCell)))**rcv  ! WCS addition 20180403
         end do
      end do

      do iCell=cellStart,cellEnd
         do k=1,nVertLevels
            pressure_p(k,iCell) = zz(k,iCell) * rgas &
                                               * (  exner(k,iCell) * rtheta_p(k,iCell) &
                                                  + rtheta_base(k,iCell) * (exner(k,iCell) - exner_base(k,iCell)) &
                                                 )
            pressure_base(k,iCell) = zz(k,iCell) * rgas * exner_base(k,iCell) * rtheta_base(k,iCell)      ! WCS addition 20180403
         end do
      end do

   end subroutine atm_init_coupled_diagnostics


   subroutine atm_rk_dynamics_substep_finish( state, diag, dynamics_substep, dynamics_split, &
                                       cellStart, cellEnd, vertexStart, vertexEnd, edgeStart, edgeEnd, &
                                       cellSolveStart, cellSolveEnd, vertexSolveStart, vertexSolveEnd, edgeSolveStart, edgeSolveEnd)

      implicit none

      !  this routine resets the dry dynamics variables at the end of an rk3 substep for the case
      !  where the dry dynamics is split from the scalar transport (i.e. where the dry dynamics is
      !  using a different, usually smaller, timestep.
      !
      !  WCS 18 November 2014

      type (mpas_pool_type), intent(inout) :: state
      type (mpas_pool_type), intent(inout) :: diag
      integer, intent(in) :: dynamics_substep, dynamics_split
      integer, intent(in) :: cellStart, cellEnd, vertexStart, vertexEnd, edgeStart, edgeEnd
      integer, intent(in) :: cellSolveStart, cellSolveEnd, vertexSolveStart, vertexSolveEnd, edgeSolveStart, edgeSolveEnd

      real (kind=RKIND) :: inv_dynamics_split
      
      real (kind=RKIND), dimension(:,:), pointer :: ru
      real (kind=RKIND), dimension(:,:), pointer :: ru_save
      real (kind=RKIND), dimension(:,:), pointer :: rw
      real (kind=RKIND), dimension(:,:), pointer :: rw_save
      real (kind=RKIND), dimension(:,:), pointer :: rtheta_p
      real (kind=RKIND), dimension(:,:), pointer :: rtheta_p_save
      real (kind=RKIND), dimension(:,:), pointer :: rho_p
      real (kind=RKIND), dimension(:,:), pointer :: rho_p_save

      real (kind=RKIND), dimension(:,:), pointer :: u_1, u_2
      real (kind=RKIND), dimension(:,:), pointer :: w_1, w_2
      real (kind=RKIND), dimension(:,:), pointer :: theta_m_1, theta_m_2
      real (kind=RKIND), dimension(:,:), pointer :: rho_zz_1, rho_zz_2, rho_zz_old_split
      real (kind=RKIND), dimension(:,:), pointer :: ruAvg, wwAvg, ruAvg_split, wwAvg_split

      call mpas_pool_get_array(diag, 'ru', ru)
      call mpas_pool_get_array(diag, 'ru_save', ru_save)
      call mpas_pool_get_array(diag, 'rw', rw)
      call mpas_pool_get_array(diag, 'rw_save', rw_save)
      call mpas_pool_get_array(diag, 'rtheta_p', rtheta_p)
      call mpas_pool_get_array(diag, 'rtheta_p_save', rtheta_p_save)
      call mpas_pool_get_array(diag, 'rho_p', rho_p)
      call mpas_pool_get_array(diag, 'rho_p_save', rho_p_save)
      call mpas_pool_get_array(diag, 'rho_zz_old_split', rho_zz_old_split)
      call mpas_pool_get_array(diag, 'ruAvg', ruAvg)
      call mpas_pool_get_array(diag, 'ruAvg_split', ruAvg_split)
      call mpas_pool_get_array(diag, 'wwAvg', wwAvg)
      call mpas_pool_get_array(diag, 'wwAvg_split', wwAvg_split)

      call mpas_pool_get_array(state, 'u', u_1, 1)
      call mpas_pool_get_array(state, 'u', u_2, 2)
      call mpas_pool_get_array(state, 'w', w_1, 1)
      call mpas_pool_get_array(state, 'w', w_2, 2)
      call mpas_pool_get_array(state, 'theta_m', theta_m_1, 1)
      call mpas_pool_get_array(state, 'theta_m', theta_m_2, 2)
      call mpas_pool_get_array(state, 'rho_zz', rho_zz_1, 1)
      call mpas_pool_get_array(state, 'rho_zz', rho_zz_2, 2)

      inv_dynamics_split = 1.0_RKIND / real(dynamics_split)
      
      if (dynamics_substep < dynamics_split) then

         ru_save(:,edgeStart:edgeEnd) = ru(:,edgeStart:edgeEnd)
         rw_save(:,cellStart:cellEnd) = rw(:,cellStart:cellEnd)
         rtheta_p_save(:,cellStart:cellEnd) = rtheta_p(:,cellStart:cellEnd)
         rho_p_save(:,cellStart:cellEnd) = rho_p(:,cellStart:cellEnd)

         u_1(:,edgeStart:edgeEnd) = u_2(:,edgeStart:edgeEnd)
         w_1(:,cellStart:cellEnd) = w_2(:,cellStart:cellEnd)
         theta_m_1(:,cellStart:cellEnd) = theta_m_2(:,cellStart:cellEnd)
         rho_zz_1(:,cellStart:cellEnd) = rho_zz_2(:,cellStart:cellEnd)

      end if

      if (dynamics_substep == 1) then
         ruAvg_split(:,edgeStart:edgeEnd) = ruAvg(:,edgeStart:edgeEnd)
         wwAvg_split(:,cellStart:cellEnd) = wwAvg(:,cellStart:cellEnd)
      else
         ruAvg_split(:,edgeStart:edgeEnd) = ruAvg(:,edgeStart:edgeEnd)+ruAvg_split(:,edgeStart:edgeEnd)
         wwAvg_split(:,cellStart:cellEnd) = wwAvg(:,cellStart:cellEnd)+wwAvg_split(:,cellStart:cellEnd)
      end if

      if (dynamics_substep == dynamics_split) then
         ruAvg(:,edgeStart:edgeEnd) = ruAvg_split(:,edgeStart:edgeEnd) * inv_dynamics_split
         wwAvg(:,cellStart:cellEnd) = wwAvg_split(:,cellStart:cellEnd) * inv_dynamics_split
         rho_zz_1(:,cellStart:cellEnd) = rho_zz_old_split(:,cellStart:cellEnd)
      end if

   end subroutine atm_rk_dynamics_substep_finish


!-------------------------------------------------------------------------
!
! these next 2 routines set an approximate zero gradient boundary condition for w for regional_MPAS
!   
   subroutine atm_zero_gradient_w_bdy( state, mesh, cellSolveStart, cellSolveEnd )

      ! reconstitute state variables from acoustic-step perturbation variables 
      ! after the acoustic steps.  The perturbation variables were originally set in
      ! subroutine atm_set_smlstep_pert_variables prior to their acoustic-steps update.
      ! we are also computing a few other state-derived variables here.

      implicit none

      type (mpas_pool_type), intent(inout) :: state
      type (mpas_pool_type), intent(inout) :: mesh
      integer, intent(in) :: cellSolveStart, cellSolveEnd

      real (kind=RKIND), dimension(:,:), pointer :: w

      integer, dimension(:), pointer :: bdyMaskCell, nearestRelaxationCell
      integer, pointer :: nCells

      call mpas_pool_get_array(state, 'w', w, 2)
      call mpas_pool_get_array(mesh, 'bdyMaskCell', bdyMaskCell)
      call mpas_pool_get_array(mesh, 'nearestRelaxationCell', nearestRelaxationCell)
      call mpas_pool_get_dimension(mesh, 'nCells', nCells)
      
      call atm_zero_gradient_w_bdy_work( w, bdyMaskCell, nearestRelaxationCell, nCells, cellSolveStart, cellSolveEnd )

   end subroutine atm_zero_gradient_w_bdy

!-------------------------------------------------------------------------

   subroutine atm_zero_gradient_w_bdy_work( w, bdyMaskCell, nearestRelaxationCell, nCells, cellSolveStart, cellSolveEnd )

      use mpas_atm_dimensions

      implicit none

      !
      ! Dummy arguments
      !
      integer, intent(in) :: cellSolveStart, cellSolveEnd, nCells
      integer, dimension(nCells+1), intent(in) :: bdyMaskCell, nearestRelaxationCell
      real (kind=RKIND), dimension(nVertLevels+1,nCells+1), intent(inout) :: w

      ! local variables

      integer :: iCell, k

      do iCell=cellSolveStart,cellSolveEnd
         if (bdyMaskCell(iCell) > nRelaxZone) then
!DIR$ IVDEP
            do k = 2, nVertLevels
              w(k,iCell) = w(k,nearestRelaxationCell(iCell))
            end do
         end if  
      end do

   end subroutine atm_zero_gradient_w_bdy_work

!-------------------------------------------------------------------------

   subroutine atm_bdy_adjust_dynamics_speczone_tend( tend, mesh, config, nVertLevels,               &
                                                     ru_driving_tend, rt_driving_tend, rho_driving_tend,         &
                                                     cellStart, cellEnd, edgeStart, edgeEnd,                     &
                                                     cellSolveStart, cellSolveEnd, edgeSolveStart, edgeSolveEnd )

      implicit none

      !  this routine resets the dry dynamics variables at the end of an rk3 substep for the case
      !  where the dry dynamics is split from the scalar transport (i.e. where the dry dynamics is
      !  using a different, usually smaller, timestep.
      !
      !  WCS Fall 2016

      type (mpas_pool_type), intent(inout) :: tend
      type (mpas_pool_type), intent(in) :: mesh
      type (mpas_pool_type), intent(in) :: config
      integer, intent(in) :: nVertLevels
      integer, intent(in) :: cellStart, cellEnd, edgeStart, edgeEnd
      integer, intent(in) :: cellSolveStart, cellSolveEnd, edgeSolveStart, edgeSolveEnd

      real (kind=RKIND), dimension(:,:), intent(in) :: ru_driving_tend, rt_driving_tend, rho_driving_tend
      real (kind=RKIND), dimension(:,:), pointer :: tend_ru, tend_rt, tend_rho, tend_rw, rt_diabatic_tend
      integer, dimension(:), pointer :: bdyMaskCell, bdyMaskEdge

      integer :: iCell, iEdge, k

      call mpas_pool_get_array(tend, 'u', tend_ru)
      call mpas_pool_get_array(tend, 'rho_zz', tend_rho)
      call mpas_pool_get_array(tend, 'theta_m', tend_rt)
      call mpas_pool_get_array(tend, 'w', tend_rw)
      call mpas_pool_get_array(mesh, 'bdyMaskCell', bdyMaskCell)
      call mpas_pool_get_array(mesh, 'bdyMaskEdge', bdyMaskEdge)
      call mpas_pool_get_array(tend, 'rt_diabatic_tend', rt_diabatic_tend)
      
      do iCell = cellSolveStart, cellSolveEnd
         if(bdyMaskCell(iCell) > nRelaxZone) then
            do k=1, nVertLevels
               tend_rho(k,iCell) = rho_driving_tend(k,iCell)
               tend_rt(k,iCell) = rt_driving_tend(k,iCell)
               tend_rw(k,iCell) = 0.
               rt_diabatic_tend(k,iCell) = 0.
            end do
         end if
      end do

      do iEdge = edgeSolveStart, edgeSolveEnd
         if(bdyMaskEdge(iEdge) > nRelaxZone) then
            do k=1, nVertLevels
               tend_ru(k,iEdge) = ru_driving_tend(k,iEdge)
            end do
         end if
      end do
      
    end subroutine atm_bdy_adjust_dynamics_speczone_tend

!-------------------------------------------------------------------------

   subroutine atm_bdy_adjust_dynamics_relaxzone_tend( tend, state, diag, mesh, nVertLevels, dt,                                             &
                                                      ru_driving_values, rt_driving_values, rho_driving_values,                                     &
                                                      cellStart, cellEnd, edgeStart, edgeEnd,                               &
                                                      cellSolveStart, cellSolveEnd, edgeSolveStart, edgeSolveEnd )

      implicit none

      !  this routine resets the dry dynamics variables at the end of an rk3 substep for the case
      !  where the dry dynamics is split from the scalar transport (i.e. where the dry dynamics is
      !  using a different, usually smaller, timestep.
      !
      !  WCS Fall 2016

      type (mpas_pool_type), intent(in) :: state
      type (mpas_pool_type), intent(inout) :: tend
      type (mpas_pool_type), intent(in) :: diag
      type (mpas_pool_type), intent(in) :: mesh
      integer, intent(in) :: nVertLevels
      integer, intent(in) :: cellStart, cellEnd, edgeStart, edgeEnd
      integer, intent(in) :: cellSolveStart, cellSolveEnd, edgeSolveStart, edgeSolveEnd

      real (kind=RKIND), intent(in) :: dt

      real (kind=RKIND), dimension(:,:), intent(in) :: ru_driving_values, rt_driving_values, rho_driving_values

      real (kind=RKIND), dimension(:,:), pointer :: tend_ru, tend_rt, tend_rho, tend_rw, ru, theta_m, rho_zz
      real (kind=RKIND), dimension(:), pointer :: dcEdge, dvEdge, invDcEdge, invDvEdge, invAreaCell, invAreaTriangle
      real (kind=RKIND), dimension(:,:), pointer :: edgesOnCell_sign, edgesOnVertex_sign
      integer, dimension(:), pointer :: bdyMaskCell, bdyMaskEdge, nEdgesOnCell
      integer, dimension(:,:), pointer :: cellsOnEdge, verticesOnEdge, edgesOnCell, edgesOnVertex
      integer, pointer :: vertexDegree
      

      real (kind=RKIND) :: edge_sign, laplacian_filter_coef, rayleigh_damping_coef, r_dc, r_dv, invArea
      real (kind=RKIND), dimension(nVertLevels) :: divergence1, divergence2, vorticity1, vorticity2      
      integer :: iCell, iEdge, i, k, cell1, cell2, iEdge_vort, iEdge_div
      integer :: vertex1, vertex2, iVertex

      real (kind=RKIND), dimension(:), pointer :: meshScalingRegionalCell, meshScalingRegionalEdge

      call mpas_pool_get_array(tend, 'u', tend_ru)
      call mpas_pool_get_array(tend, 'rho_zz', tend_rho)
      call mpas_pool_get_array(tend, 'theta_m', tend_rt)
      call mpas_pool_get_array(tend, 'w', tend_rw)
      call mpas_pool_get_array(mesh, 'bdyMaskCell', bdyMaskCell)
      call mpas_pool_get_array(mesh, 'bdyMaskEdge', bdyMaskEdge)

      call mpas_pool_get_array(mesh, 'meshScalingRegionalCell', meshScalingRegionalCell)
      call mpas_pool_get_array(mesh, 'meshScalingRegionalEdge', meshScalingRegionalEdge)

      call mpas_pool_get_array(diag, 'ru', ru)
      call mpas_pool_get_array(state, 'theta_m', theta_m, 2)
      call mpas_pool_get_array(state, 'rho_zz', rho_zz, 2)

      call mpas_pool_get_dimension(mesh, 'vertexDegree', vertexDegree)
      call mpas_pool_get_array(mesh, 'dcEdge', dcEdge)
      call mpas_pool_get_array(mesh, 'dvEdge', dvEdge)
      call mpas_pool_get_array(mesh, 'invDcEdge', invDcEdge)
      call mpas_pool_get_array(mesh, 'invDvEdge', invDvEdge)
      call mpas_pool_get_array(mesh, 'invAreaCell', invAreaCell)
      call mpas_pool_get_array(mesh, 'invAreaTriangle', invAreaTriangle)
      call mpas_pool_get_array(mesh, 'edgesOnCell_sign', edgesOnCell_sign)
      call mpas_pool_get_array(mesh, 'edgesOnVertex_sign', edgesOnVertex_sign)
      call mpas_pool_get_array(mesh, 'cellsOnEdge', cellsOnEdge)
      call mpas_pool_get_array(mesh, 'edgesOnCell', edgesOnCell)
      call mpas_pool_get_array(mesh, 'edgesOnVertex', edgesOnVertex)
      call mpas_pool_get_array(mesh, 'nEdgesOnCell',nEdgesOnCell)
      call mpas_pool_get_array(mesh, 'verticesOnEdge', verticesOnEdge)
      
      !  First, Rayleigh damping terms for ru, rtheta_m and rho_zz

      do iCell = cellSolveStart, cellSolveEnd
         if( (bdyMaskCell(iCell) > 1) .and. (bdyMaskCell(iCell) <= nRelaxZone) ) then
            rayleigh_damping_coef = (real(bdyMaskCell(iCell)) - 1.)/real(nRelaxZone)/(50.*dt*meshScalingRegionalCell(iCell))
            do k=1, nVertLevels
               tend_rho(k,iCell) = tend_rho(k,iCell) - rayleigh_damping_coef * (rho_zz(k,iCell) - rho_driving_values(k,iCell))
               tend_rt(k,iCell)  = tend_rt(k,iCell)  - rayleigh_damping_coef * (rho_zz(k,iCell)*theta_m(k,iCell) - rt_driving_values(k,iCell))
            end do
         end if
      end do

      do iEdge = edgeStart, edgeEnd
         if( (bdyMaskEdge(iEdge) > 1) .and. (bdyMaskEdge(iEdge) <= nRelaxZone) ) then
            rayleigh_damping_coef = (real(bdyMaskEdge(iEdge)) - 1.)/real(nRelaxZone)/(50.*dt*meshScalingRegionalEdge(iEdge))
            do k=1, nVertLevels
               tend_ru(k,iEdge) = tend_ru(k,iEdge) - rayleigh_damping_coef * (ru(k,iEdge) - ru_driving_values(k,iEdge))
            end do
         end if
      end do
      
      !  Second, the horizontal filter for rtheta_m and rho_zz

      do iCell = cellSolveStart, cellSolveEnd ! threaded over cells

         if ( (bdyMaskCell(iCell) > 1) .and. (bdyMaskCell(iCell) <= nRelaxZone) ) then ! relaxation zone

            laplacian_filter_coef = (real(bdyMaskCell(iCell)) - 1.)/real(nRelaxZone)/(10.*dt*meshScalingRegionalCell(iCell))
            !
            do i=1,nEdgesOnCell(iCell)
               iEdge = edgesOnCell(i,iCell)
               !  edge_sign = r_areaCell*edgesOnCell_sign(i,iCell) * dvEdge(iEdge) * invDcEdge(iEdge) * laplacian_filter_coef
               ! this is a dimensionless laplacian, so we leave out the r_areaCell
               edge_sign = edgesOnCell_sign(i,iCell) * dvEdge(iEdge) * invDcEdge(iEdge) * laplacian_filter_coef
               cell1 = cellsOnEdge(1,iEdge)
               cell2 = cellsOnEdge(2,iEdge)
!DIR$ IVDEP
               do k=1,nVertLevels
                  tend_rt(k,iCell)  = tend_rt(k,iCell)  + edge_sign*(   (rho_zz(k,cell2)*theta_m(k,cell2)-rt_driving_values(k,cell2)) &
                                                                    - (rho_zz(k,cell1)*theta_m(k,cell1)-rt_driving_values(k,cell1)) )
                  tend_rho(k,iCell) = tend_rho(k,iCell) + edge_sign*(   (rho_zz(k,cell2)-rho_driving_values(k,cell2)) &
                                                                    - (rho_zz(k,cell1)-rho_driving_values(k,cell1)) )
               end do
            end do

         end if

      end do

      !  Third (and last), the horizontal filter for ru

      do iEdge = edgeStart, edgeEnd

         if ( (bdyMaskEdge(iEdge) > 1) .and. (bdyMaskEdge(iEdge) <= nRelaxZone) ) then ! relaxation zone

            laplacian_filter_coef = dcEdge(iEdge)**2 * (real(bdyMaskEdge(iEdge)) - 1.)/   &
                                                real(nRelaxZone)/(10.*dt*meshScalingRegionalEdge(iEdge))

            cell1 = cellsOnEdge(1,iEdge)
            cell2 = cellsOnEdge(2,iEdge)
            vertex1 = verticesOnEdge(1,iEdge)
            vertex2 = verticesOnEdge(2,iEdge)
            r_dc = invDcEdge(iEdge)
            r_dv = min(invDvEdge(iEdge), 4*invDcEdge(iEdge))

            iCell = cell1
            invArea = invAreaCell(iCell)
            divergence1(1:nVertLevels) = 0.
            do i=1,nEdgesOnCell(iCell)
               iEdge_div = edgesOnCell(i,iCell)
               edge_sign = invArea * dvEdge(iEdge_div) * edgesOnCell_sign(i,iCell)
               do k=1,nVertLevels
                  divergence1(k) = divergence1(k) + edge_sign * (ru(k,iEdge_div) - ru_driving_values(k,iEdge_div))
               end do
            end do

            iCell = cell2
            invArea = invAreaCell(iCell)
            divergence2(1:nVertLevels) = 0.
            do i=1,nEdgesOnCell(iCell)
               iEdge_div = edgesOnCell(i,iCell)
               edge_sign = invArea * dvEdge(iEdge_div) * edgesOnCell_sign(i,iCell)
               do k=1,nVertLevels
                  divergence2(k) = divergence2(k) + edge_sign * (ru(k,iEdge_div) - ru_driving_values(k,iEdge_div))
               end do
            end do
            
            iVertex = vertex1
            vorticity1(1:nVertLevels) = 0.
            do i=1,vertexDegree
               iEdge_vort = edgesOnVertex(i,iVertex)
               edge_sign = invAreaTriangle(iVertex) * dcEdge(iEdge_vort) * edgesOnVertex_sign(i,iVertex)
               do k=1,nVertLevels
                  vorticity1(k) = vorticity1(k) + edge_sign * (ru(k,iEdge_vort) - ru_driving_values(k,iEdge_vort))
               end do
            end do

            iVertex = vertex2
            vorticity2(1:nVertLevels) = 0.
            do i=1,vertexDegree
               iEdge_vort = edgesOnVertex(i,iVertex)
               edge_sign = invAreaTriangle(iVertex) * dcEdge(iEdge_vort) * edgesOnVertex_sign(i,iVertex)
               do k=1,nVertLevels
                  vorticity2(k) = vorticity2(k) + edge_sign * (ru(k,iEdge_vort) - ru_driving_values(k,iEdge_vort))
               end do
            end do

            ! Compute diffusion, computed as \nabla divergence - k \times \nabla vorticity
            !
             do k=1,nVertLevels
                tend_ru(k,iEdge) = tend_ru(k,iEdge) + laplacian_filter_coef * (  4.0*( divergence2(k) - divergence1(k) ) * r_dc  &
                                                                                    -( vorticity2(k)  - vorticity1(k)  ) * r_dv )
             end do

          end if  !  end test for relaxation-zone edge

       end do  !  end of loop over edges
       
   end subroutine atm_bdy_adjust_dynamics_relaxzone_tend
      

   subroutine atm_bdy_reset_speczone_values( state, diag, mesh, nVertLevels, &
                                             rt_driving_values, rho_driving_values, &
                                             cellStart, cellEnd, &
                                             cellSolveStart, cellSolveEnd )

      implicit none

      !  this routine resets theta_m and rtheta_m after the microphysics, i.e. at the very end of the timestep
      !
      !  WCS 24 February 2017

      type (mpas_pool_type), intent(in) :: state
      type (mpas_pool_type), intent(in) :: diag
      type (mpas_pool_type), intent(in) :: mesh
      integer, intent(in) :: nVertLevels
      integer, intent(in) :: cellStart, cellEnd
      integer, intent(in) :: cellSolveStart, cellSolveEnd

      real (kind=RKIND), dimension(:,:), intent(in) :: rt_driving_values, rho_driving_values

      real (kind=RKIND), dimension(:,:), pointer :: theta_m, rtheta_p, rtheta_base
      integer, dimension(:), pointer :: bdyMaskCell
      
      integer :: iCell, k

      call mpas_pool_get_array(mesh, 'bdyMaskCell', bdyMaskCell)
      call mpas_pool_get_array(state, 'theta_m', theta_m, 2)
      call mpas_pool_get_array(diag, 'rtheta_p', rtheta_p)
      call mpas_pool_get_array(diag, 'rtheta_base', rtheta_base)
      
      do iCell = cellSolveStart, cellSolveEnd
         if( bdyMaskCell(iCell) > nRelaxZone) then
            do k=1, nVertLevels
              theta_m(k,iCell) = rt_driving_values(k,iCell)/rho_driving_values(k,iCell)
              rtheta_p(k,iCell) = rt_driving_values(k,iCell) - rtheta_base(k,iCell)
            end do
         end if
      end do

   end subroutine atm_bdy_reset_speczone_values

!-------------------------------------------------------------------------
   subroutine atm_bdy_adjust_scalars( state, diag, mesh, config, scalars_driving, nVertLevels, dt, dt_rk, &
                                       cellStart, cellEnd, &
                                       cellSolveStart, cellSolveEnd )

      implicit none

      !  this routine resets the dry dynamics variables at the end of an rk3 substep for the case
      !  where the dry dynamics is split from the scalar transport (i.e. where the dry dynamics is
      !  using a different, usually smaller, timestep.
      !
      !  WCS 24 February 2017

      type (mpas_pool_type), intent(inout) :: state
      type (mpas_pool_type), intent(in) :: diag
      type (mpas_pool_type), intent(in) :: mesh
      type (mpas_pool_type), intent(in) :: config
      integer, intent(in) :: nVertLevels
      integer, intent(in) :: cellStart, cellEnd
      integer, intent(in) :: cellSolveStart, cellSolveEnd

      real (kind=RKIND), intent(in) :: dt, dt_rk
      real (kind=RKIND), dimension(:,:,:), intent(in) :: scalars_driving
      real (kind=RKIND), dimension(:,:,:), pointer :: scalars_new
      real (kind=RKIND), dimension(:,:), pointer :: edgesOnCell_sign

      real (kind=RKIND), dimension(:), pointer :: invDcEdge, dvEdge, meshScalingRegionalCell
      integer, dimension(:), pointer :: nEdgesOnCell
      integer, dimension(:,:), pointer :: edgesOnCell, cellsOnEdge
      integer, pointer :: nCells, maxEdges, num_scalars
      integer, dimension(:), pointer :: bdyMaskCell

      call mpas_pool_get_array(state, 'scalars', scalars_new, 2)

      call mpas_pool_get_array(mesh, 'invDcEdge', invDcEdge )
      call mpas_pool_get_array(mesh, 'dvEdge', dvEdge )
      call mpas_pool_get_array(mesh, 'edgesOnCell', edgesOnCell)
      call mpas_pool_get_array(mesh, 'nEdgesOnCell', nEdgesOnCell)
      call mpas_pool_get_array(mesh, 'cellsOnEdge', cellsOnEdge)
      call mpas_pool_get_array(mesh, 'bdyMaskCell', bdyMaskCell)
      call mpas_pool_get_array(mesh, 'meshScalingRegionalCell', meshScalingRegionalCell)
      call mpas_pool_get_array(mesh, 'edgesOnCell_sign', edgesOnCell_sign)

      call mpas_pool_get_dimension(mesh, 'nCells', nCells)
      call mpas_pool_get_dimension(mesh, 'maxEdges', maxEdges)

      call mpas_pool_get_dimension(state, 'num_scalars', num_scalars)

      call atm_bdy_adjust_scalars_work( scalars_new, scalars_driving, dt, dt_rk, &
                                        nVertLevels, nCells, num_scalars, &
                                        nEdgesOnCell, edgesOnCell, EdgesOnCell_sign, cellsOnEdge, dvEdge, invDcEdge, bdyMaskCell, &
                                        meshScalingRegionalCell,  &
                                        cellStart, cellEnd, &
                                        cellSolveStart, cellSolveEnd )

   end subroutine atm_bdy_adjust_scalars

!-------------------------------------------------------------------------

   subroutine atm_bdy_adjust_scalars_work( scalars_new, scalars_driving, dt, dt_rk, &
                                           nVertLevels, nCells, num_scalars, &
                                           nEdgesOnCell, edgesOnCell, EdgesOnCell_sign, cellsOnEdge, dvEdge, invDcEdge, bdyMaskCell, &
                                           meshScalingRegionalCell,  &
                                           cellStart, cellEnd, &
                                           cellSolveStart, cellSolveEnd )

      implicit none

      real (kind=RKIND), dimension(:,:,:), intent(in) :: scalars_driving
      real (kind=RKIND), dimension(:,:,:), intent(inout) :: scalars_new
      real (kind=RKIND), dimension(:,:), intent(in) :: edgesOnCell_sign
      integer, intent(in) :: nVertLevels, nCells, num_scalars
      integer, intent(in) :: cellStart, cellEnd
      integer, intent(in) :: cellSolveStart, cellSolveEnd
      integer, dimension(:), intent(in) :: nEdgesOnCell, bdyMaskCell
      integer, dimension(:,:), intent(in) :: edgesOnCell, cellsOnEdge
      real (kind=RKIND), dimension(:), intent(in) :: dvEdge, invDcEdge, meshScalingRegionalCell
      real (kind=RKIND), intent(in) :: dt, dt_rk

      ! local variables

      real (kind=RKIND), dimension(1:num_scalars,1:nVertLevels, cellSolveStart:cellSolveEnd) :: scalars_tmp
      real (kind=RKIND) :: edge_sign, laplacian_filter_coef, rayleigh_damping_coef, filter_flux
      integer :: iCell, iEdge, iScalar, i, k, cell1, cell2

      !---

      do iCell = cellSolveStart, cellSolveEnd ! threaded over cells

         if ( (bdyMaskCell(iCell) > 1) .and. (bdyMaskCell(iCell) <= nRelaxZone) ) then ! relaxation zone

            laplacian_filter_coef = dt_rk*(real(bdyMaskCell(iCell)) - 1.)/real(nRelaxZone)/(10.*dt*meshScalingRegionalCell(iCell))
            rayleigh_damping_coef = laplacian_filter_coef/5.0
            scalars_tmp(1:num_scalars,1:nVertLevels,iCell) = scalars_new(1:num_scalars,1:nVertLevels,iCell)

            !  first, we compute the 2nd-order laplacian filter
            !
            do i=1,nEdgesOnCell(iCell)
               iEdge = edgesOnCell(i,iCell)
               !  edge_sign = r_areaCell*edgesOnCell_sign(i,iCell) * dvEdge(iEdge) * invDcEdge(iEdge) * laplacian_filter_coef
               ! this is a dimensionless laplacian, so we leave out the r_areaCell
               edge_sign = edgesOnCell_sign(i,iCell) * dvEdge(iEdge) * invDcEdge(iEdge) * laplacian_filter_coef
               cell1 = cellsOnEdge(1,iEdge)
               cell2 = cellsOnEdge(2,iEdge)
!DIR$ IVDEP
               do k=1,nVertLevels
                  do iScalar = 1, num_scalars
                     filter_flux = edge_sign*(   (scalars_new(iScalar,k,cell2)-scalars_driving(iScalar,k,cell2)) &
                                               - (scalars_new(iScalar,k,cell1)-scalars_driving(iScalar,k,cell1)) )
                     scalars_tmp(iScalar,k,iCell) = scalars_tmp(iScalar,k,iCell) + filter_flux
                  end do
               end do
            end do

            !  second, we compute the Rayleigh damping component
            !
!DIR$ IVDEP
            do k=1,nVertLevels
               do iScalar = 1, num_scalars
                  scalars_tmp(iScalar,k,iCell) =scalars_tmp(iScalar,k,iCell) - rayleigh_damping_coef * (scalars_new(iScalar,k,iCell)-scalars_driving(iScalar,k,iCell))
               end do
            end do

         else  if ( bdyMaskCell(iCell) > nRelaxZone) then ! specified zone
            
            !  update the specified-zone values
            !
!DIR$ IVDEP
            do k=1,nVertLevels
               do iScalar = 1, num_scalars
                  scalars_tmp(iScalar,k,iCell) = scalars_driving(iScalar,k,iCell)
               end do
            end do

         end if

      end do  ! updates now in temp storage
            
!$OMP BARRIER

      do iCell = cellSolveStart, cellSolveEnd ! threaded over cells
         if (bdyMaskCell(iCell) > 1) then ! update values
!DIR$ IVDEP
            do k=1,nVertLevels
               do iScalar = 1, num_scalars
                  scalars_new(iScalar,k,iCell) = scalars_tmp(iScalar,k,iCell)
               end do
            end do
         end if
      end do

   end subroutine atm_bdy_adjust_scalars_work

!-------------------------------------------------------------------------

   subroutine atm_bdy_set_scalars( state, mesh, scalars_driving, nVertLevels, &
                                   cellStart, cellEnd, &
                                   cellSolveStart, cellSolveEnd )

      implicit none

      !  this routine resets the dry dynamics variables at the end of an rk3 substep for the case
      !  where the dry dynamics is split from the scalar transport (i.e. where the dry dynamics is
      !  using a different, usually smaller, timestep.
      !
      !  WCS 24 February 2017

      type (mpas_pool_type), intent(inout) :: state
      type (mpas_pool_type), intent(in) :: mesh
      integer, intent(in) :: nVertLevels
      integer, intent(in) :: cellStart, cellEnd
      integer, intent(in) :: cellSolveStart, cellSolveEnd

      real (kind=RKIND), dimension(:,:,:), intent(in) :: scalars_driving

      real (kind=RKIND), dimension(:,:,:), pointer :: scalars_new
      integer, pointer :: nCells, num_scalars
      integer, dimension(:), pointer :: bdyMaskCell

      call mpas_pool_get_array(mesh, 'bdyMaskCell', bdyMaskCell)

      call mpas_pool_get_dimension(mesh, 'nCells', nCells)

      call mpas_pool_get_dimension(state, 'num_scalars', num_scalars)

      call mpas_pool_get_array(state, 'scalars', scalars_new, 2)

      call atm_bdy_set_scalars_work( scalars_driving, scalars_new, &
                                        nVertLevels, nCells, num_scalars, &
                                        bdyMaskCell, &
                                        cellStart, cellEnd, &
                                        cellSolveStart, cellSolveEnd )

   end subroutine atm_bdy_set_scalars

!-------------------------------------------------------------------------

   subroutine atm_bdy_set_scalars_work( scalars_driving, scalars_new, &
                                           nVertLevels, nCells, num_scalars, &
                                           bdyMaskCell, &
                                           cellStart, cellEnd, &
                                           cellSolveStart, cellSolveEnd )

      implicit none

      real (kind=RKIND), dimension(:,:,:), intent(in) :: scalars_driving
      real (kind=RKIND), dimension(:,:,:), intent(inout) :: scalars_new
      integer, intent(in) :: nVertLevels, nCells, num_scalars
      integer, intent(in) :: cellStart, cellEnd
      integer, intent(in) :: cellSolveStart, cellSolveEnd
      integer, dimension(:), intent(in) :: bdyMaskCell

      ! local variables

      real (kind=RKIND) :: laplacian_filter_coef, rayleigh_damping_coef, filter_flux
      integer :: iCell, iScalar, i, k, cell1, cell2

      !---

      do iCell = cellSolveStart, cellSolveEnd ! threaded over cells

         if ( bdyMaskCell(iCell) > nRelaxZone) then ! specified zone
            
            !  update the specified-zone values
            !
!DIR$ IVDEP
            do k=1,nVertLevels
               do iScalar = 1, num_scalars
                  scalars_new(iScalar,k,iCell) = scalars_driving(iScalar,k,iCell)
               end do
            end do

         end if

      end do  ! updates now in temp storage
            
   end subroutine atm_bdy_set_scalars_work

!-------------------------------------------------------------------------

   subroutine summarize_timestep(domain)

       use ieee_arithmetic, only : ieee_is_nan

       implicit none

       type (domain_type), intent(inout) :: domain

       real (kind=RKIND), parameter :: pi_const = 2.0_RKIND*asin(1.0_RKIND)

       logical, pointer :: config_print_global_minmax_vel
       logical, pointer :: config_print_detailed_minmax_vel
       logical, pointer :: config_print_global_minmax_sca

       integer :: iCell, k, iEdge, iScalar
       integer, pointer :: num_scalars, nCellsSolve, nEdgesSolve, nVertLevels

       type (mpas_pool_type), pointer :: state
       type (mpas_pool_type), pointer :: diag
       type (mpas_pool_type), pointer :: mesh

       real (kind=RKIND) :: scalar_min, scalar_max
       real (kind=RKIND) :: global_scalar_min, global_scalar_max

       real (kind=RKIND), dimension(:), pointer :: latCell
       real (kind=RKIND), dimension(:), pointer :: lonCell
       real (kind=RKIND), dimension(:), pointer :: latEdge
       real (kind=RKIND), dimension(:), pointer :: lonEdge
       integer, dimension(:), pointer :: indexToCellID
       integer :: indexMax, indexMax_global
       integer :: kMax, kMax_global
       real (kind=RKIND) :: latMax, latMax_global
       real (kind=RKIND) :: lonMax, lonMax_global
       real (kind=RKIND), dimension(5) :: localVals, globalVals

       real (kind=RKIND) :: spd
       real (kind=RKIND), dimension(:,:), pointer :: w
       real (kind=RKIND), dimension(:,:), pointer :: u, v, uReconstructZonal, uReconstructMeridional, uReconstructX, uReconstructY, uReconstructZ
       real (kind=RKIND), dimension(:,:,:), pointer :: scalars, scalars_1, scalars_2

       call mpas_pool_get_config(block % configs, 'config_print_global_minmax_vel', config_print_global_minmax_vel)
       call mpas_pool_get_config(block % configs, 'config_print_detailed_minmax_vel', config_print_detailed_minmax_vel)
       call mpas_pool_get_config(block % configs, 'config_print_global_minmax_sca', config_print_global_minmax_sca)

      if (config_print_detailed_minmax_vel) then
         call mpas_log_write('')

         call mpas_pool_get_subpool(block % structs, 'state', state)
         call mpas_pool_get_subpool(block % structs, 'diag', diag)
         call mpas_pool_get_subpool(block % structs, 'mesh', mesh)

         call mpas_pool_get_array(state, 'w', w, 2)
         call mpas_pool_get_array(state, 'u', u, 2)
         call mpas_pool_get_array(diag, 'v', v)
         call mpas_pool_get_array(mesh, 'indexToCellID', indexToCellID)
         call mpas_pool_get_array(mesh, 'latCell', latCell)
         call mpas_pool_get_array(mesh, 'lonCell', lonCell)
         call mpas_pool_get_array(mesh, 'latEdge', latEdge)
         call mpas_pool_get_array(mesh, 'lonEdge', lonEdge)
         call mpas_pool_get_dimension(state, 'nCellsSolve', nCellsSolve)
         call mpas_pool_get_dimension(state, 'nEdgesSolve', nEdgesSolve)
         call mpas_pool_get_dimension(state, 'nVertLevels', nVertLevels)

         scalar_min = 1.0e20
         indexMax = -1
         kMax = -1
         latMax = 0.0
         lonMax = 0.0
         do iCell = 1, nCellsSolve
         do k = 1, nVertLevels
            if (w(k,iCell) < scalar_min) then
               scalar_min = w(k,iCell)
               indexMax = iCell
               kMax = k
               latMax = latCell(iCell)
               lonMax = lonCell(iCell)
            end if
         end do
         end do
         localVals(1) = scalar_min
         localVals(2) = real(indexMax,kind=RKIND)
         localVals(3) = real(kMax,kind=RKIND)
         localVals(4) = latMax
         localVals(5) = lonMax
         call mpas_dmpar_minattributes_real(domain % dminfo, scalar_min, localVals, globalVals)
         global_scalar_min = globalVals(1)
         indexMax_global = int(globalVals(2))
         kMax_global = int(globalVals(3))
         latMax_global = globalVals(4)
         lonMax_global = globalVals(5)
         latMax_global = latMax_global * 180.0_RKIND / pi_const
         lonMax_global = lonMax_global * 180.0_RKIND / pi_const
         if (lonMax_global > 180.0) then
            lonMax_global = lonMax_global - 360.0
         end if
         ! format statement should be '(a,f9.4,a,i4,a,f7.3,a,f8.3,a)'
         call mpas_log_write(' global min w: $r k=$i, $r lat, $r lon', intArgs=(/kMax_global/), &
                             realArgs=(/global_scalar_min, latMax_global, lonMax_global/))

         scalar_max = -1.0e20
         indexMax = -1
         kMax = -1
         latMax = 0.0
         lonMax = 0.0
         do iCell = 1, nCellsSolve
         do k = 1, nVertLevels
            if (w(k,iCell) > scalar_max) then
               scalar_max = w(k,iCell)
               indexMax = iCell
               kMax = k
               latMax = latCell(iCell)
               lonMax = lonCell(iCell)
            end if
         end do
         end do
         localVals(1) = scalar_max
         localVals(2) = real(indexMax,kind=RKIND)
         localVals(3) = real(kMax,kind=RKIND)
         localVals(4) = latMax
         localVals(5) = lonMax
         call mpas_dmpar_maxattributes_real(domain % dminfo, scalar_max, localVals, globalVals)
         global_scalar_max = globalVals(1)
         indexMax_global = int(globalVals(2))
         kMax_global = int(globalVals(3))
         latMax_global = globalVals(4)
         lonMax_global = globalVals(5)
         latMax_global = latMax_global * 180.0_RKIND / pi_const
         lonMax_global = lonMax_global * 180.0_RKIND / pi_const
         if (lonMax_global > 180.0) then
            lonMax_global = lonMax_global - 360.0
         end if
         ! format statement should be '(a,f9.4,a,i4,a,f7.3,a,f8.3,a)'
         call mpas_log_write(' global max w: $r k=$i, $r lat, $r lon', intArgs=(/kMax_global/), &
                             realArgs=(/global_scalar_max, latMax_global, lonMax_global/))

         scalar_min = 1.0e20
         indexMax = -1
         kMax = -1
         latMax = 0.0
         lonMax = 0.0
         do iEdge = 1, nEdgesSolve
         do k = 1, nVertLevels
            if (u(k,iEdge) < scalar_min) then
               scalar_min = u(k,iEdge)
               indexMax = iEdge
               kMax = k
               latMax = latEdge(iEdge)
               lonMax = lonEdge(iEdge)
            end if
         end do
         end do
         localVals(1) = scalar_min
         localVals(2) = real(indexMax,kind=RKIND)
         localVals(3) = real(kMax,kind=RKIND)
         localVals(4) = latMax
         localVals(5) = lonMax
         call mpas_dmpar_minattributes_real(domain % dminfo, scalar_min, localVals, globalVals)
         global_scalar_min = globalVals(1)
         indexMax_global = int(globalVals(2))
         kMax_global = int(globalVals(3))
         latMax_global = globalVals(4)
         lonMax_global = globalVals(5)
         latMax_global = latMax_global * 180.0_RKIND / pi_const
         lonMax_global = lonMax_global * 180.0_RKIND / pi_const
         if (lonMax_global > 180.0) then
            lonMax_global = lonMax_global - 360.0
         end if
         ! format statement should be '(a,f9.4,a,i4,a,f7.3,a,f8.3,a)'
         call mpas_log_write(' global min u: $r k=$i, $r lat, $r lon', intArgs=(/kMax_global/), &
                             realArgs=(/global_scalar_min, latMax_global, lonMax_global/))

         scalar_max = -1.0e20
         indexMax = -1
         kMax = -1
         latMax = 0.0
         lonMax = 0.0
         do iEdge = 1, nEdgesSolve
         do k = 1, nVertLevels
            if (u(k,iEdge) > scalar_max) then
               scalar_max = u(k,iEdge)
               indexMax = iEdge
               kMax = k
               latMax = latEdge(iEdge)
               lonMax = lonEdge(iEdge)
            end if
         end do
         end do
         localVals(1) = scalar_max
         localVals(2) = real(indexMax,kind=RKIND)
         localVals(3) = real(kMax,kind=RKIND)
         localVals(4) = latMax
         localVals(5) = lonMax
         call mpas_dmpar_maxattributes_real(domain % dminfo, scalar_max, localVals, globalVals)
         global_scalar_max = globalVals(1)
         indexMax_global = int(globalVals(2))
         kMax_global = int(globalVals(3))
         latMax_global = globalVals(4)
         lonMax_global = globalVals(5)
         latMax_global = latMax_global * 180.0_RKIND / pi_const
         lonMax_global = lonMax_global * 180.0_RKIND / pi_const
         if (lonMax_global > 180.0) then
            lonMax_global = lonMax_global - 360.0
         end if
         ! format statement should be '(a,f9.4,a,i4,a,f7.3,a,f8.3,a)'
         call mpas_log_write(' global max u: $r k=$i, $r lat, $r lon', intArgs=(/kMax_global/), &
                             realArgs=(/global_scalar_max, latMax_global, lonMax_global/))

         scalar_max = -1.0e20
         indexMax = -1
         kMax = -1
         latMax = 0.0
         lonMax = 0.0
         do iEdge = 1, nEdgesSolve
         do k = 1, nVertLevels
            spd = sqrt(u(k,iEdge)*u(k,iEdge) + v(k,iEdge)*v(k,iEdge))
            if (spd > scalar_max) then
               scalar_max = spd
               indexMax = iEdge
               kMax = k
               latMax = latEdge(iEdge)
               lonMax = lonEdge(iEdge)
            end if
         end do
         end do
         localVals(1) = scalar_max
         localVals(2) = real(indexMax,kind=RKIND)
         localVals(3) = real(kMax,kind=RKIND)
         localVals(4) = latMax
         localVals(5) = lonMax
         call mpas_dmpar_maxattributes_real(domain % dminfo, scalar_max, localVals, globalVals)
         global_scalar_max = globalVals(1)
         indexMax_global = int(globalVals(2))
         kMax_global = int(globalVals(3))
         latMax_global = globalVals(4)
         lonMax_global = globalVals(5)
         latMax_global = latMax_global * 180.0_RKIND / pi_const
         lonMax_global = lonMax_global * 180.0_RKIND / pi_const
         if (lonMax_global > 180.0) then
            lonMax_global = lonMax_global - 360.0
         end if
         ! format statement should be '(a,f9.4,a,i4,a,f7.3,a,f8.3,a)'
         call mpas_log_write(' global max wsp: $r k=$i, $r lat, $r lon', intArgs=(/kMax_global/), &
                             realArgs=(/global_scalar_max, latMax_global, lonMax_global/))

         !
         ! Check for NaNs
         !
         do iCell = 1, nCellsSolve
         do k = 1, nVertLevels
            if (ieee_is_nan(w(k,iCell))) then
               call mpas_log_write('NaN detected in ''w'' field.', messageType=MPAS_LOG_CRIT)
            end if
         end do
         end do

         do iEdge = 1, nEdgesSolve
         do k = 1, nVertLevels
            if (ieee_is_nan(u(k,iEdge))) then
               call mpas_log_write('NaN detected in ''u'' field.', messageType=MPAS_LOG_CRIT)
            end if
         end do
         end do

      else if (config_print_global_minmax_vel) then
         call mpas_log_write('')

         call mpas_pool_get_subpool(block % structs, 'state', state)
         call mpas_pool_get_array(state, 'w', w, 2)
         call mpas_pool_get_array(state, 'u', u, 2)
         call mpas_pool_get_dimension(state, 'nCellsSolve', nCellsSolve)
         call mpas_pool_get_dimension(state, 'nEdgesSolve', nEdgesSolve)
         call mpas_pool_get_dimension(state, 'nVertLevels', nVertLevels)

         scalar_min = 0.0
         scalar_max = 0.0
         do iCell = 1, nCellsSolve
         do k = 1, nVertLevels
            scalar_min = min(scalar_min, w(k,iCell))
            scalar_max = max(scalar_max, w(k,iCell))
         end do
         end do
         call mpas_dmpar_min_real(domain % dminfo, scalar_min, global_scalar_min)
         call mpas_dmpar_max_real(domain % dminfo, scalar_max, global_scalar_max)
         call mpas_log_write('global min, max w $r $r', realArgs=(/global_scalar_min, global_scalar_max/))

         scalar_min = 0.0
         scalar_max = 0.0
         do iEdge = 1, nEdgesSolve
         do k = 1, nVertLevels
            scalar_min = min(scalar_min, u(k,iEdge))
            scalar_max = max(scalar_max, u(k,iEdge))
         end do
         end do
         call mpas_dmpar_min_real(domain % dminfo, scalar_min, global_scalar_min)
         call mpas_dmpar_max_real(domain % dminfo, scalar_max, global_scalar_max)
         call mpas_log_write('global min, max u $r $r', realArgs=(/global_scalar_min, global_scalar_max/))
      end if

      if (config_print_global_minmax_sca) then
         if (.not. (config_print_global_minmax_vel .or. config_print_detailed_minmax_vel)) then
            call mpas_log_write('')
         end if

         call mpas_pool_get_subpool(block % structs, 'state', state)
         call mpas_pool_get_array(state, 'scalars', scalars, 2)
         call mpas_pool_get_dimension(state, 'nCellsSolve', nCellsSolve)
         call mpas_pool_get_dimension(state, 'nVertLevels', nVertLevels)
         call mpas_pool_get_dimension(state, 'num_scalars', num_scalars)

         do iScalar = 1, num_scalars
            scalar_min = 0.0
            scalar_max = 0.0
            do iCell = 1, nCellsSolve
            do k = 1, nVertLevels
               scalar_min = min(scalar_min, scalars(iScalar,k,iCell))
               scalar_max = max(scalar_max, scalars(iScalar,k,iCell))
            end do
            end do
            call mpas_dmpar_min_real(domain % dminfo, scalar_min, global_scalar_min)
            call mpas_dmpar_max_real(domain % dminfo, scalar_max, global_scalar_max)
            call mpas_log_write(' global min, max scalar $i $r $r', intArgs=(/iScalar/), realArgs=(/global_scalar_min, global_scalar_max/))
         end do
      end if

   end subroutine summarize_timestep

end module atm_time_integration<|MERGE_RESOLUTION|>--- conflicted
+++ resolved
@@ -4305,14 +4305,6 @@
 
             do iCell = cellStart,cellEnd
                !
-<<<<<<< HEAD
-               ! 2nd-order filter for top absorbing layer as in CAM-SE :  WCS January 2021
-               ! CAM6 SE damping layer coefficients from Peter Lauritzen with config_mpas_cam_coef = 1.0
-               !
-               kdiff(nVertLevels,iCell) = max(kdiff(nVertLevels,iCell), 18.333*config_len_disp*config_mpas_cam_coef)
-               kdiff(nVertLevels-1,iCell) = max(kdiff(nVertLevels-1,iCell), 5.4*config_len_disp*config_mpas_cam_coef)
-               kdiff(nVertLevels-2,iCell) = max(kdiff(nVertLevels-2,iCell), 1.6*config_len_disp*config_mpas_cam_coef)
-=======
                ! 2nd-order filter for top absorbing layer similar to that in CAM-SE :  WCS 10 May 2017, modified 7 April 2023
                ! From MPAS-CAM V4.0 code, with addition to config-specified coefficient (V4.0_coef = 0.2; SE_coef = 1.0)
                !
@@ -4321,7 +4313,6 @@
                   visc2cam = visc2cam*(1.0-real(nVertLevels-k)/real(config_number_cam_damping_levels))
                   kdiff(k  ,iCell) = max(kdiff(nVertLevels  ,iCell),visc2cam)
                end do
->>>>>>> 9c2b1d77
             end do
 
          end if
