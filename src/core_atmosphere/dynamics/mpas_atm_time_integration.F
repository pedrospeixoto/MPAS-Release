! Copyright (c) 2013,  Los Alamos National Security, LLC (LANS)
! and the University Corporation for Atmospheric Research (UCAR).
!
! Unless noted otherwise source code is licensed under the BSD license.
! Additional copyright and license information can be found in the LICENSE file
! distributed with this code, or at http://mpas-dev.github.com/license.html
!

module atm_time_integration

   use mpas_derived_types
   use mpas_pool_routines
   use mpas_kind_types
   use mpas_constants
   use mpas_dmpar
   use mpas_vector_reconstruction
   ! Added only clause to keep xlf90 from getting confused from the overloaded abs intrinsic in mpas_timekeeping
   use mpas_derived_types, only : MPAS_Time_type, MPAS_TimeInterval_type, MPAS_NOW
   use mpas_timekeeping, only: mpas_set_time, mpas_set_timeInterval, mpas_get_time, operator(+)
   use mpas_timer

#ifdef DO_PHYSICS
   use mpas_atmphys_driver_microphysics
   use mpas_atmphys_todynamics
   use mpas_atmphys_utilities
#endif

   use mpas_atm_boundaries, only : nSpecZone, nRelaxZone, nBdyZone, mpas_atm_get_bdy_state, mpas_atm_get_bdy_tend  ! regional_MPAS addition
   
   use mpas_atm_iau  

   integer :: timerid, secs, u_secs

   ! Used to store physics tendencies for dynamics variables
   real (kind=RKIND), allocatable, dimension(:,:) :: tend_ru_physics, tend_rtheta_physics, tend_rho_physics
   
   ! Used in compute_dyn_tend
   real (kind=RKIND), allocatable, dimension(:,:) :: qtot 
   real (kind=RKIND), allocatable, dimension(:,:) :: delsq_theta, delsq_w, delsq_divergence
   real (kind=RKIND), allocatable, dimension(:,:) :: delsq_u
!   real (kind=RKIND), allocatable, dimension(:,:) :: delsq_circulation    ! no longer used -> removed 
   real (kind=RKIND), allocatable, dimension(:,:) :: delsq_vorticity
   real (kind=RKIND), allocatable, dimension(:,:) :: dpdz

   ! Used in atm_advance_scalars
   real (kind=RKIND), dimension(:,:,:), allocatable :: horiz_flux_array

   ! Used in atm_advance_scalars_mono
   real (kind=RKIND), dimension(:,:), allocatable :: scalar_old_arr, scalar_new_arr
   real (kind=RKIND), dimension(:,:), allocatable :: s_max_arr, s_min_arr
   real (kind=RKIND), dimension(:,:,:), allocatable :: scale_array
   real (kind=RKIND), dimension(:,:), allocatable :: flux_array
   real (kind=RKIND), dimension(:,:), allocatable :: flux_upwind_tmp_arr
   real (kind=RKIND), dimension(:,:), allocatable :: flux_tmp_arr
   real (kind=RKIND), dimension(:,:), allocatable :: wdtn_arr
   real (kind=RKIND), dimension(:,:), allocatable :: rho_zz_int

   real (kind=RKIND), dimension(:,:,:), allocatable :: scalars_driving ! regional_MPAS addition 
   real (kind=RKIND), dimension(:,:), allocatable :: ru_driving_tend ! regional_MPAS addition 
   real (kind=RKIND), dimension(:,:), allocatable :: rt_driving_tend ! regional_MPAS addition 
   real (kind=RKIND), dimension(:,:), allocatable :: rho_driving_tend ! regional_MPAS addition 
   real (kind=RKIND), dimension(:,:), allocatable :: ru_driving_values ! regional_MPAS addition 
   real (kind=RKIND), dimension(:,:), allocatable :: rt_driving_values ! regional_MPAS addition 
   real (kind=RKIND), dimension(:,:), allocatable :: rho_driving_values ! regional_MPAS addition 
   integer, dimension(:), pointer :: bdyMaskEdge ! regional_MPAS addition
   logical, pointer :: config_apply_lbcs
   
   ! Used in compute_solve_diagnostics
   real (kind=RKIND), allocatable, dimension(:,:) :: ke_vertex
   real (kind=RKIND), allocatable, dimension(:,:) :: ke_edge

   type (MPAS_Clock_type), pointer, private :: clock
   type (block_type), pointer, private :: blocklist


   ! Used for Rayleigh damping on u
   ! NB: We do not necessarily want this to vary with calendar, as it is used to set
   ! a timescale in seconds given a timescale in days, and it could be rather confusing
   ! if damping in the model changed with the simulation calendar
   real (kind=RKIND), parameter, private :: seconds_per_day = 86400.0_RKIND


   contains


   subroutine atm_timestep(domain, dt, nowTime, itimestep)
   !!!!!!!!!!!!!!!!!!!!!!!!!!!!!!!!!!!!!!!!!!!!!!!!!!!!!!!!!!!!!!!!!!!!!!!!!!!!!!!! 
   ! Advance model state forward in time by the specified time step
   !
   ! Input: domain - current model state in time level 1 (e.g., time_levs(1)state%h(:,:)) 
   !                 plus grid meta-data
   ! Output: domain - upon exit, time level 2 (e.g., time_levs(2)%state%h(:,:)) contains 
   !                  model state advanced forward in time by dt seconds
   !!!!!!!!!!!!!!!!!!!!!!!!!!!!!!!!!!!!!!!!!!!!!!!!!!!!!!!!!!!!!!!!!!!!!!!!!!!!!!!! 

      implicit none

      type (domain_type), intent(inout) :: domain
      real (kind=RKIND), intent(in) :: dt
      type (MPAS_Time_type), intent(in) :: nowTime
      integer, intent(in) :: itimestep


      type (block_type), pointer :: block
      type (MPAS_Time_type) :: currTime
      type (MPAS_TimeInterval_type) :: dtInterval
      character (len=StrKIND), pointer :: xtime
      character (len=StrKIND) :: xtime_new
      type (mpas_pool_type), pointer :: state
      character (len=StrKIND), pointer :: config_time_integration


      clock => domain % clock
      blocklist => domain % blocklist

      call mpas_pool_get_config(domain % blocklist % configs, 'config_time_integration', config_time_integration)
      call mpas_pool_get_config(domain % blocklist % configs, 'config_apply_lbcs', config_apply_lbcs)

      if (trim(config_time_integration) == 'SRK3') then
         call atm_srk3(domain, dt, itimestep)
      else
         call mpas_log_write('Unknown time integration option '//trim(config_time_integration), messageType=MPAS_LOG_ERR)
         call mpas_log_write('Currently, only ''SRK3'' is supported.', messageType=MPAS_LOG_CRIT)
      end if

      call mpas_set_timeInterval(dtInterval, dt=dt)
      currTime = nowTime + dtInterval
      call mpas_get_time(currTime, dateTimeString=xtime_new)

      block => domain % blocklist
      do while (associated(block))
         call mpas_pool_get_subpool(block % structs, 'state', state)
         call mpas_pool_get_array(state, 'xtime', xtime, 2)
         xtime = xtime_new
         block => block % next
      end do

   end subroutine atm_timestep


   subroutine atm_srk3(domain, dt, itimestep)
   !!!!!!!!!!!!!!!!!!!!!!!!!!!!!!!!!!!!!!!!!!!!!!!!!!!!!!!!!!!!!!!!!!!!!!!!!!!!!!!! 
   ! Advance model state forward in time by the specified time step using 
   !   time-split RK3 scheme
   !
   ! Nonhydrostatic atmospheric solver
   !
   ! Input: domain - current model state in time level 1 (e.g., time_levs(1)state%h(:,:)) 
   !                 plus grid meta-data and some diagnostics of state.
   ! Output: domain - upon exit, time level 2 (e.g., time_levs(2)%state%h(:,:)) contains 
   !                  model state advanced forward in time by dt seconds,
   !                  and some diagnostics in diag 
   !!!!!!!!!!!!!!!!!!!!!!!!!!!!!!!!!!!!!!!!!!!!!!!!!!!!!!!!!!!!!!!!!!!!!!!!!!!!!!!! 

      implicit none

      type (domain_type), intent(inout) :: domain
      real (kind=RKIND), intent(in) :: dt
      integer, intent(in) :: itimestep

      integer :: thread
      integer :: iCell, k, iEdge
      type (block_type), pointer :: block

      integer, pointer :: nThreads
      integer, dimension(:), pointer :: cellThreadStart, cellThreadEnd
      integer, dimension(:), pointer :: cellSolveThreadStart, cellSolveThreadEnd
      integer, dimension(:), pointer :: edgeThreadStart, edgeThreadEnd
      integer, dimension(:), pointer :: edgeSolveThreadStart, edgeSolveThreadEnd
      integer, dimension(:), pointer :: vertexThreadStart, vertexThreadEnd
      integer, dimension(:), pointer :: vertexSolveThreadStart, vertexSolveThreadEnd

      integer :: rk_step, number_of_sub_steps
      integer :: iScalar

      real (kind=RKIND), dimension(3) :: rk_timestep, rk_sub_timestep
      integer, dimension(3) :: number_sub_steps
      integer :: small_step

      !  additions for splitting scalar transport from dynamics, WCS 18 November 2014
      logical, pointer :: config_split_dynamics_transport
      integer, pointer :: config_dynamics_split
      integer :: dynamics_substep, dynamics_split
      real (kind=RKIND) :: dt_dynamics

      integer, pointer :: config_number_of_sub_steps
      integer, pointer :: config_time_integration_order
      logical, pointer :: config_scalar_advection
      logical, pointer :: config_positive_definite
      logical, pointer :: config_monotonic
      real (kind=RKIND), pointer :: config_dt
      character (len=StrKIND), pointer :: config_microp_scheme
      character (len=StrKIND), pointer :: config_convection_scheme

      integer, pointer :: num_scalars, index_qv, nCells, nCellsSolve, nEdges, nEdgesSolve, nVertices, nVerticesSolve, nVertLevels
      integer, pointer :: index_qc, index_qr, index_qi, index_qs, index_qg, index_nr, index_ni

      character(len=StrKIND), pointer :: config_IAU_option

      type (mpas_pool_type), pointer :: state
      type (mpas_pool_type), pointer :: diag
      type (mpas_pool_type), pointer :: diag_physics
      type (mpas_pool_type), pointer :: mesh
      type (mpas_pool_type), pointer :: tend
      type (mpas_pool_type), pointer :: tend_physics => null()
      type (mpas_pool_type), pointer :: lbc  ! regional_MPAS addition

      type (field2DReal), pointer :: theta_m_field
      type (field3DReal), pointer :: scalars_field
      type (field2DReal), pointer :: pressure_p_field
      type (field2DReal), pointer :: rtheta_p_field
      type (field2DReal), pointer :: rtheta_pp_field
      type (field2DReal), pointer :: tend_u_field
      type (field2DReal), pointer :: u_field
      type (field2DReal), pointer :: w_field
      type (field2DReal), pointer :: rw_p_field
      type (field2DReal), pointer :: ru_p_field
      type (field2DReal), pointer :: rho_pp_field
      type (field2DReal), pointer :: pv_edge_field
      type (field2DReal), pointer :: rho_edge_field
      type (field2DReal), pointer :: exner_field

      real (kind=RKIND), dimension(:,:), pointer :: w
      real (kind=RKIND), dimension(:,:), pointer :: u, uReconstructZonal, uReconstructMeridional, uReconstructX, uReconstructY, uReconstructZ
      real (kind=RKIND), dimension(:,:,:), pointer :: scalars, scalars_1, scalars_2

      real (kind=RKIND), dimension(:,:), pointer :: rqvdynten

      real (kind=RKIND)  :: time_dyn_step
      logical, parameter :: debug = .false.


      !
      ! Retrieve configuration options
      !
      call mpas_pool_get_config(domain % blocklist % configs, 'config_number_of_sub_steps', config_number_of_sub_steps)
      call mpas_pool_get_config(domain % blocklist % configs, 'config_time_integration_order', config_time_integration_order)
      call mpas_pool_get_config(domain % blocklist % configs, 'config_scalar_advection', config_scalar_advection)
      call mpas_pool_get_config(domain % blocklist % configs, 'config_positive_definite', config_positive_definite)
      call mpas_pool_get_config(domain % blocklist % configs, 'config_monotonic', config_monotonic)
      call mpas_pool_get_config(domain % blocklist % configs, 'config_dt', config_dt)
      call mpas_pool_get_config(domain % blocklist % configs, 'config_IAU_option', config_IAU_option)

      !  config variables for dynamics-transport splitting, WCS 18 November 2014
      call mpas_pool_get_config(domain % blocklist % configs, 'config_split_dynamics_transport', config_split_dynamics_transport)
      call mpas_pool_get_config(domain % blocklist % configs, 'config_dynamics_split_steps', config_dynamics_split)

      !
      ! Retrieve field structures
      !
      call mpas_pool_get_subpool(domain % blocklist % structs, 'state', state)
      call mpas_pool_get_subpool(domain % blocklist % structs, 'diag', diag)

      !
      ! Retrieve fields
      !
      call mpas_pool_get_field(state, 'theta_m', theta_m_field, 1)
      call mpas_pool_get_field(state, 'scalars', scalars_field, 1)
      call mpas_pool_get_field(diag, 'pressure_p', pressure_p_field)
      call mpas_pool_get_field(diag, 'rtheta_p', rtheta_p_field)

      !
      ! allocate storage for physics tendency save
      !
      call mpas_pool_get_dimension(state, 'nCells', nCells)
      call mpas_pool_get_dimension(state, 'nEdges', nEdges)
      call mpas_pool_get_dimension(state, 'nVertLevels', nVertLevels)

      allocate(qtot(nVertLevels,nCells+1))
      qtot(:,nCells+1) = 0.0_RKIND
      allocate(tend_rtheta_physics(nVertLevels,nCells+1))
      tend_rtheta_physics(:,nCells+1) = 0.0_RKIND
      allocate(tend_rho_physics(nVertLevels,nCells+1))
      tend_rho_physics(:,nCells+1) = 0.0_RKIND
      allocate(tend_ru_physics(nVertLevels,nEdges+1))
      tend_ru_physics(:,nEdges+1) = 0.0_RKIND

      !
      ! Initialize RK weights
      !

      dynamics_split = config_dynamics_split
      if (config_split_dynamics_transport) then
        dt_dynamics = dt/real(dynamics_split)
        call mpas_log_write(' split dynamics-transport integration $i', intArgs=(/dynamics_split/))
      else
        dynamics_split = 1
        dt_dynamics = dt
        call mpas_log_write(' coupled RK3 dynamics-transport integration ')
      end if
      if (.not. config_scalar_advection ) call mpas_log_write(' scalar advection turned off ')

      number_of_sub_steps = config_number_of_sub_steps

      if(config_time_integration_order == 3) then

        rk_timestep(1) = dt_dynamics/3.
        rk_timestep(2) = dt_dynamics/2.
        rk_timestep(3) = dt_dynamics

        rk_sub_timestep(1) = dt_dynamics/3.
        rk_sub_timestep(2) = dt_dynamics/real(number_of_sub_steps)
        rk_sub_timestep(3) = dt_dynamics/real(number_of_sub_steps)

        number_sub_steps(1) = 1
        number_sub_steps(2) = max(1,number_of_sub_steps/2)
        number_sub_steps(3) = number_of_sub_steps

      else if (config_time_integration_order == 2) then

        rk_timestep(1) = dt_dynamics/2.
        rk_timestep(2) = dt_dynamics/2.
        rk_timestep(3) = dt_dynamics

        rk_sub_timestep(1) = dt_dynamics/real(number_of_sub_steps)
        rk_sub_timestep(2) = dt_dynamics/real(number_of_sub_steps)
        rk_sub_timestep(3) = dt_dynamics/real(number_of_sub_steps)

        number_sub_steps(1) = max(1,number_of_sub_steps/2)
        number_sub_steps(2) = max(1,number_of_sub_steps/2)
        number_sub_steps(3) = number_of_sub_steps

      end if
        
! theta_m
      call mpas_dmpar_exch_halo_field(theta_m_field)
 
! scalars
      call mpas_dmpar_exch_halo_field(scalars_field)

! pressure_p
      call mpas_dmpar_exch_halo_field(pressure_p_field)

! rtheta_p
      call mpas_dmpar_exch_halo_field(rtheta_p_field)


      call mpas_timer_start('atm_rk_integration_setup')

      block => domain % blocklist
      do while (associated(block))
         call mpas_pool_get_subpool(block % structs, 'state', state)
         call mpas_pool_get_subpool(block % structs, 'diag', diag)
         ! mesh is needed for atm_compute_moist_coefficients
         call mpas_pool_get_subpool(block % structs, 'mesh', mesh)

         call mpas_pool_get_dimension(block % dimensions, 'nThreads', nThreads)

         call mpas_pool_get_dimension(block % dimensions, 'cellThreadStart', cellThreadStart)
         call mpas_pool_get_dimension(block % dimensions, 'cellThreadEnd', cellThreadEnd)
         call mpas_pool_get_dimension(block % dimensions, 'cellSolveThreadStart', cellSolveThreadStart)
         call mpas_pool_get_dimension(block % dimensions, 'cellSolveThreadEnd', cellSolveThreadEnd)

         call mpas_pool_get_dimension(block % dimensions, 'vertexThreadStart', vertexThreadStart)
         call mpas_pool_get_dimension(block % dimensions, 'vertexThreadEnd', vertexThreadEnd)
         call mpas_pool_get_dimension(block % dimensions, 'vertexSolveThreadStart', vertexSolveThreadStart)
         call mpas_pool_get_dimension(block % dimensions, 'vertexSolveThreadEnd', vertexSolveThreadEnd)

         call mpas_pool_get_dimension(block % dimensions, 'edgeThreadStart', edgeThreadStart)
         call mpas_pool_get_dimension(block % dimensions, 'edgeThreadEnd', edgeThreadEnd)
         call mpas_pool_get_dimension(block % dimensions, 'edgeSolveThreadStart', edgeSolveThreadStart)
         call mpas_pool_get_dimension(block % dimensions, 'edgeSolveThreadEnd', edgeSolveThreadEnd)

!$OMP PARALLEL DO
         do thread=1,nThreads
            call atm_rk_integration_setup(state, diag, &
                                          cellThreadStart(thread), cellThreadEnd(thread), &
                                          vertexThreadStart(thread), vertexThreadEnd(thread), &
                                          edgeThreadStart(thread), edgeThreadEnd(thread), &
                                          cellSolveThreadStart(thread), cellSolveThreadEnd(thread), &
                                          vertexSolveThreadStart(thread), vertexSolveThreadEnd(thread), &
                                          edgeSolveThreadStart(thread), edgeSolveThreadEnd(thread))
         end do
!$OMP END PARALLEL DO

         block => block % next
      end do
      call mpas_timer_stop('atm_rk_integration_setup')

      call mpas_timer_start('atm_compute_moist_coefficients')
      block => domain % blocklist
      do while (associated(block))
         call mpas_pool_get_subpool(block % structs, 'state', state)
         call mpas_pool_get_subpool(block % structs, 'diag', diag)
         ! mesh is needed for atm_compute_moist_coefficients
         call mpas_pool_get_subpool(block % structs, 'mesh', mesh)

         call mpas_pool_get_dimension(block % dimensions, 'nThreads', nThreads)

         call mpas_pool_get_dimension(block % dimensions, 'cellThreadStart', cellThreadStart)
         call mpas_pool_get_dimension(block % dimensions, 'cellThreadEnd', cellThreadEnd)
         call mpas_pool_get_dimension(block % dimensions, 'cellSolveThreadStart', cellSolveThreadStart)
         call mpas_pool_get_dimension(block % dimensions, 'cellSolveThreadEnd', cellSolveThreadEnd)

         call mpas_pool_get_dimension(block % dimensions, 'vertexThreadStart', vertexThreadStart)
         call mpas_pool_get_dimension(block % dimensions, 'vertexThreadEnd', vertexThreadEnd)
         call mpas_pool_get_dimension(block % dimensions, 'vertexSolveThreadStart', vertexSolveThreadStart)
         call mpas_pool_get_dimension(block % dimensions, 'vertexSolveThreadEnd', vertexSolveThreadEnd)

         call mpas_pool_get_dimension(block % dimensions, 'edgeThreadStart', edgeThreadStart)
         call mpas_pool_get_dimension(block % dimensions, 'edgeThreadEnd', edgeThreadEnd)
         call mpas_pool_get_dimension(block % dimensions, 'edgeSolveThreadStart', edgeSolveThreadStart)
         call mpas_pool_get_dimension(block % dimensions, 'edgeSolveThreadEnd', edgeSolveThreadEnd)

!$OMP PARALLEL DO
         do thread=1,nThreads
            call atm_compute_moist_coefficients( block % dimensions, state, diag, mesh, &     !MGD could do away with dimensions arg
                                                 cellThreadStart(thread), cellThreadEnd(thread), &
                                                 vertexThreadStart(thread), vertexThreadEnd(thread), &
                                                 edgeThreadStart(thread), edgeThreadEnd(thread), &
                                                 cellSolveThreadStart(thread), cellSolveThreadEnd(thread), &
                                                 vertexSolveThreadStart(thread), vertexSolveThreadEnd(thread), &
                                                 edgeSolveThreadStart(thread), edgeSolveThreadEnd(thread))
         end do
!$OMP END PARALLEL DO

         block => block % next
      end do
      call mpas_timer_stop('atm_compute_moist_coefficients')

#ifdef DO_PHYSICS
      call mpas_timer_start('physics_get_tend')
      block => domain % blocklist
      do while (associated(block))
         call mpas_pool_get_subpool(block % structs, 'mesh', mesh)
         call mpas_pool_get_subpool(block % structs, 'state', state)
         call mpas_pool_get_subpool(block % structs, 'diag', diag)
         call mpas_pool_get_subpool(block % structs, 'tend', tend)
         call mpas_pool_get_subpool(block % structs, 'tend_physics', tend_physics)
         rk_step = 1
         dynamics_substep = 1
         call physics_get_tend( block, &
                                 mesh, &
                                state, &     
                                 diag, &
                                 tend, &
                         tend_physics, &
                      block % configs, &
                              rk_step, &
                     dynamics_substep, &
                      tend_ru_physics, &
                  tend_rtheta_physics, &
                     tend_rho_physics )
         block => block % next
      end do
      call mpas_timer_stop('physics_get_tend')
#else
      !
      ! If no physics are being used, simply zero-out the physics tendency fields
      !
      tend_ru_physics(:,:) = 0.0_RKIND
      tend_rtheta_physics(:,:) = 0.0_RKIND
      tend_rho_physics(:,:) = 0.0_RKIND
#endif

      !
      ! IAU - Incremental Analysis Update
      !
      if (trim(config_IAU_option) /= 'off') then
         block => domain % blocklist
         do while (associated(block))
            call atm_add_tend_anal_incr(block % configs, block % structs, itimestep, dt, &
                                        tend_ru_physics, tend_rtheta_physics, tend_rho_physics)
            block => block % next
        end do
      end if


      DYNAMICS_SUBSTEPS : do dynamics_substep = 1, dynamics_split

         !  Compute the coefficients for the vertically implicit solve in the acoustic step.
         !  These coefficients will work for the first acoustic step in all cases.
         call mpas_timer_start('atm_compute_vert_imp_coefs')
         block => domain % blocklist
         do while (associated(block))
            call mpas_pool_get_subpool(block % structs, 'mesh', mesh)
            call mpas_pool_get_subpool(block % structs, 'state', state)
            call mpas_pool_get_subpool(block % structs, 'diag', diag)
            call mpas_pool_get_subpool(block % structs, 'tend', tend)

            call mpas_pool_get_dimension(mesh, 'nVertLevels', nVertLevels)

            call mpas_pool_get_dimension(block % dimensions, 'nThreads', nThreads)

            call mpas_pool_get_dimension(block % dimensions, 'cellThreadStart', cellThreadStart)
            call mpas_pool_get_dimension(block % dimensions, 'cellThreadEnd', cellThreadEnd)
            call mpas_pool_get_dimension(block % dimensions, 'cellSolveThreadStart', cellSolveThreadStart)
            call mpas_pool_get_dimension(block % dimensions, 'cellSolveThreadEnd', cellSolveThreadEnd)

            call mpas_pool_get_dimension(block % dimensions, 'edgeThreadStart', edgeThreadStart)
            call mpas_pool_get_dimension(block % dimensions, 'edgeThreadEnd', edgeThreadEnd)
            call mpas_pool_get_dimension(block % dimensions, 'edgeSolveThreadStart', edgeSolveThreadStart)
            call mpas_pool_get_dimension(block % dimensions, 'edgeSolveThreadEnd', edgeSolveThreadEnd)

            rk_step = 1
!$OMP PARALLEL DO
            do thread=1,nThreads
               call atm_compute_vert_imp_coefs( state, mesh, diag, block % configs, nVertLevels, rk_sub_timestep(rk_step), &
                                          cellThreadStart(thread), cellThreadEnd(thread), &
                                          edgeThreadStart(thread), edgeThreadEnd(thread), &
                                          cellSolveThreadStart(thread), cellSolveThreadEnd(thread), &
                                          edgeSolveThreadStart(thread), edgeSolveThreadEnd(thread))
            end do
!$OMP END PARALLEL DO
            block => block % next
         end do
         call mpas_timer_stop('atm_compute_vert_imp_coefs')

         call mpas_pool_get_field(diag, 'exner', exner_field)
         call mpas_dmpar_exch_halo_field(exner_field)


         !!!!!!!!!!!!!!!!!!!!!!!!!!!!!!!!!!!!!!!!!!!!!!!!!!!!!!!!!!!!!!!!!!!!!!!!!!!!!!!!!!!!!!!!!!!!!!!!!!!!!!!!!!!!! 
         ! BEGIN Runge-Kutta loop 
         !!!!!!!!!!!!!!!!!!!!!!!!!!!!!!!!!!!!!!!!!!!!!!!!!!!!!!!!!!!!!!!!!!!!!!!!!!!!!!!!!!!!!!!!!!!!!!!!!!!!!!!!!!!!! 

         RK3_DYNAMICS : do rk_step = 1, 3  ! Runge-Kutta loop

            ! recompute vertically implicit coefficients if necessary
            if( (config_time_integration_order == 3) .and. (rk_step == 2)) then

              !  Compute the coefficients for the vertically implicit solve in the acoustic step.
              !  These coefficients will work for the 2nd and 3rd acoustic steps (dt is the same for both).
              block => domain % blocklist
              do while (associated(block))
                 call mpas_pool_get_subpool(block % structs, 'mesh', mesh)
                 call mpas_pool_get_subpool(block % structs, 'state', state)
                 call mpas_pool_get_subpool(block % structs, 'diag', diag)
                 call mpas_pool_get_subpool(block % structs, 'tend', tend)
   
                 call mpas_pool_get_dimension(mesh, 'nVertLevels', nVertLevels)

                 call mpas_pool_get_dimension(block % dimensions, 'nThreads', nThreads)

                 call mpas_pool_get_dimension(block % dimensions, 'cellThreadStart', cellThreadStart)
                 call mpas_pool_get_dimension(block % dimensions, 'cellThreadEnd', cellThreadEnd)
                 call mpas_pool_get_dimension(block % dimensions, 'cellSolveThreadStart', cellSolveThreadStart)
                 call mpas_pool_get_dimension(block % dimensions, 'cellSolveThreadEnd', cellSolveThreadEnd)

                 call mpas_pool_get_dimension(block % dimensions, 'edgeThreadStart', edgeThreadStart)
                 call mpas_pool_get_dimension(block % dimensions, 'edgeThreadEnd', edgeThreadEnd)
                 call mpas_pool_get_dimension(block % dimensions, 'edgeSolveThreadStart', edgeSolveThreadStart)
                 call mpas_pool_get_dimension(block % dimensions, 'edgeSolveThreadEnd', edgeSolveThreadEnd)

!$OMP PARALLEL DO
                 do thread=1,nThreads
                    call atm_compute_vert_imp_coefs( state, mesh, diag, block % configs, nVertLevels, rk_sub_timestep(rk_step), &
                                                     cellThreadStart(thread), cellThreadEnd(thread), &
                                                     edgeThreadStart(thread), edgeThreadEnd(thread), &
                                                     cellSolveThreadStart(thread), cellSolveThreadEnd(thread), &
                                                     edgeSolveThreadStart(thread), edgeSolveThreadEnd(thread))
                 end do
!$OMP END PARALLEL DO
                 block => block % next
              end do
            end if  

            call mpas_timer_start('atm_compute_dyn_tend')
            block => domain % blocklist
            do while (associated(block))
               call mpas_pool_get_subpool(block % structs, 'state', state)
               call mpas_pool_get_subpool(block % structs, 'diag', diag)
               call mpas_pool_get_subpool(block % structs, 'mesh', mesh)
               call mpas_pool_get_subpool(block % structs, 'tend', tend)
#ifdef DO_PHYSICS
               call mpas_pool_get_subpool(block % structs, 'tend_physics', tend_physics)
#endif
   
               call mpas_pool_get_dimension(mesh, 'nCells', nCells)
               call mpas_pool_get_dimension(mesh, 'nEdges', nEdges)
               call mpas_pool_get_dimension(mesh, 'nVertices', nVertices)
               call mpas_pool_get_dimension(mesh, 'nVertLevels', nVertLevels)

               call mpas_pool_get_dimension(block % dimensions, 'nThreads', nThreads)

               call mpas_pool_get_dimension(block % dimensions, 'cellThreadStart', cellThreadStart)
               call mpas_pool_get_dimension(block % dimensions, 'cellThreadEnd', cellThreadEnd)
               call mpas_pool_get_dimension(block % dimensions, 'cellSolveThreadStart', cellSolveThreadStart)
               call mpas_pool_get_dimension(block % dimensions, 'cellSolveThreadEnd', cellSolveThreadEnd)

               call mpas_pool_get_dimension(block % dimensions, 'vertexThreadStart', vertexThreadStart)
               call mpas_pool_get_dimension(block % dimensions, 'vertexThreadEnd', vertexThreadEnd)
               call mpas_pool_get_dimension(block % dimensions, 'vertexSolveThreadStart', vertexSolveThreadStart)
               call mpas_pool_get_dimension(block % dimensions, 'vertexSolveThreadEnd', vertexSolveThreadEnd)

               call mpas_pool_get_dimension(block % dimensions, 'edgeThreadStart', edgeThreadStart)
               call mpas_pool_get_dimension(block % dimensions, 'edgeThreadEnd', edgeThreadEnd)
               call mpas_pool_get_dimension(block % dimensions, 'edgeSolveThreadStart', edgeSolveThreadStart)
               call mpas_pool_get_dimension(block % dimensions, 'edgeSolveThreadEnd', edgeSolveThreadEnd)

               allocate(delsq_theta(nVertLevels,nCells+1))
               delsq_theta(:,nCells+1) = 0.0_RKIND
               allocate(delsq_w(nVertLevels,nCells+1))
               delsq_w(:,nCells+1) = 0.0_RKIND
!!               allocate(qtot(nVertLevels,nCells+1))  ! initializing this earlier in solution sequence
               allocate(delsq_divergence(nVertLevels,nCells+1))
               delsq_divergence(:,nCells+1) = 0.0_RKIND
               allocate(delsq_u(nVertLevels,nEdges+1))
               delsq_u(:,nEdges+1) = 0.0_RKIND
!!               allocate(delsq_circulation(nVertLevels,nVertices+1))  ! no longer used -> removed 
               allocate(delsq_vorticity(nVertLevels,nVertices+1))
               delsq_vorticity(:,nVertices+1) = 0.0_RKIND
               allocate(dpdz(nVertLevels,nCells+1))
               dpdz(:,nCells+1) = 0.0_RKIND

!$OMP PARALLEL DO
               do thread=1,nThreads
                  call atm_compute_dyn_tend( tend, tend_physics, state, diag, mesh, block % configs, nVertLevels, rk_step, dt, & 
                                             cellThreadStart(thread), cellThreadEnd(thread), &
                                             vertexThreadStart(thread), vertexThreadEnd(thread), &
                                             edgeThreadStart(thread), edgeThreadEnd(thread), &
                                             cellSolveThreadStart(thread), cellSolveThreadEnd(thread), &
                                             vertexSolveThreadStart(thread), vertexSolveThreadEnd(thread), &
                                             edgeSolveThreadStart(thread), edgeSolveThreadEnd(thread))
               end do
!$OMP END PARALLEL DO

               deallocate(delsq_theta)
               deallocate(delsq_w)
!!               deallocate(qtot)  ! deallocation after dynamics step complete, see below
               deallocate(delsq_divergence)
               deallocate(delsq_u)
!!               deallocate(delsq_circulation)    ! no longer used -> removed 
               deallocate(delsq_vorticity)
               deallocate(dpdz)
   
               block => block % next
            end do
            call mpas_timer_stop('atm_compute_dyn_tend')


            !***********************************
            !  need tendencies at all edges of owned cells -
            !  we are solving for all edges of owned cells to minimize communications
            !  during the acoustic substeps
            !***********************************

! tend_u
            call mpas_pool_get_subpool(domain % blocklist % structs, 'tend', tend)
            call mpas_pool_get_field(tend, 'u', tend_u_field)
            call mpas_dmpar_exch_halo_field(tend_u_field, (/ 1 /))
   
            call mpas_timer_start('small_step_prep')

            block => domain % blocklist
            do while (associated(block))
               call mpas_pool_get_subpool(block % structs, 'mesh', mesh)
               call mpas_pool_get_subpool(block % structs, 'state', state)
               call mpas_pool_get_subpool(block % structs, 'diag', diag)
               call mpas_pool_get_subpool(block % structs, 'tend', tend)
   
               call mpas_pool_get_dimension(mesh, 'nVertLevels', nVertLevels)

               call mpas_pool_get_dimension(block % dimensions, 'nThreads', nThreads)

               call mpas_pool_get_dimension(block % dimensions, 'cellThreadStart', cellThreadStart)
               call mpas_pool_get_dimension(block % dimensions, 'cellThreadEnd', cellThreadEnd)
               call mpas_pool_get_dimension(block % dimensions, 'cellSolveThreadStart', cellSolveThreadStart)
               call mpas_pool_get_dimension(block % dimensions, 'cellSolveThreadEnd', cellSolveThreadEnd)

               call mpas_pool_get_dimension(block % dimensions, 'edgeThreadStart', edgeThreadStart)
               call mpas_pool_get_dimension(block % dimensions, 'edgeThreadEnd', edgeThreadEnd)
               call mpas_pool_get_dimension(block % dimensions, 'edgeSolveThreadStart', edgeSolveThreadStart)
               call mpas_pool_get_dimension(block % dimensions, 'edgeSolveThreadEnd', edgeSolveThreadEnd)
               
!$OMP PARALLEL DO
               do thread=1,nThreads
                  call atm_set_smlstep_pert_variables( tend, diag, mesh, block % configs, &
                                             cellThreadStart(thread), cellThreadEnd(thread), &
                                             edgeThreadStart(thread), edgeThreadEnd(thread), &
                                             cellSolveThreadStart(thread), cellSolveThreadEnd(thread), &
                                             edgeSolveThreadStart(thread), edgeSolveThreadEnd(thread))
               end do
!$OMP END PARALLEL DO
               block => block % next
            end do
            call mpas_timer_stop('small_step_prep')

          
!------------------------------------------------------------------------------------------------------------------------

            if (config_apply_lbcs) then  ! adjust boundary tendencies for regional_MPAS dry dynamics in the specified zone

               block => domain % blocklist
               do while (associated(block))

                  call mpas_pool_get_subpool(block % structs, 'mesh', mesh)
                  call mpas_pool_get_subpool(block % structs, 'tend', tend)
   
                  call mpas_pool_get_dimension(mesh, 'nCells', nCells)
                  call mpas_pool_get_dimension(mesh, 'nEdges', nEdges)
                  call mpas_pool_get_dimension(mesh, 'nVertLevels', nVertLevels)
                  call mpas_pool_get_dimension(block % dimensions, 'nThreads', nThreads)

                  call mpas_pool_get_dimension(block % dimensions, 'cellThreadStart', cellThreadStart)
                  call mpas_pool_get_dimension(block % dimensions, 'cellThreadEnd', cellThreadEnd)
                  call mpas_pool_get_dimension(block % dimensions, 'cellSolveThreadStart', cellSolveThreadStart)
                  call mpas_pool_get_dimension(block % dimensions, 'cellSolveThreadEnd', cellSolveThreadEnd)

                  call mpas_pool_get_dimension(block % dimensions, 'edgeThreadStart', edgeThreadStart)
                  call mpas_pool_get_dimension(block % dimensions, 'edgeThreadEnd', edgeThreadEnd)
                  call mpas_pool_get_dimension(block % dimensions, 'edgeSolveThreadStart', edgeSolveThreadStart)
                  call mpas_pool_get_dimension(block % dimensions, 'edgeSolveThreadEnd', edgeSolveThreadEnd)

                  allocate(ru_driving_tend(nVertLevels,nEdges+1))
                  allocate(rt_driving_tend(nVertLevels,nCells+1))
                  allocate(rho_driving_tend(nVertLevels,nCells+1))
                  ru_driving_tend(1:nVertLevels,1:nEdges+1) =  mpas_atm_get_bdy_tend( clock, domain % blocklist, nVertLevels, nEdges, 'ru', 0.0_RKIND )
                  rt_driving_tend(1:nVertLevels,1:nCells+1) =  mpas_atm_get_bdy_tend( clock, domain % blocklist, nVertLevels, nCells, 'rtheta_m', 0.0_RKIND )
                  rho_driving_tend(1:nVertLevels,1:nCells+1) =  mpas_atm_get_bdy_tend( clock, domain % blocklist, nVertLevels, nCells, 'rho_zz', 0.0_RKIND )
!$OMP PARALLEL DO
                  do thread=1,nThreads
                     call atm_bdy_adjust_dynamics_speczone_tend( tend, mesh, block % configs, nVertLevels,                 &
                                                                 ru_driving_tend, rt_driving_tend, rho_driving_tend,       &
                                                                 cellThreadStart(thread), cellThreadEnd(thread),           &
                                                                 edgeThreadStart(thread), edgeThreadEnd(thread),           &
                                                                 cellSolveThreadStart(thread), cellSolveThreadEnd(thread), &
                                                                 edgeSolveThreadStart(thread), edgeSolveThreadEnd(thread) )
                  end do
!$OMP END PARALLEL DO

                  deallocate(ru_driving_tend)
                  deallocate(rt_driving_tend)
                  deallocate(rho_driving_tend)
                  block => block % next
               end do

! -------- next, add in the tendencies for the horizontal filters and Rayleigh damping.  We will keep the spec zone and relax zone adjustments separate for now...
               
               block => domain % blocklist
               do while (associated(block))
                  call mpas_pool_get_subpool(block % structs, 'state', state)
                  call mpas_pool_get_subpool(block % structs, 'diag', diag)
                  call mpas_pool_get_subpool(block % structs, 'mesh', mesh)
                  call mpas_pool_get_subpool(block % structs, 'tend', tend)
   
                  call mpas_pool_get_dimension(mesh, 'nCells', nCells)
                  call mpas_pool_get_dimension(mesh, 'nEdges', nEdges)
                  call mpas_pool_get_dimension(mesh, 'nVertLevels', nVertLevels)
                  call mpas_pool_get_dimension(block % dimensions, 'nThreads', nThreads)

                  call mpas_pool_get_dimension(block % dimensions, 'cellThreadStart', cellThreadStart)
                  call mpas_pool_get_dimension(block % dimensions, 'cellThreadEnd', cellThreadEnd)
                  call mpas_pool_get_dimension(block % dimensions, 'cellSolveThreadStart', cellSolveThreadStart)
                  call mpas_pool_get_dimension(block % dimensions, 'cellSolveThreadEnd', cellSolveThreadEnd)

                  call mpas_pool_get_dimension(block % dimensions, 'edgeThreadStart', edgeThreadStart)
                  call mpas_pool_get_dimension(block % dimensions, 'edgeThreadEnd', edgeThreadEnd)
                  call mpas_pool_get_dimension(block % dimensions, 'edgeSolveThreadStart', edgeSolveThreadStart)
                  call mpas_pool_get_dimension(block % dimensions, 'edgeSolveThreadEnd', edgeSolveThreadEnd)

                  allocate(ru_driving_values(nVertLevels,nEdges+1))
                  allocate(rt_driving_values(nVertLevels,nCells+1))
                  allocate(rho_driving_values(nVertLevels,nCells+1))

                  time_dyn_step = dt_dynamics*real(dynamics_substep-1) + rk_timestep(rk_step)
                  ru_driving_values(1:nVertLevels,1:nEdges+1) =  mpas_atm_get_bdy_state( clock, domain % blocklist, nVertLevels, nEdges, 'ru', time_dyn_step )
                  rt_driving_values(1:nVertLevels,1:nCells+1) =  mpas_atm_get_bdy_state( clock, domain % blocklist, nVertLevels, nCells, 'rtheta_m', time_dyn_step )
                  rho_driving_values(1:nVertLevels,1:nCells+1) =  mpas_atm_get_bdy_state( clock, domain % blocklist, nVertLevels, nCells, 'rho_zz', time_dyn_step )

!$OMP PARALLEL DO
                  do thread=1,nThreads
                     call atm_bdy_adjust_dynamics_relaxzone_tend( tend, state, diag, mesh, nVertLevels, dt,                   &
                                                                  ru_driving_values, rt_driving_values, rho_driving_values,   &
                                                                  cellThreadStart(thread), cellThreadEnd(thread),             &
                                                                  edgeThreadStart(thread), edgeThreadEnd(thread),             &
                                                                  cellSolveThreadStart(thread), cellSolveThreadEnd(thread),   &
                                                                  edgeSolveThreadStart(thread), edgeSolveThreadEnd(thread) )
                  end do
!$OMP END PARALLEL DO

                  deallocate(ru_driving_values)
                  deallocate(rt_driving_values)
                  deallocate(rho_driving_values)
                  block => block % next
               end do


            end if  ! regional_MPAS addition

!------------------------------------------------------------------------------------------------------------------------

            !!!!!!!!!!!!!!!!!!!!!!!!!!!!!!!!!!
            ! begin acoustic steps loop
            !!!!!!!!!!!!!!!!!!!!!!!!!!!!!!!!!!

            do small_step = 1, number_sub_steps(rk_step)

               call mpas_pool_get_subpool(domain % blocklist % structs, 'diag', diag)
               call mpas_pool_get_field(diag, 'rho_pp', rho_pp_field)
               call mpas_dmpar_exch_halo_field(rho_pp_field, (/ 1 /))

               call mpas_timer_start('atm_advance_acoustic_step')
               block => domain % blocklist
               do while (associated(block))
                  call mpas_pool_get_subpool(block % structs, 'mesh', mesh)
                  call mpas_pool_get_subpool(block % structs, 'state', state)
                  call mpas_pool_get_subpool(block % structs, 'diag', diag)
                  call mpas_pool_get_subpool(block % structs, 'tend', tend)

                  call mpas_pool_get_dimension(mesh, 'nCells', nCells)
                  call mpas_pool_get_dimension(mesh, 'nVertLevels', nVertLevels)

                  call mpas_pool_get_dimension(block % dimensions, 'nThreads', nThreads)

                  call mpas_pool_get_dimension(block % dimensions, 'cellThreadStart', cellThreadStart)
                  call mpas_pool_get_dimension(block % dimensions, 'cellThreadEnd', cellThreadEnd)
                  call mpas_pool_get_dimension(block % dimensions, 'cellSolveThreadStart', cellSolveThreadStart)
                  call mpas_pool_get_dimension(block % dimensions, 'cellSolveThreadEnd', cellSolveThreadEnd)

                  call mpas_pool_get_dimension(block % dimensions, 'vertexThreadStart', vertexThreadStart)
                  call mpas_pool_get_dimension(block % dimensions, 'vertexThreadEnd', vertexThreadEnd)
                  call mpas_pool_get_dimension(block % dimensions, 'vertexSolveThreadStart', vertexSolveThreadStart)
                  call mpas_pool_get_dimension(block % dimensions, 'vertexSolveThreadEnd', vertexSolveThreadEnd)

                  call mpas_pool_get_dimension(block % dimensions, 'edgeThreadStart', edgeThreadStart)
                  call mpas_pool_get_dimension(block % dimensions, 'edgeThreadEnd', edgeThreadEnd)
                  call mpas_pool_get_dimension(block % dimensions, 'edgeSolveThreadStart', edgeSolveThreadStart)
                  call mpas_pool_get_dimension(block % dimensions, 'edgeSolveThreadEnd', edgeSolveThreadEnd)

!$OMP PARALLEL DO
                  do thread=1,nThreads
                     call atm_advance_acoustic_step( state, diag, tend,  mesh, block % configs, nCells, nVertLevels, &
                                             rk_sub_timestep(rk_step), small_step, &
                                             cellThreadStart(thread), cellThreadEnd(thread), &
                                             vertexThreadStart(thread), vertexThreadEnd(thread), &
                                             edgeThreadStart(thread), edgeThreadEnd(thread), &
                                             cellSolveThreadStart(thread), cellSolveThreadEnd(thread), &
                                             vertexSolveThreadStart(thread), vertexSolveThreadEnd(thread), &
                                             edgeSolveThreadStart(thread), edgeSolveThreadEnd(thread))
                  end do
!$OMP END PARALLEL DO

                  block => block % next
               end do
               call mpas_timer_stop('atm_advance_acoustic_step')

  
! rtheta_pp
! This is the only communications needed during the acoustic steps because we solve for u on all edges of owned cells

               call mpas_pool_get_subpool(domain % blocklist % structs, 'diag', diag)
               call mpas_pool_get_field(diag, 'rtheta_pp', rtheta_pp_field)
               call mpas_dmpar_exch_halo_field(rtheta_pp_field, (/ 1 /))

!  complete update of horizontal momentum by including 3d divergence damping at the end of the acoustic step

               call mpas_timer_start('atm_divergence_damping_3d')
               block => domain % blocklist
               do while (associated(block))
                  call mpas_pool_get_subpool(block % structs, 'mesh', mesh)
                  call mpas_pool_get_subpool(block % structs, 'state', state)
                  call mpas_pool_get_subpool(block % structs, 'diag', diag)

                  call mpas_pool_get_dimension(block % dimensions, 'nThreads', nThreads)
                  call mpas_pool_get_dimension(block % dimensions, 'edgeThreadStart', edgeThreadStart)
                  call mpas_pool_get_dimension(block % dimensions, 'edgeThreadEnd', edgeThreadEnd)

!$OMP PARALLEL DO
                  do thread=1,nThreads
                     call atm_divergence_damping_3d( state, diag, mesh, block % configs, rk_sub_timestep(rk_step), &
                                                     edgeThreadStart(thread), edgeThreadEnd(thread) )
                  end do
!$OMP END PARALLEL DO

                  block => block % next
               end do
               call mpas_timer_stop('atm_divergence_damping_3d')

            end do  ! end of acoustic steps loop

            !CR: SMALLER STENCIL?: call mpas_dmpar_exch_halo_field(block % diag % rw_p, (/ 1 /))
            call mpas_pool_get_subpool(domain % blocklist % structs, 'diag', diag)
            call mpas_pool_get_field(diag, 'rw_p', rw_p_field)
            call mpas_dmpar_exch_halo_field(rw_p_field)

            !CR: SMALLER STENCIL?: call mpas_dmpar_exch_halo_field(block % diag % ru_p, (/ 2 /))
            call mpas_pool_get_field(diag, 'ru_p', ru_p_field)
            call mpas_dmpar_exch_halo_field(ru_p_field)

            call mpas_pool_get_field(diag, 'rho_pp', rho_pp_field)
            call mpas_dmpar_exch_halo_field(rho_pp_field)

            ! the second layer of halo cells must be exchanged before calling atm_recover_large_step_variables
            call mpas_pool_get_field(diag, 'rtheta_pp', rtheta_pp_field)
            call mpas_dmpar_exch_halo_field(rtheta_pp_field, (/ 2 /))

            call mpas_timer_start('atm_recover_large_step_variables')
            block => domain % blocklist
            do while (associated(block))

               call mpas_pool_get_subpool(block % structs, 'mesh', mesh)
               call mpas_pool_get_subpool(block % structs, 'state', state)
               call mpas_pool_get_subpool(block % structs, 'diag', diag)
               call mpas_pool_get_subpool(block % structs, 'tend', tend)

               call mpas_pool_get_dimension(block % dimensions, 'nThreads', nThreads)

               call mpas_pool_get_dimension(block % dimensions, 'cellThreadStart', cellThreadStart)
               call mpas_pool_get_dimension(block % dimensions, 'cellThreadEnd', cellThreadEnd)
               call mpas_pool_get_dimension(block % dimensions, 'cellSolveThreadStart', cellSolveThreadStart)
               call mpas_pool_get_dimension(block % dimensions, 'cellSolveThreadEnd', cellSolveThreadEnd)

               call mpas_pool_get_dimension(block % dimensions, 'vertexThreadStart', vertexThreadStart)
               call mpas_pool_get_dimension(block % dimensions, 'vertexThreadEnd', vertexThreadEnd)
               call mpas_pool_get_dimension(block % dimensions, 'vertexSolveThreadStart', vertexSolveThreadStart)
               call mpas_pool_get_dimension(block % dimensions, 'vertexSolveThreadEnd', vertexSolveThreadEnd)

               call mpas_pool_get_dimension(block % dimensions, 'edgeThreadStart', edgeThreadStart)
               call mpas_pool_get_dimension(block % dimensions, 'edgeThreadEnd', edgeThreadEnd)
               call mpas_pool_get_dimension(block % dimensions, 'edgeSolveThreadStart', edgeSolveThreadStart)
               call mpas_pool_get_dimension(block % dimensions, 'edgeSolveThreadEnd', edgeSolveThreadEnd)

!$OMP PARALLEL DO
               do thread=1,nThreads
                  call atm_recover_large_step_variables( state, diag, tend, mesh, block % configs, rk_timestep(rk_step), &
                                             number_sub_steps(rk_step), rk_step, &
                                             cellThreadStart(thread), cellThreadEnd(thread), &
                                             vertexThreadStart(thread), vertexThreadEnd(thread), &
                                             edgeThreadStart(thread), edgeThreadEnd(thread), &
                                             cellSolveThreadStart(thread), cellSolveThreadEnd(thread), &
                                             vertexSolveThreadStart(thread), vertexSolveThreadEnd(thread), &
                                             edgeSolveThreadStart(thread), edgeSolveThreadEnd(thread))
               end do
!$OMP END PARALLEL DO

               block => block % next
            end do
            call mpas_timer_stop('atm_recover_large_step_variables')

!-------------------------------------------------------------------

            if (config_apply_lbcs) then

               ! First, (re)set the value of u and ru in the specified zone at the outermost edge (we will reset all for now).
               ! atm_recover_large_step_variables will not have set outermost edge velocities correctly.
               
               block => domain % blocklist
               do while (associated(block))

                  call mpas_pool_get_subpool(block % structs, 'state', state)
                  call mpas_pool_get_subpool(block % structs, 'mesh', mesh)
                  call mpas_pool_get_subpool(block % structs, 'diag', diag)
                  call mpas_pool_get_dimension(mesh, 'nEdges', nEdges)
                  call mpas_pool_get_dimension(state, 'nEdgesSolve', nEdgesSolve)
                  call mpas_pool_get_dimension(mesh, 'nVertLevels', nVertLevels)
                  call mpas_pool_get_array(state, 'u', u, 2)
                  call mpas_pool_get_array(mesh, 'bdyMaskEdge', bdyMaskEdge)

                  allocate(ru_driving_values(nVertLevels,nEdges+1))

                  time_dyn_step = dt_dynamics*real(dynamics_substep-1) + rk_timestep(rk_step)

                  ru_driving_values(1:nVertLevels,1:nEdges+1) =  mpas_atm_get_bdy_state( clock, domain % blocklist, nVertLevels, nEdges, 'u', time_dyn_step )
                  ! do this inline at present - it is simple enough
                  do iEdge = 1, nEdgesSolve
                     if(bdyMaskEdge(iEdge) > nRelaxZone) then
                        do k = 1, nVertLevels
                           u(k,iEdge) = ru_driving_values(k,iEdge)
                        end do
                     end if
                  end do

                  ru_driving_values(1:nVertLevels,1:nEdges+1) =  mpas_atm_get_bdy_state( clock, domain % blocklist, nVertLevels, nEdges, 'ru', time_dyn_step )
                  call mpas_pool_get_array(diag, 'ru', u)
                  ! do this inline at present - it is simple enough
                  do iEdge = 1, nEdges
                     if(bdyMaskEdge(iEdge) > nRelaxZone) then
                        do k = 1, nVertLevels
                           u(k,iEdge) = ru_driving_values(k,iEdge)
                        end do
                     end if
                  end do
                  
                  block => block % next
               end do
               deallocate(ru_driving_values)

            end if  ! regional_MPAS addition

!-------------------------------------------------------------------
            
            ! u
            !CR: SMALLER STENCIL?: call mpas_dmpar_exch_halo_field(block % state % time_levs(2) % state % u, (/ 3 /))
            call mpas_pool_get_subpool(domain % blocklist % structs, 'state', state)
            call mpas_pool_get_field(state, 'u', u_field, 2)
            call mpas_dmpar_exch_halo_field(u_field)

            ! scalar advection: RK3 scheme of Skamarock and Gassmann (2011). 
            ! PD or monotonicity constraints applied only on the final Runge-Kutta substep.

            if (config_scalar_advection .and. (.not. config_split_dynamics_transport) ) then

               call advance_scalars('scalars', domain, rk_step, rk_timestep, config_monotonic, config_positive_definite, &
                                    config_time_integration_order, config_split_dynamics_transport)

               if (config_apply_lbcs) then  ! adjust boundary tendencies for regional_MPAS scalar transport

                  call mpas_pool_get_field(state, 'scalars', scalars_field, 2)  ! need to fill halo for horizontal filter
                  call mpas_dmpar_exch_halo_field(scalars_field)

                  block => domain % blocklist
                  do while (associated(block))

                     call mpas_pool_get_subpool(block % structs, 'state', state)
                     call mpas_pool_get_subpool(block % structs, 'diag', diag)
                     call mpas_pool_get_subpool(block % structs, 'mesh', mesh)
   
                     call mpas_pool_get_dimension(mesh, 'nVertLevels', nVertLevels)
                     call mpas_pool_get_dimension(mesh, 'nCells', nCells)
                     call mpas_pool_get_dimension(state, 'num_scalars', num_scalars)
                     allocate(scalars_driving(num_scalars,nVertLevels,nCells+1))


                     !  get the scalar values driving the regional boundary conditions
                     !
                     call mpas_pool_get_dimension(state, 'index_qv', index_qv)
                     call mpas_pool_get_dimension(state, 'index_qc', index_qc)
                     call mpas_pool_get_dimension(state, 'index_qr', index_qr)
                     call mpas_pool_get_dimension(state, 'index_qi', index_qi)
                     call mpas_pool_get_dimension(state, 'index_qs', index_qs)
                     call mpas_pool_get_dimension(state, 'index_qg', index_qg)  
                     call mpas_pool_get_dimension(state, 'index_nr', index_nr)
                     call mpas_pool_get_dimension(state, 'index_ni', index_ni)

                     call mpas_pool_get_dimension(block % dimensions, 'nThreads', nThreads)

                     call mpas_pool_get_dimension(block % dimensions, 'cellThreadStart', cellThreadStart)
                     call mpas_pool_get_dimension(block % dimensions, 'cellThreadEnd', cellThreadEnd)
                     call mpas_pool_get_dimension(block % dimensions, 'cellSolveThreadStart', cellSolveThreadStart)
                     call mpas_pool_get_dimension(block % dimensions, 'cellSolveThreadEnd', cellSolveThreadEnd)

                     if (index_qv > 0) then
                        scalars_driving(index_qv,1:nVertLevels,1:nCells+1) = mpas_atm_get_bdy_state( clock, domain % blocklist, nVertLevels, nCells, 'qv', rk_timestep(rk_step) )
                     end if
                     if (index_qc > 0) then
                        scalars_driving(index_qc,1:nVertLevels,1:nCells+1) = mpas_atm_get_bdy_state( clock, domain % blocklist, nVertLevels, nCells, 'qc', rk_timestep(rk_step) )
                     end if
                     if (index_qr > 0) then
                        scalars_driving(index_qr,1:nVertLevels,1:nCells+1) = mpas_atm_get_bdy_state( clock, domain % blocklist, nVertLevels, nCells, 'qr', rk_timestep(rk_step) )
                     end if
                     if (index_qi > 0) then
                        scalars_driving(index_qi,1:nVertLevels,1:nCells+1) = mpas_atm_get_bdy_state( clock, domain % blocklist, nVertLevels, nCells, 'qi', rk_timestep(rk_step) )
                     end if
                     if (index_qs > 0) then
                        scalars_driving(index_qs,1:nVertLevels,1:nCells+1) = mpas_atm_get_bdy_state( clock, domain % blocklist, nVertLevels, nCells, 'qs', rk_timestep(rk_step) )
                     end if
                     if (index_qg > 0) then
                        scalars_driving(index_qg,1:nVertLevels,1:nCells+1) = mpas_atm_get_bdy_state( clock, domain % blocklist, nVertLevels, nCells, 'qg', rk_timestep(rk_step) )
                     end if
                     if (index_nr > 0) then
                        scalars_driving(index_nr,1:nVertLevels,1:nCells+1) = mpas_atm_get_bdy_state( clock, domain % blocklist, nVertLevels, nCells, 'nr', rk_timestep(rk_step) )
                     end if
                     if (index_ni > 0) then
                        scalars_driving(index_ni,1:nVertLevels,1:nCells+1) = mpas_atm_get_bdy_state( clock, domain % blocklist, nVertLevels, nCells, 'ni', rk_timestep(rk_step) )
                     end if
                  
                     !$OMP PARALLEL DO
                     do thread=1,nThreads
                        call atm_bdy_adjust_scalars( state, diag, mesh, block % configs, scalars_driving, nVertLevels, dt, rk_timestep(rk_step), &
                                                     cellThreadStart(thread), cellThreadEnd(thread), &
                                                     cellSolveThreadStart(thread), cellSolveThreadEnd(thread) )
                     end do
                     !$OMP END PARALLEL DO

                     deallocate(scalars_driving)

                     block => block % next
                  end do

               end if  ! regional_MPAS addition

            end if

            call mpas_timer_start('atm_compute_solve_diagnostics')
            block => domain % blocklist
            do while (associated(block))
               call mpas_pool_get_subpool(block % structs, 'state', state)
               call mpas_pool_get_subpool(block % structs, 'diag', diag)
               call mpas_pool_get_subpool(block % structs, 'mesh', mesh)
   
               call mpas_pool_get_dimension(state, 'nEdges', nEdges)
               call mpas_pool_get_dimension(state, 'nVertices', nVertices)
               call mpas_pool_get_dimension(state, 'nVertLevels', nVertLevels)

               call mpas_pool_get_dimension(block % dimensions, 'nThreads', nThreads)

               call mpas_pool_get_dimension(block % dimensions, 'cellThreadStart', cellThreadStart)
               call mpas_pool_get_dimension(block % dimensions, 'cellThreadEnd', cellThreadEnd)

               call mpas_pool_get_dimension(block % dimensions, 'vertexThreadStart', vertexThreadStart)
               call mpas_pool_get_dimension(block % dimensions, 'vertexThreadEnd', vertexThreadEnd)

               call mpas_pool_get_dimension(block % dimensions, 'edgeThreadStart', edgeThreadStart)
               call mpas_pool_get_dimension(block % dimensions, 'edgeThreadEnd', edgeThreadEnd)

               allocate(ke_vertex(nVertLevels,nVertices+1))
               ke_vertex(:,nVertices+1) = 0.0_RKIND
               allocate(ke_edge(nVertLevels,nEdges+1))
               ke_edge(:,nEdges+1) = 0.0_RKIND
   
!$OMP PARALLEL DO
               do thread=1,nThreads
                  call atm_compute_solve_diagnostics(dt, state, 2, diag, mesh, block % configs, &
                                                     cellThreadStart(thread), cellThreadEnd(thread), &
                                                     vertexThreadStart(thread), vertexThreadEnd(thread), &
                                                     edgeThreadStart(thread), edgeThreadEnd(thread), rk_step)
               end do
!$OMP END PARALLEL DO

               deallocate(ke_vertex)
               deallocate(ke_edge)

               block => block % next
            end do
            call mpas_timer_stop('atm_compute_solve_diagnostics')


            ! w
            call mpas_pool_get_subpool(domain % blocklist % structs, 'state', state)
            call mpas_pool_get_field(state, 'w', w_field, 2)
            call mpas_dmpar_exch_halo_field(w_field)

            ! pv_edge
            call mpas_pool_get_subpool(domain % blocklist % structs, 'diag', diag)
            call mpas_pool_get_field(diag, 'pv_edge', pv_edge_field)
            call mpas_dmpar_exch_halo_field(pv_edge_field)

            ! rho_edge
            call mpas_pool_get_field(diag, 'rho_edge', rho_edge_field)
            call mpas_dmpar_exch_halo_field(rho_edge_field)

            ! scalars
            if (config_scalar_advection .and. (.not. config_split_dynamics_transport) ) then
               call mpas_pool_get_field(state, 'scalars', scalars_field, 2)
               call mpas_dmpar_exch_halo_field(scalars_field)
            end if

            ! set the zero-gradient condition on w for regional_MPAS
            
            if ( config_apply_lbcs ) then  ! regional_MPAS addition
              block => domain % blocklist
              do while (associated(block))

                call mpas_pool_get_subpool(block % structs, 'mesh', mesh)
                call mpas_pool_get_subpool(block % structs, 'state', state)
                call mpas_pool_get_dimension(block % dimensions, 'nThreads', nThreads)

                call mpas_pool_get_dimension(block % dimensions, 'cellSolveThreadStart', cellSolveThreadStart)
                call mpas_pool_get_dimension(block % dimensions, 'cellSolveThreadEnd', cellSolveThreadEnd)
!$OMP PARALLEL DO
                do thread=1,nThreads
                   call atm_zero_gradient_w_bdy( state, mesh, &
                                                 cellSolveThreadStart(thread), cellSolveThreadEnd(thread) )
                end do
!$OMP END PARALLEL DO

                block => block % next
              end do

              ! w halo values needs resetting after regional boundary update
              call mpas_pool_get_subpool(domain % blocklist % structs, 'state', state)
              call mpas_pool_get_field(state, 'w', w_field, 2)
              call mpas_dmpar_exch_halo_field(w_field)

            end if ! end of regional_MPAS addition 

         end do RK3_DYNAMICS

         if (dynamics_substep < dynamics_split) then
            call mpas_pool_get_subpool(domain % blocklist % structs, 'state', state)
            call mpas_pool_get_field(state, 'theta_m', theta_m_field, 2)

            call mpas_dmpar_exch_halo_field(theta_m_field)
            call mpas_dmpar_exch_halo_field(pressure_p_field)
            call mpas_dmpar_exch_halo_field(rtheta_p_field)

            !
            ! Note: A halo exchange for 'exner' here as well as after the call
            ! to driver_microphysics() can substitute for the exchange at
            ! the beginning of each dynamics subcycle. Placing halo exchanges
            ! here and after microphysics may in future allow for aggregation of
            ! the 'exner' exchange with other exchanges.
            !
         end if

         !  dynamics-transport split, WCS 18 November 2014
         !  (1) time level 1 needs to be set to time level 2
         !  (2) need to accumulate ruAvg and wwAvg over the dynamics substeps, prepare for use in transport
         !  Notes:  physics tendencies for scalars should be OK coming out of dynamics

         call mpas_timer_start('atm_rk_dynamics_substep_finish')
         block => domain % blocklist
         do while (associated(block))
            call mpas_pool_get_subpool(block % structs, 'state', state)
            call mpas_pool_get_subpool(block % structs, 'diag', diag)

            call mpas_pool_get_dimension(block % dimensions, 'nThreads', nThreads)

            call mpas_pool_get_dimension(block % dimensions, 'cellThreadStart', cellThreadStart)
            call mpas_pool_get_dimension(block % dimensions, 'cellThreadEnd', cellThreadEnd)
            call mpas_pool_get_dimension(block % dimensions, 'cellSolveThreadStart', cellSolveThreadStart)
            call mpas_pool_get_dimension(block % dimensions, 'cellSolveThreadEnd', cellSolveThreadEnd)

            call mpas_pool_get_dimension(block % dimensions, 'vertexThreadStart', vertexThreadStart)
            call mpas_pool_get_dimension(block % dimensions, 'vertexThreadEnd', vertexThreadEnd)
            call mpas_pool_get_dimension(block % dimensions, 'vertexSolveThreadStart', vertexSolveThreadStart)
            call mpas_pool_get_dimension(block % dimensions, 'vertexSolveThreadEnd', vertexSolveThreadEnd)

            call mpas_pool_get_dimension(block % dimensions, 'edgeThreadStart', edgeThreadStart)
            call mpas_pool_get_dimension(block % dimensions, 'edgeThreadEnd', edgeThreadEnd)
            call mpas_pool_get_dimension(block % dimensions, 'edgeSolveThreadStart', edgeSolveThreadStart)
            call mpas_pool_get_dimension(block % dimensions, 'edgeSolveThreadEnd', edgeSolveThreadEnd)

!$OMP PARALLEL DO
            do thread=1,nThreads
               call atm_rk_dynamics_substep_finish(state, diag, dynamics_substep, dynamics_split, &
                                                cellThreadStart(thread), cellThreadEnd(thread), &
                                                vertexThreadStart(thread), vertexThreadEnd(thread), &
                                                edgeThreadStart(thread), edgeThreadEnd(thread), &
                                                cellSolveThreadStart(thread), cellSolveThreadEnd(thread), &
                                                vertexSolveThreadStart(thread), vertexSolveThreadEnd(thread), &
                                                edgeSolveThreadStart(thread), edgeSolveThreadEnd(thread))
            end do
!$OMP END PARALLEL DO

            block => block % next
         end do
         call mpas_timer_stop('atm_rk_dynamics_substep_finish')

      end do DYNAMICS_SUBSTEPS


      deallocate(qtot)  !  we are finished with these now
      deallocate(tend_rtheta_physics)
      deallocate(tend_rho_physics)
      deallocate(tend_ru_physics)

      !
      !  split transport, at present RK3
      !

      if (config_scalar_advection .and. config_split_dynamics_transport) then

         rk_timestep(1) = dt/3.
         rk_timestep(2) = dt/2.
         rk_timestep(3) = dt
         !  switch for 2nd order time integration for scalar transport
         if(config_time_integration_order == 2) rk_timestep(1) = dt/2.

         RK3_SPLIT_TRANSPORT : do rk_step = 1, 3  ! Runge-Kutta loop


            call advance_scalars('scalars', domain, rk_step, rk_timestep, config_monotonic, config_positive_definite, &
                                 config_time_integration_order, config_split_dynamics_transport)

            if (config_apply_lbcs) then  ! adjust boundary tendencies for regional_MPAS scalar transport

               call mpas_pool_get_field(state, 'scalars', scalars_field, 2)  ! need to fill halo for horizontal filter
               call mpas_dmpar_exch_halo_field(scalars_field)

               block => domain % blocklist
               do while (associated(block))

                  call mpas_pool_get_subpool(block % structs, 'state', state)
                  call mpas_pool_get_subpool(block % structs, 'diag', diag)
                  call mpas_pool_get_subpool(block % structs, 'mesh', mesh)
   
                  call mpas_pool_get_dimension(mesh, 'nVertLevels', nVertLevels)
                  call mpas_pool_get_dimension(mesh, 'nCells', nCells)
                  call mpas_pool_get_dimension(state, 'num_scalars', num_scalars)
                  allocate(scalars_driving(num_scalars,nVertLevels,nCells+1))


                  !  get the scalar values driving the regional boundary conditions
                  !
                  call mpas_pool_get_dimension(state, 'index_qv', index_qv)
                  call mpas_pool_get_dimension(state, 'index_qc', index_qc)
                  call mpas_pool_get_dimension(state, 'index_qr', index_qr)
                  call mpas_pool_get_dimension(state, 'index_qi', index_qi)
                  call mpas_pool_get_dimension(state, 'index_qs', index_qs)
                  call mpas_pool_get_dimension(state, 'index_qg', index_qg)  
                  call mpas_pool_get_dimension(state, 'index_nr', index_nr)
                  call mpas_pool_get_dimension(state, 'index_ni', index_ni)

                  call mpas_pool_get_dimension(block % dimensions, 'nThreads', nThreads)

                  call mpas_pool_get_dimension(block % dimensions, 'cellThreadStart', cellThreadStart)
                  call mpas_pool_get_dimension(block % dimensions, 'cellThreadEnd', cellThreadEnd)
                  call mpas_pool_get_dimension(block % dimensions, 'cellSolveThreadStart', cellSolveThreadStart)
                  call mpas_pool_get_dimension(block % dimensions, 'cellSolveThreadEnd', cellSolveThreadEnd)

                  if (index_qv > 0) then
                     scalars_driving(index_qv,1:nVertLevels,1:nCells+1) = mpas_atm_get_bdy_state( clock, domain % blocklist, nVertLevels, nCells, 'qv', rk_timestep(rk_step) )
                  end if
                  if (index_qc > 0) then
                     scalars_driving(index_qc,1:nVertLevels,1:nCells+1) = mpas_atm_get_bdy_state( clock, domain % blocklist, nVertLevels, nCells, 'qc', rk_timestep(rk_step) )
                  end if
                  if (index_qr > 0) then
                     scalars_driving(index_qr,1:nVertLevels,1:nCells+1) = mpas_atm_get_bdy_state( clock, domain % blocklist, nVertLevels, nCells, 'qr', rk_timestep(rk_step) )
                  end if
                  if (index_qi > 0) then
                     scalars_driving(index_qi,1:nVertLevels,1:nCells+1) = mpas_atm_get_bdy_state( clock, domain % blocklist, nVertLevels, nCells, 'qi', rk_timestep(rk_step) )
                  end if
                  if (index_qs > 0) then
                     scalars_driving(index_qs,1:nVertLevels,1:nCells+1) = mpas_atm_get_bdy_state( clock, domain % blocklist, nVertLevels, nCells, 'qs', rk_timestep(rk_step) )
                  end if
                  if (index_qg > 0) then
                     scalars_driving(index_qg,1:nVertLevels,1:nCells+1) = mpas_atm_get_bdy_state( clock, domain % blocklist, nVertLevels, nCells, 'qg', rk_timestep(rk_step) )
                  end if
                  if (index_nr > 0) then
                     scalars_driving(index_nr,1:nVertLevels,1:nCells+1) = mpas_atm_get_bdy_state( clock, domain % blocklist, nVertLevels, nCells, 'nr', rk_timestep(rk_step) )
                  end if
                  if (index_ni > 0) then
                     scalars_driving(index_ni,1:nVertLevels,1:nCells+1) = mpas_atm_get_bdy_state( clock, domain % blocklist, nVertLevels, nCells, 'ni', rk_timestep(rk_step) )
                  end if
                  
!$OMP PARALLEL DO
                  do thread=1,nThreads
                     call atm_bdy_adjust_scalars( state, diag, mesh, block % configs, scalars_driving, nVertLevels, dt, rk_timestep(rk_step), &
                                                  cellThreadStart(thread), cellThreadEnd(thread), &
                                                  cellSolveThreadStart(thread), cellSolveThreadEnd(thread) )
                  end do
!$OMP END PARALLEL DO

                  deallocate(scalars_driving)

                  block => block % next
               end do

            end if  ! regional_MPAS addition

!------------------------------------------------------------------------------------------------------------------------

            if (rk_step < 3) then
               call mpas_pool_get_field(state, 'scalars', scalars_field, 2)
               call mpas_dmpar_exch_halo_field(scalars_field)
            end if

         end do RK3_SPLIT_TRANSPORT

      end if

      !
      ! reconstruct full velocity vectors at cell centers:
      !
      block => domain % blocklist
      do while (associated(block))
         call mpas_pool_get_subpool(block % structs, 'state', state)
         call mpas_pool_get_subpool(block % structs, 'diag', diag)
         call mpas_pool_get_subpool(block % structs, 'mesh', mesh)

         call mpas_pool_get_array(state, 'u', u, 2)
         call mpas_pool_get_array(diag, 'uReconstructX', uReconstructX)
         call mpas_pool_get_array(diag, 'uReconstructY', uReconstructY)
         call mpas_pool_get_array(diag, 'uReconstructZ', uReconstructZ)
         call mpas_pool_get_array(diag, 'uReconstructZonal', uReconstructZonal)
         call mpas_pool_get_array(diag, 'uReconstructMeridional', uReconstructMeridional)

         call mpas_reconstruct(mesh, u,                &
                               uReconstructX,          &
                               uReconstructY,          &
                               uReconstructZ,          &
                               uReconstructZonal,      &
                               uReconstructMeridional  &
                              )

         block => block % next
      end do

      !
      ! call to parameterizations of cloud microphysics. calculation of the tendency of water vapor to horizontal and
      ! vertical advection needed for the Tiedtke parameterization of convection.
      !

#ifdef DO_PHYSICS
      block => domain % blocklist
      do while(associated(block))

         call mpas_pool_get_subpool(block % structs, 'mesh', mesh)
         call mpas_pool_get_subpool(block % structs, 'state', state)
         call mpas_pool_get_subpool(block % structs, 'diag', diag)
         call mpas_pool_get_subpool(block % structs, 'diag_physics', diag_physics)
         call mpas_pool_get_subpool(block % structs, 'tend_physics', tend_physics)
         call mpas_pool_get_subpool(block % structs, 'tend', tend)
         call mpas_pool_get_array(state, 'scalars', scalars_1, 1)
         call mpas_pool_get_array(state, 'scalars', scalars_2, 2)
         call mpas_pool_get_dimension(state, 'index_qv', index_qv)

         call mpas_pool_get_config(block % configs, 'config_microp_scheme', config_microp_scheme)
         call mpas_pool_get_config(block % configs, 'config_convection_scheme', config_convection_scheme)

         call mpas_pool_get_dimension(block % dimensions, 'nThreads', nThreads)

         call mpas_pool_get_dimension(block % dimensions, 'cellSolveThreadStart', cellSolveThreadStart)
         call mpas_pool_get_dimension(block % dimensions, 'cellSolveThreadEnd', cellSolveThreadEnd)

         if(config_convection_scheme == 'cu_grell_freitas'          .or. &
            config_convection_scheme == 'cu_tiedtke'                .or. &
            config_convection_scheme == 'cu_ntiedtke') then

            call mpas_pool_get_array(tend_physics, 'rqvdynten', rqvdynten)

            !NOTE: The calculation of the tendency due to horizontal and vertical advection for the water vapor mixing ratio
            !requires that the subroutine atm_advance_scalars_mono was called on the third Runge Kutta step, so that a halo
            !update for the scalars at time_levs(1) is applied. A halo update for the scalars at time_levs(2) is done above. 
            if (config_monotonic) then
               rqvdynten(:,:) = ( scalars_2(index_qv,:,:) - scalars_1(index_qv,:,:) ) / config_dt
            else
               rqvdynten(:,:) = 0._RKIND
            end if
         end if

         !simply set to zero negative mixing ratios of different water species (for now):
         where ( scalars_2(:,:,:) < 0.0)  &
            scalars_2(:,:,:) = 0.0

         !call microphysics schemes:
         if (trim(config_microp_scheme) /= 'off')  then
            call mpas_timer_start('microphysics')
!$OMP PARALLEL DO
            do thread=1,nThreads
               call driver_microphysics ( block % configs, mesh, state, 2, diag, diag_physics, tend, itimestep, &
                                          cellSolveThreadStart(thread), cellSolveThreadEnd(thread))
            end do
!$OMP END PARALLEL DO
            call mpas_timer_stop('microphysics')
         end if
         block => block % next
      end do

      !
      ! Note: A halo exchange for 'exner' here as well as at the end of
      ! the first (n-1) dynamics subcycles can substitute for the exchange at
      ! the beginning of each dynamics subcycle. Placing halo exchanges here
      ! and at the end of dynamics subcycles may in future allow for aggregation
      ! of the 'exner' exchange with other exchanges.
      !
#endif

      if (config_apply_lbcs) then  ! reset boundary values of rtheta in the specified zone - microphysics has messed with them

         block => domain % blocklist
         do while (associated(block))
            call mpas_pool_get_subpool(block % structs, 'state', state)
            call mpas_pool_get_subpool(block % structs, 'diag', diag)
            call mpas_pool_get_subpool(block % structs, 'mesh', mesh)

            call mpas_pool_get_dimension(mesh, 'nCells', nCells)
            call mpas_pool_get_dimension(mesh, 'nVertLevels', nVertLevels)
            call mpas_pool_get_dimension(block % dimensions, 'nThreads', nThreads)

            call mpas_pool_get_dimension(block % dimensions, 'cellThreadStart', cellThreadStart)
            call mpas_pool_get_dimension(block % dimensions, 'cellThreadEnd', cellThreadEnd)
            call mpas_pool_get_dimension(block % dimensions, 'cellSolveThreadStart', cellSolveThreadStart)
            call mpas_pool_get_dimension(block % dimensions, 'cellSolveThreadEnd', cellSolveThreadEnd)

            allocate(rt_driving_values(nVertLevels,nCells+1))
            allocate(rho_driving_values(nVertLevels,nCells+1))
            time_dyn_step = dt  ! end of full timestep values

            rt_driving_values(1:nVertLevels,1:nCells+1) =  mpas_atm_get_bdy_state( clock, domain % blocklist, nVertLevels, nCells, 'rtheta_m', time_dyn_step )
            rho_driving_values(1:nVertLevels,1:nCells+1) =  mpas_atm_get_bdy_state( clock, domain % blocklist, nVertLevels, nCells, 'rho_zz', time_dyn_step )

!$OMP PARALLEL DO
            do thread=1,nThreads
               call atm_bdy_reset_speczone_values( state, diag, mesh, nVertLevels, &
                                                   rt_driving_values, rho_driving_values,                        &
                                                   cellThreadStart(thread), cellThreadEnd(thread),               &
                                                   cellSolveThreadStart(thread), cellSolveThreadEnd(thread) )
            end do
!$OMP END PARALLEL DO

            deallocate(rt_driving_values)
            deallocate(rho_driving_values)
            block => block % next

         end do

      end if  ! regional_MPAS addition


      if (config_apply_lbcs) then  ! adjust boundary values for regional_MPAS scalar transport

         call mpas_pool_get_field(state, 'scalars', scalars_field, 2)  ! need to fill halo for horizontal filter
         call mpas_dmpar_exch_halo_field(scalars_field)

         block => domain % blocklist
         do while (associated(block))

            call mpas_pool_get_subpool(block % structs, 'state', state)
            call mpas_pool_get_subpool(block % structs, 'mesh', mesh)
   
            call mpas_pool_get_dimension(mesh, 'nVertLevels', nVertLevels)
            call mpas_pool_get_dimension(mesh, 'nCells', nCells)
            call mpas_pool_get_dimension(state, 'num_scalars', num_scalars)
            allocate(scalars_driving(num_scalars,nVertLevels,nCells+1))


            !  get the scalar values driving the regional boundary conditions
            !
            call mpas_pool_get_dimension(state, 'index_qv', index_qv)
            call mpas_pool_get_dimension(state, 'index_qc', index_qc)
            call mpas_pool_get_dimension(state, 'index_qr', index_qr)
            call mpas_pool_get_dimension(state, 'index_qi', index_qi)
            call mpas_pool_get_dimension(state, 'index_qs', index_qs)
            call mpas_pool_get_dimension(state, 'index_qg', index_qg)  
            call mpas_pool_get_dimension(state, 'index_nr', index_nr)
            call mpas_pool_get_dimension(state, 'index_ni', index_ni)

            call mpas_pool_get_dimension(block % dimensions, 'nThreads', nThreads)

            call mpas_pool_get_dimension(block % dimensions, 'cellThreadStart', cellThreadStart)
            call mpas_pool_get_dimension(block % dimensions, 'cellThreadEnd', cellThreadEnd)
            call mpas_pool_get_dimension(block % dimensions, 'cellSolveThreadStart', cellSolveThreadStart)
            call mpas_pool_get_dimension(block % dimensions, 'cellSolveThreadEnd', cellSolveThreadEnd)

            call mpas_pool_get_dimension(block % dimensions, 'vertexThreadStart', vertexThreadStart)
            call mpas_pool_get_dimension(block % dimensions, 'vertexThreadEnd', vertexThreadEnd)
            call mpas_pool_get_dimension(block % dimensions, 'vertexSolveThreadStart', vertexSolveThreadStart)
            call mpas_pool_get_dimension(block % dimensions, 'vertexSolveThreadEnd', vertexSolveThreadEnd)

            if (index_qv > 0) then
               scalars_driving(index_qv,1:nVertLevels,1:nCells+1) = mpas_atm_get_bdy_state( clock, domain % blocklist, nVertLevels, nCells, 'qv', dt )
            end if
            if (index_qc > 0) then
               scalars_driving(index_qc,1:nVertLevels,1:nCells+1) = mpas_atm_get_bdy_state( clock, domain % blocklist, nVertLevels, nCells, 'qc', dt )
            end if
            if (index_qr > 0) then
               scalars_driving(index_qr,1:nVertLevels,1:nCells+1) = mpas_atm_get_bdy_state( clock, domain % blocklist, nVertLevels, nCells, 'qr', dt )
            end if
            if (index_qi > 0) then
               scalars_driving(index_qi,1:nVertLevels,1:nCells+1) = mpas_atm_get_bdy_state( clock, domain % blocklist, nVertLevels, nCells, 'qi', dt )
            end if
            if (index_qs > 0) then
               scalars_driving(index_qs,1:nVertLevels,1:nCells+1) = mpas_atm_get_bdy_state( clock, domain % blocklist, nVertLevels, nCells, 'qs', dt )
            end if
            if (index_qg > 0) then
               scalars_driving(index_qg,1:nVertLevels,1:nCells+1) = mpas_atm_get_bdy_state( clock, domain % blocklist, nVertLevels, nCells, 'qg', dt )
            end if
            if (index_nr > 0) then
               scalars_driving(index_nr,1:nVertLevels,1:nCells+1) = mpas_atm_get_bdy_state( clock, domain % blocklist, nVertLevels, nCells, 'nr', dt )
            end if
            if (index_ni > 0) then
               scalars_driving(index_ni,1:nVertLevels,1:nCells+1) = mpas_atm_get_bdy_state( clock, domain % blocklist, nVertLevels, nCells, 'ni', dt )
            end if
      
!$OMP PARALLEL DO
            do thread=1,nThreads
               call atm_bdy_set_scalars( state, mesh, scalars_driving, nVertLevels, &
                                         cellThreadStart(thread), cellThreadEnd(thread), &
                                         cellSolveThreadStart(thread), cellSolveThreadEnd(thread) )
            end do
!$OMP END PARALLEL DO

            deallocate(scalars_driving)

            block => block % next
         end do

      end if  ! regional_MPAS addition

      call summarize_timestep(domain)

   end subroutine atm_srk3


   !-----------------------------------------------------------------------
   !  routine advance_scalars
   !
   !> \brief Advance the scalar fields
   !> \date 10 February 2020
   !> \details
   !>  Manages the advance of the model scalar fields, taking into account
   !>  runtime selection of monotonicity and scalar transport splitting.
   !>
   !>  The first argument, field_name, indicates the base name for the array
   !>  of scalars to be advected. It is assumed that, if the name of
   !>  the array is XYZ, then there will exist:
   !>
   !>  (1) An array in the 'state' pool named XYZ with dimensions
   !>      (num_XYZ, nVertLevels, nCells) and two time levels
   !>
   !>  (2) A dimension, num_XYZ, in the 'state' pool
   !>
   !>  (3) An array in the 'tend' pool named XYZ_tend with dimensions
   !>      (num_XYZ, nVertLevels, nCells) and one time level
   !>
   !>  The scalars arrays can either be var_arrays formed from multiple
   !>  constituents, each with dimensions (nVertLevels, nCells), or they can
   !>  simply be vars with dimensions (num_???, nVertLevels, nCells).
   !
   !-----------------------------------------------------------------------
   subroutine advance_scalars(field_name, domain, rk_step, rk_timestep, config_monotonic, config_positive_definite, &
                              config_time_integration_order, config_split_dynamics_transport)

      implicit none

      ! Arguments
      character(len=*), intent(in) :: field_name
      type (domain_type), intent(inout) :: domain
      integer, intent(in) :: rk_step
      real(kind=RKIND), dimension(:), intent(in) :: rk_timestep
      logical, intent(in) :: config_monotonic
      logical, intent(in) :: config_positive_definite
      integer, intent(in) :: config_time_integration_order
      logical, intent(in) :: config_split_dynamics_transport

      ! Local variables
      integer :: thread

      type (mpas_pool_type), pointer :: tend
      type (mpas_pool_type), pointer :: state
      type (mpas_pool_type), pointer :: diag
      type (mpas_pool_type), pointer :: mesh

      type (block_type), pointer :: block

      integer, pointer :: nCells
      integer, pointer :: nEdges
      integer, pointer :: nVertLevels
      integer, pointer :: num_scalars

      integer, pointer :: nThreads
      integer, dimension(:), pointer :: cellThreadStart
      integer, dimension(:), pointer :: cellThreadEnd
      integer, dimension(:), pointer :: cellSolveThreadStart
      integer, dimension(:), pointer :: cellSolveThreadEnd
      integer, dimension(:), pointer :: edgeThreadStart
      integer, dimension(:), pointer :: edgeThreadEnd


      if (rk_step < 3 .or. (.not. config_monotonic .and. .not. config_positive_definite)) then
         call mpas_timer_start('atm_advance_scalars')
      else
         call mpas_timer_start('atm_advance_scalars_mono')
      end if

      block => domain % blocklist
      do while (associated(block))
         call mpas_pool_get_subpool(block % structs, 'tend', tend)
         call mpas_pool_get_subpool(block % structs, 'state', state)
         call mpas_pool_get_subpool(block % structs, 'diag', diag)
         call mpas_pool_get_subpool(block % structs, 'mesh', mesh)

         call mpas_pool_get_dimension(mesh, 'nCells', nCells)
         call mpas_pool_get_dimension(mesh, 'nEdges', nEdges)
         call mpas_pool_get_dimension(mesh, 'nVertLevels', nVertLevels)
         call mpas_pool_get_dimension(state, 'num_scalars', num_scalars)

         call mpas_pool_get_dimension(block % dimensions, 'nThreads', nThreads)

         call mpas_pool_get_dimension(block % dimensions, 'cellThreadStart', cellThreadStart)
         call mpas_pool_get_dimension(block % dimensions, 'cellThreadEnd', cellThreadEnd)
         call mpas_pool_get_dimension(block % dimensions, 'cellSolveThreadStart', cellSolveThreadStart)
         call mpas_pool_get_dimension(block % dimensions, 'cellSolveThreadEnd', cellSolveThreadEnd)

         call mpas_pool_get_dimension(block % dimensions, 'edgeThreadStart', edgeThreadStart)
         call mpas_pool_get_dimension(block % dimensions, 'edgeThreadEnd', edgeThreadEnd)

         allocate(scalar_old_arr(nVertLevels,nCells+1))
         scalar_old_arr(:,nCells+1) = 0.0_RKIND
         allocate(scalar_new_arr(nVertLevels,nCells+1))
         scalar_new_arr(:,nCells+1) = 0.0_RKIND
         allocate(s_max_arr(nVertLevels,nCells+1))
         s_max_arr(:,nCells+1) = 0.0_RKIND
         allocate(s_min_arr(nVertLevels,nCells+1))
         s_min_arr(:,nCells+1) = 0.0_RKIND
         allocate(scale_array(nVertLevels,2,nCells+1))
         scale_array(:,:,nCells+1) = 0.0_RKIND
         allocate(flux_array(nVertLevels,nEdges+1))
         flux_array(:,nEdges+1) = 0.0_RKIND
         allocate(wdtn_arr(nVertLevels+1,nCells+1))
         wdtn_arr(:,nCells+1) = 0.0_RKIND
         if (config_split_dynamics_transport) then
            allocate(rho_zz_int(nVertLevels,nCells+1))
            rho_zz_int(:,nCells+1) = 0.0_RKIND
         else
            allocate(rho_zz_int(1,1))
         end if
         if (rk_step < 3 .or. (.not. config_monotonic .and. .not. config_positive_definite)) then
            allocate(horiz_flux_array(num_scalars,nVertLevels,nEdges+1))
            horiz_flux_array(:,:,nEdges+1) = 0.0_RKIND
         else
            allocate(flux_upwind_tmp_arr(nVertLevels,nEdges+1))
            flux_upwind_tmp_arr(:,nEdges+1) = 0.0_RKIND
            allocate(flux_tmp_arr(nVertLevels,nEdges+1))
            flux_tmp_arr(:,nEdges+1) = 0.0_RKIND
         end if

         !
         ! Note: The advance_scalars_mono routine can be used without limiting, and thus, encompasses 
         !       the functionality of the advance_scalars routine; however, it is noticeably slower, 
         !       so we use the advance_scalars routine for the first two RK substeps.
         !
         !$OMP PARALLEL DO
         do thread=1,nThreads
            if (rk_step < 3 .or. (.not. config_monotonic .and. .not. config_positive_definite)) then
               call atm_advance_scalars(field_name, tend, state, diag, mesh, block % configs, rk_timestep(rk_step), &
                                        edgeThreadStart(thread), edgeThreadEnd(thread), &
                                        cellSolveThreadStart(thread), cellSolveThreadEnd(thread), &
                                        horiz_flux_array, rk_step, config_time_integration_order, &
                                        advance_density=config_split_dynamics_transport)
            else
               call atm_advance_scalars_mono(field_name, block, tend, state, diag, mesh, block % configs, rk_timestep(rk_step), &
                                             cellThreadStart(thread), cellThreadEnd(thread), &
                                             edgeThreadStart(thread), edgeThreadEnd(thread), &
                                             cellSolveThreadStart(thread), cellSolveThreadEnd(thread), &
                                             scalar_old_arr, scalar_new_arr, s_max_arr, s_min_arr, wdtn_arr, &
                                             scale_array, flux_array, flux_upwind_tmp_arr, flux_tmp_arr, &
                                             advance_density=config_split_dynamics_transport, rho_zz_int=rho_zz_int)
            end if
         end do
         !$OMP END PARALLEL DO

         deallocate(scalar_old_arr)
         deallocate(scalar_new_arr)
         deallocate(s_max_arr)
         deallocate(s_min_arr)
         deallocate(scale_array)
         deallocate(flux_array)
         deallocate(wdtn_arr)
         deallocate(rho_zz_int)
         if (rk_step < 3 .or. (.not. config_monotonic .and. .not. config_positive_definite)) then
            deallocate(horiz_flux_array)
         else
            deallocate(flux_upwind_tmp_arr)
            deallocate(flux_tmp_arr)
         end if

         block => block % next
      end do

      if (rk_step < 3 .or. (.not. config_monotonic .and. .not. config_positive_definite)) then
         call mpas_timer_stop('atm_advance_scalars')
      else
         call mpas_timer_stop('atm_advance_scalars_mono')
      end if

   end subroutine advance_scalars


   subroutine atm_rk_integration_setup( state, diag, &
                                   cellStart, cellEnd, vertexStart, vertexEnd, edgeStart, edgeEnd, &
                                   cellSolveStart, cellSolveEnd, vertexSolveStart, vertexSolveEnd, edgeSolveStart, edgeSolveEnd)

      implicit none

      type (mpas_pool_type), intent(inout) :: state
      type (mpas_pool_type), intent(inout) :: diag
      integer, intent(in) :: cellStart, cellEnd, vertexStart, vertexEnd, edgeStart, edgeEnd
      integer, intent(in) :: cellSolveStart, cellSolveEnd, vertexSolveStart, vertexSolveEnd, edgeSolveStart, edgeSolveEnd

      real (kind=RKIND), dimension(:,:), pointer :: ru
      real (kind=RKIND), dimension(:,:), pointer :: ru_save
      real (kind=RKIND), dimension(:,:), pointer :: rw
      real (kind=RKIND), dimension(:,:), pointer :: rw_save
      real (kind=RKIND), dimension(:,:), pointer :: rtheta_p
      real (kind=RKIND), dimension(:,:), pointer :: rtheta_p_save
      real (kind=RKIND), dimension(:,:), pointer :: rho_p
      real (kind=RKIND), dimension(:,:), pointer :: rho_p_save
      real (kind=RKIND), dimension(:,:), pointer :: rho_zz_old_split

      real (kind=RKIND), dimension(:,:), pointer :: u_1, u_2
      real (kind=RKIND), dimension(:,:), pointer :: w_1, w_2
      real (kind=RKIND), dimension(:,:), pointer :: theta_m_1, theta_m_2
      real (kind=RKIND), dimension(:,:), pointer :: rho_zz_1, rho_zz_2
      real (kind=RKIND), dimension(:,:,:), pointer :: scalars_1, scalars_2

      call mpas_pool_get_array(diag, 'ru', ru)
      call mpas_pool_get_array(diag, 'ru_save', ru_save)
      call mpas_pool_get_array(diag, 'rw', rw)
      call mpas_pool_get_array(diag, 'rw_save', rw_save)
      call mpas_pool_get_array(diag, 'rtheta_p', rtheta_p)
      call mpas_pool_get_array(diag, 'rtheta_p_save', rtheta_p_save)
      call mpas_pool_get_array(diag, 'rho_p', rho_p)
      call mpas_pool_get_array(diag, 'rho_p_save', rho_p_save)
      call mpas_pool_get_array(diag, 'rho_zz_old_split', rho_zz_old_split)

      call mpas_pool_get_array(state, 'u', u_1, 1)
      call mpas_pool_get_array(state, 'u', u_2, 2)
      call mpas_pool_get_array(state, 'w', w_1, 1)
      call mpas_pool_get_array(state, 'w', w_2, 2)
      call mpas_pool_get_array(state, 'theta_m', theta_m_1, 1)
      call mpas_pool_get_array(state, 'theta_m', theta_m_2, 2)
      call mpas_pool_get_array(state, 'rho_zz', rho_zz_1, 1)
      call mpas_pool_get_array(state, 'rho_zz', rho_zz_2, 2)
      call mpas_pool_get_array(state, 'scalars', scalars_1, 1)
      call mpas_pool_get_array(state, 'scalars', scalars_2, 2)

      ru_save(:,edgeStart:edgeEnd) = ru(:,edgeStart:edgeEnd)
      rw_save(:,cellStart:cellEnd) = rw(:,cellStart:cellEnd)
      rtheta_p_save(:,cellStart:cellEnd) = rtheta_p(:,cellStart:cellEnd)
      rho_p_save(:,cellStart:cellEnd) = rho_p(:,cellStart:cellEnd)

      u_2(:,edgeStart:edgeEnd) = u_1(:,edgeStart:edgeEnd)
      w_2(:,cellStart:cellEnd) = w_1(:,cellStart:cellEnd)
      theta_m_2(:,cellStart:cellEnd) = theta_m_1(:,cellStart:cellEnd)
      rho_zz_2(:,cellStart:cellEnd) = rho_zz_1(:,cellStart:cellEnd)
      rho_zz_old_split(:,cellStart:cellEnd) =  rho_zz_1(:,cellStart:cellEnd)
      scalars_2(:,:,cellStart:cellEnd) = scalars_1(:,:,cellStart:cellEnd)

   end subroutine atm_rk_integration_setup


   subroutine atm_compute_moist_coefficients( dims, state, diag, mesh, &
                                   cellStart, cellEnd, vertexStart, vertexEnd, edgeStart, edgeEnd, &
                                   cellSolveStart, cellSolveEnd, vertexSolveStart, vertexSolveEnd, edgeSolveStart, edgeSolveEnd)

      ! the moist coefficients cqu and cqw serve to transform the inverse dry density (1/rho_d) 
      ! into the inverse full (moist) density (1/rho_m).

      implicit none

      type (mpas_pool_type), intent(in) :: dims
      type (mpas_pool_type), intent(inout) :: state
      type (mpas_pool_type), intent(inout) :: diag
      type (mpas_pool_type), intent(inout) :: mesh
      integer, intent(in) :: cellStart, cellEnd, vertexStart, vertexEnd, edgeStart, edgeEnd
      integer, intent(in) :: cellSolveStart, cellSolveEnd, vertexSolveStart, vertexSolveEnd, edgeSolveStart, edgeSolveEnd

      integer :: iEdge, iCell, k, cell1, cell2, iq
      integer, pointer :: nCells, nEdges, nVertLevels, nCellsSolve
      real (kind=RKIND) :: qtotal
      integer, dimension(:,:), pointer :: cellsOnEdge
      integer, pointer :: moist_start, moist_end
      real (kind=RKIND), dimension(:,:,:), pointer :: scalars
      real (kind=RKIND), dimension(:,:), pointer :: cqw
      real (kind=RKIND), dimension(:,:), pointer :: cqu

      call mpas_pool_get_dimension(dims, 'nCells', nCells)
      call mpas_pool_get_dimension(dims, 'nEdges', nEdges)
      call mpas_pool_get_dimension(dims, 'nVertLevels', nVertLevels)
      call mpas_pool_get_dimension(dims, 'nCellsSolve', nCellsSolve)
      call mpas_pool_get_dimension(state, 'moist_start', moist_start)
      call mpas_pool_get_dimension(state, 'moist_end', moist_end)

      call mpas_pool_get_array(mesh, 'cellsOnEdge', cellsOnEdge)
      call mpas_pool_get_array(state, 'scalars', scalars, 2)
      call mpas_pool_get_array(diag, 'cqw', cqw)
      call mpas_pool_get_array(diag, 'cqu', cqu)

!      do iCell = cellSolveStart,cellSolveEnd
      do iCell = cellStart,cellEnd
         qtot(1:nVertLevels,iCell) = 0.0
         do k = 1,nVertLevels
            do iq = moist_start, moist_end
               qtot(k,iCell) = qtot(k,iCell) + scalars(iq, k, iCell)
            end do
         end do
      end do    

!      do iCell = cellSolveStart,cellSolveEnd
      do iCell = cellStart,cellEnd
         do k = 2, nVertLevels
            qtotal = 0.5*(qtot(k,iCell)+qtot(k-1,iCell))
            cqw(k,iCell) = 1.0 / (1.0 + qtotal)
         end do
      end do

!  would need to compute qtot for all cells and an openmp barrier to use qtot below.

      do iEdge = edgeStart,edgeEnd
         cell1 = cellsOnEdge(1,iEdge)
         cell2 = cellsOnEdge(2,iEdge)
         if (cell1 <= nCellsSolve .or. cell2 <= nCellsSolve) then
            do k = 1, nVertLevels
               qtotal = 0.0
               do iq = moist_start, moist_end
                  qtotal = qtotal + 0.5 * ( scalars(iq, k, cell1) + scalars(iq, k, cell2) )
               end do
               cqu(k,iEdge) = 1.0 / (1.0 + qtotal)
            end do
         end if
      end do

   end subroutine atm_compute_moist_coefficients


   subroutine atm_compute_vert_imp_coefs(state, mesh, diag, configs, nVertLevels, dts, &
                                   cellStart, cellEnd, edgeStart, edgeEnd, &
                                   cellSolveStart, cellSolveEnd, edgeSolveStart, edgeSolveEnd)
   !!!!!!!!!!!!!!!!!!!!!!!!!!!!!!!!!!!!!!!!!!!!!!!!!!!!!!!!!!!!!!!!!!!!!!!!!!!!!!!!!!
   ! Compute coefficients for vertically implicit gravity-wave/acoustic computations
   !
   ! Input: state - current model state
   !        mesh - grid metadata
   !
   ! Output: diag - cofrz, cofwr, cofwz, coftz, cofwt, a, alpha and gamma
   !!!!!!!!!!!!!!!!!!!!!!!!!!!!!!!!!!!!!!!!!!!!!!!!!!!!!!!!!!!!!!!!!!!!!!!!!!!!!!!!!!

      implicit none

      type (mpas_pool_type), intent(in)    :: state
      type (mpas_pool_type), intent(in)    :: mesh
      type (mpas_pool_type), intent(inout) :: diag
      type (mpas_pool_type), intent(in)    :: configs
      integer, intent(in)                  :: nVertLevels          ! for allocating stack variables
      real (kind=RKIND), intent(in)        :: dts
      integer, intent(in) :: cellStart, cellEnd, edgeStart, edgeEnd
      integer, intent(in) :: cellSolveStart, cellSolveEnd, edgeSolveStart, edgeSolveEnd


      real (kind=RKIND), dimension(:,:), pointer :: zz, cqw, p, t, rb, rtb, pb, rt
      real (kind=RKIND), dimension(:,:), pointer :: cofwr, cofwz, coftz, cofwt, a_tri, alpha_tri, gamma_tri
      real (kind=RKIND), dimension(:), pointer :: cofrz, rdzw, fzm, fzp, rdzu
      real (kind=RKIND), dimension(:,:,:), pointer :: scalars

      real (kind=RKIND), pointer :: epssm

      integer, pointer :: nCells, moist_start, moist_end


      call mpas_pool_get_config(configs, 'config_epssm', epssm)

      call mpas_pool_get_array(mesh, 'rdzu', rdzu)
      call mpas_pool_get_array(mesh, 'rdzw', rdzw)
      call mpas_pool_get_array(mesh, 'fzm', fzm)
      call mpas_pool_get_array(mesh, 'fzp', fzp)
      call mpas_pool_get_array(mesh, 'zz', zz)

      call mpas_pool_get_array(diag, 'cqw', cqw)
      call mpas_pool_get_array(diag, 'exner', p)
      call mpas_pool_get_array(diag, 'exner_base', pb)
      call mpas_pool_get_array(diag, 'rtheta_p', rt)
      call mpas_pool_get_array(diag, 'rtheta_base', rtb)
      call mpas_pool_get_array(diag, 'rho_base', rb)

      call mpas_pool_get_array(diag, 'alpha_tri', alpha_tri)
      call mpas_pool_get_array(diag, 'gamma_tri', gamma_tri)
      call mpas_pool_get_array(diag, 'a_tri', a_tri)
      call mpas_pool_get_array(diag, 'cofwr', cofwr)
      call mpas_pool_get_array(diag, 'cofwz', cofwz)
      call mpas_pool_get_array(diag, 'coftz', coftz)
      call mpas_pool_get_array(diag, 'cofwt', cofwt)
      call mpas_pool_get_array(diag, 'cofrz', cofrz)

      call mpas_pool_get_array(state, 'theta_m', t, 2)
      call mpas_pool_get_array(state, 'scalars', scalars, 2)

      call mpas_pool_get_dimension(state, 'nCells', nCells)
      call mpas_pool_get_dimension(state, 'moist_start', moist_start)
      call mpas_pool_get_dimension(state, 'moist_end', moist_end)


      call atm_compute_vert_imp_coefs_work(nCells, moist_start, moist_end, dts, epssm, &
                                   zz, cqw, p, t, rb, rtb, pb, rt, cofwr, cofwz, coftz, cofwt, &
                                   a_tri, alpha_tri, gamma_tri, cofrz, rdzw, fzm, fzp, rdzu, scalars, &
                                   cellStart, cellEnd, edgeStart, edgeEnd, &
                                   cellSolveStart, cellSolveEnd, edgeSolveStart, edgeSolveEnd)


   end subroutine atm_compute_vert_imp_coefs


   subroutine atm_compute_vert_imp_coefs_work(nCells, moist_start, moist_end, dts, epssm, &
                                   zz, cqw, p, t, rb, rtb, pb, rt, cofwr, cofwz, coftz, cofwt, &
                                   a_tri, alpha_tri, gamma_tri, cofrz, rdzw, fzm, fzp, rdzu, scalars, &
                                   cellStart, cellEnd, edgeStart, edgeEnd, &
                                   cellSolveStart, cellSolveEnd, edgeSolveStart, edgeSolveEnd)

      use mpas_atm_dimensions
 
      implicit none


      !
      ! Dummy arguments
      !
      integer, intent(in) :: nCells, moist_start, moist_end
      real (kind=RKIND), intent(in) :: dts
      real (kind=RKIND), intent(in) :: epssm

      real (kind=RKIND), dimension(nVertLevels,nCells+1) :: zz
      real (kind=RKIND), dimension(nVertLevels,nCells+1) :: cqw
      real (kind=RKIND), dimension(nVertLevels,nCells+1) :: p
      real (kind=RKIND), dimension(nVertLevels,nCells+1) :: t
      real (kind=RKIND), dimension(nVertLevels,nCells+1) :: rb
      real (kind=RKIND), dimension(nVertLevels,nCells+1) :: rtb
      real (kind=RKIND), dimension(nVertLevels,nCells+1) :: pb
      real (kind=RKIND), dimension(nVertLevels,nCells+1) :: rt
      real (kind=RKIND), dimension(nVertLevels,nCells+1) :: cofwr
      real (kind=RKIND), dimension(nVertLevels,nCells+1) :: cofwz
      real (kind=RKIND), dimension(nVertLevels+1,nCells+1) :: coftz
      real (kind=RKIND), dimension(nVertLevels,nCells+1) :: cofwt
      real (kind=RKIND), dimension(nVertLevels,nCells+1) :: a_tri
      real (kind=RKIND), dimension(nVertLevels,nCells+1) :: alpha_tri
      real (kind=RKIND), dimension(nVertLevels,nCells+1) :: gamma_tri
      real (kind=RKIND), dimension(nVertLevels) :: cofrz
      real (kind=RKIND), dimension(nVertLevels) :: rdzw
      real (kind=RKIND), dimension(nVertLevels) :: fzm
      real (kind=RKIND), dimension(nVertLevels) :: fzp
      real (kind=RKIND), dimension(nVertLevels) :: rdzu
      real (kind=RKIND), dimension(num_scalars,nVertLevels,nCells+1) :: scalars

      integer, intent(in) :: cellStart, cellEnd, edgeStart, edgeEnd
      integer, intent(in) :: cellSolveStart, cellSolveEnd, edgeSolveStart, edgeSolveEnd


      !
      ! Local variables
      !
      integer :: iCell, k, iq
      real (kind=RKIND) :: dtseps, c2, qtotal, rcv
      real (kind=RKIND), dimension( nVertLevels ) :: b_tri, c_tri


      !  set coefficients
      dtseps = .5*dts*(1.+epssm)
      rcv = rgas/(cp-rgas)
      c2 = cp*rcv

! MGD bad to have all threads setting this variable?
      do k=1,nVertLevels
         cofrz(k) = dtseps*rdzw(k)
      end do

      do iCell = cellSolveStart,cellSolveEnd  !  we only need to do cells we are solving for, not halo cells

!DIR$ IVDEP
         do k=2,nVertLevels
            cofwr(k,iCell) =.5*dtseps*gravity*(fzm(k)*zz(k,iCell)+fzp(k)*zz(k-1,iCell))
         end do
         coftz(1,iCell) = 0.0
!DIR$ IVDEP
         do k=2,nVertLevels
            cofwz(k,iCell) = dtseps*c2*(fzm(k)*zz(k,iCell)+fzp(k)*zz(k-1,iCell))  &
                 *rdzu(k)*cqw(k,iCell)*(fzm(k)*p (k,iCell)+fzp(k)*p (k-1,iCell))
            coftz(k,iCell) = dtseps*   (fzm(k)*t (k,iCell)+fzp(k)*t (k-1,iCell))
         end do
         coftz(nVertLevels+1,iCell) = 0.0
!DIR$ IVDEP
         do k=1,nVertLevels

!            qtotal = 0.
!            do iq = moist_start, moist_end
!               qtotal = qtotal + scalars(iq, k, iCell)
!            end do
            qtotal = qtot(k,iCell)

            cofwt(k,iCell) = .5*dtseps*rcv*zz(k,iCell)*gravity*rb(k,iCell)/(1.+qtotal)  &
                                *p(k,iCell)/((rtb(k,iCell)+rt(k,iCell))*pb(k,iCell))
!            cofwt(k,iCell) = 0.
         end do

         a_tri(1,iCell) = 0.  ! note, this value is never used
         b_tri(1) = 1.    ! note, this value is never used
         c_tri(1) = 0.    ! note, this value is never used
         gamma_tri(1,iCell) = 0.
         alpha_tri(1,iCell) = 0.  ! note, this value is never used

!DIR$ IVDEP
         do k=2,nVertLevels
            a_tri(k,iCell) = -cofwz(k  ,iCell)* coftz(k-1,iCell)*rdzw(k-1)*zz(k-1,iCell)   &
                         +cofwr(k  ,iCell)* cofrz(k-1  )                       &
                         -cofwt(k-1,iCell)* coftz(k-1,iCell)*rdzw(k-1)
            b_tri(k) = 1.                                                  &
                         +cofwz(k  ,iCell)*(coftz(k  ,iCell)*rdzw(k  )*zz(k  ,iCell)   &
                                      +coftz(k  ,iCell)*rdzw(k-1)*zz(k-1,iCell))   &
                         -coftz(k  ,iCell)*(cofwt(k  ,iCell)*rdzw(k  )             &
                                       -cofwt(k-1,iCell)*rdzw(k-1))            &
                         +cofwr(k,  iCell)*(cofrz(k    )-cofrz(k-1))
            c_tri(k) =   -cofwz(k  ,iCell)* coftz(k+1,iCell)*rdzw(k  )*zz(k  ,iCell)   &
                         -cofwr(k  ,iCell)* cofrz(k    )                       &
                         +cofwt(k  ,iCell)* coftz(k+1,iCell)*rdzw(k  )
         end do
!MGD VECTOR DEPENDENCE
         do k=2,nVertLevels
            alpha_tri(k,iCell) = 1./(b_tri(k)-a_tri(k,iCell)*gamma_tri(k-1,iCell))
            gamma_tri(k,iCell) = c_tri(k)*alpha_tri(k,iCell)
         end do

      end do ! loop over cells

   end subroutine atm_compute_vert_imp_coefs_work


   subroutine atm_set_smlstep_pert_variables( tend, diag, mesh, configs, &
                                   cellStart, cellEnd, edgeStart, edgeEnd, &
                                   cellSolveStart, cellSolveEnd, edgeSolveStart, edgeSolveEnd)

      ! following Klemp et al MWR 2007, we use preturbation variables
      ! in the acoustic-step integration.  This routine computes those 
      ! perturbation variables.  state variables are reconstituted after 
      ! the acousstic steps in subroutine atm_recover_large_step_variables


      implicit none

      type (mpas_pool_type), intent(inout) :: tend
      type (mpas_pool_type), intent(inout) :: diag
      type (mpas_pool_type), intent(inout) :: mesh
      type (mpas_pool_type), intent(in) :: configs
      integer, intent(in) :: cellStart, cellEnd, edgeStart, edgeEnd
      integer, intent(in) :: cellSolveStart, cellSolveEnd, edgeSolveStart, edgeSolveEnd

      integer, pointer :: nCells, nEdges, nCellsSolve
      integer, dimension(:), pointer :: nEdgesOnCell
      integer, dimension(:,:), pointer :: cellsOnEdge, edgesOnCell
      real (kind=RKIND), dimension(:), pointer :: fzm, fzp
      real (kind=RKIND), dimension(:,:), pointer :: ruAvg, wwAvg
      real (kind=RKIND), dimension(:,:,:), pointer :: zb, zb3, zb_cell, zb3_cell
      real (kind=RKIND), dimension(:,:), pointer :: zz
      real (kind=RKIND), dimension(:,:), pointer :: w_tend, u_tend
      real (kind=RKIND), dimension(:,:), pointer :: rho_pp, rho_p_save, rho_p
      real (kind=RKIND), dimension(:,:), pointer :: ru_p, ru, ru_save
      real (kind=RKIND), dimension(:,:), pointer :: rtheta_pp, rtheta_p_save, rtheta_p, rtheta_pp_old
      real (kind=RKIND), dimension(:,:), pointer :: rw_p, rw_save, rw
      real (kind=RKIND), dimension(:,:), pointer :: edgesOnCell_sign

      integer, dimension(:), pointer :: bdyMaskCell  ! regional_MPAS

      call mpas_pool_get_dimension(mesh, 'nCells', nCells)
      call mpas_pool_get_dimension(mesh, 'nCellsSolve', nCellsSolve)
      call mpas_pool_get_dimension(mesh, 'nEdges', nEdges)

! regional_MPAS: get specified zone cell mask
      call mpas_pool_get_array(mesh, 'bdyMaskCell', bdyMaskCell)

      call mpas_pool_get_array(mesh, 'zz', zz)
      call mpas_pool_get_array(mesh, 'zb', zb)
      call mpas_pool_get_array(mesh, 'zb3', zb3)
      call mpas_pool_get_array(mesh, 'zb_cell', zb_cell)
      call mpas_pool_get_array(mesh, 'zb3_cell', zb3_cell)
      call mpas_pool_get_array(mesh, 'fzm', fzm)
      call mpas_pool_get_array(mesh, 'fzp', fzp)
      call mpas_pool_get_array(mesh, 'cellsOnEdge', cellsOnEdge)
      call mpas_pool_get_array(mesh, 'nEdgesOnCell', nEdgesOnCell)
      call mpas_pool_get_array(mesh, 'edgesOnCell', edgesOnCell)
      call mpas_pool_get_array(mesh, 'edgesOnCell_sign', edgesOnCell_sign)

      call mpas_pool_get_array(tend, 'w', w_tend)
      call mpas_pool_get_array(tend, 'u', u_tend)

      call mpas_pool_get_array(diag, 'ruAvg', ruAvg)
      call mpas_pool_get_array(diag, 'wwAvg', wwAvg)

      call mpas_pool_get_array(diag, 'rho_pp', rho_pp)
      call mpas_pool_get_array(diag, 'rho_p_save', rho_p_save)
      call mpas_pool_get_array(diag, 'rho_p', rho_p)

      call mpas_pool_get_array(diag, 'ru_p', ru_p)
      call mpas_pool_get_array(diag, 'ru_save', ru_save)
      call mpas_pool_get_array(diag, 'ru', ru)

      call mpas_pool_get_array(diag, 'rtheta_pp', rtheta_pp)
      call mpas_pool_get_array(diag, 'rtheta_p_save', rtheta_p_save)
      call mpas_pool_get_array(diag, 'rtheta_p', rtheta_p)
      call mpas_pool_get_array(diag, 'rtheta_pp_old', rtheta_pp_old)

      call mpas_pool_get_array(diag, 'rw_p', rw_p)
      call mpas_pool_get_array(diag, 'rw_save', rw_save)
      call mpas_pool_get_array(diag, 'rw', rw)

      call atm_set_smlstep_pert_variables_work(nCells, nEdges, nCellsSolve, &
                                   nEdgesOnCell, cellsOnEdge, edgesOnCell, fzm, fzp, ruAvg, wwAvg, zb, zb3, zb_cell, zb3_cell, &
                                   zz, w_tend, u_tend, rho_pp, rho_p_save, rho_p, ru_p, ru, ru_save, &
                                   rtheta_pp, rtheta_p_save, rtheta_p, rtheta_pp_old, rw_p, rw_save, rw, &
                                   bdyMaskCell, &  ! added for regional_MPAS
                                   edgesOnCell_sign, &
                                   cellStart, cellEnd, edgeStart, edgeEnd, &
                                   cellSolveStart, cellSolveEnd, edgeSolveStart, edgeSolveEnd)


   end subroutine atm_set_smlstep_pert_variables


   subroutine atm_set_smlstep_pert_variables_work(nCells, nEdges, nCellsSolve, &
                                   nEdgesOnCell, cellsOnEdge, edgesOnCell, fzm, fzp, ruAvg, wwAvg, zb, zb3, zb_cell, zb3_cell, &
                                   zz, w_tend, u_tend, rho_pp, rho_p_save, rho_p, ru_p, ru, ru_save, &
                                   rtheta_pp, rtheta_p_save, rtheta_p, rtheta_pp_old, rw_p, rw_save, rw, &
                                   bdyMaskCell, &  ! added for regional_MPAS
                                   edgesOnCell_sign, &
                                   cellStart, cellEnd, edgeStart, edgeEnd, &
                                   cellSolveStart, cellSolveEnd, edgeSolveStart, edgeSolveEnd)

      use mpas_atm_dimensions

      implicit none


      !
      ! Dummy arguments
      !
      integer, intent(in) :: nCells, nEdges, nCellsSolve

      integer, intent(in) :: cellStart, cellEnd, edgeStart, edgeEnd
      integer, intent(in) :: cellSolveStart, cellSolveEnd, edgeSolveStart, edgeSolveEnd

      integer, dimension(nCells+1) :: nEdgesOnCell
      integer, dimension(2,nEdges+1) :: cellsOnEdge
      integer, dimension(maxEdges,nCells+1) :: edgesOnCell
      real (kind=RKIND), dimension(nVertLevels) :: fzm
      real (kind=RKIND), dimension(nVertLevels) :: fzp
      real (kind=RKIND), dimension(nVertLevels,nEdges+1) :: ruAvg
      real (kind=RKIND), dimension(nVertLevels+1,nCells+1) :: wwAvg
      real (kind=RKIND), dimension(nVertLevels+1,2,nEdges+1) :: zb
      real (kind=RKIND), dimension(nVertLevels+1,2,nEdges+1) :: zb3
      real (kind=RKIND), dimension(nVertLevels+1,maxEdges,nCells+1) :: zb_cell
      real (kind=RKIND), dimension(nVertLevels+1,maxEdges,nCells+1) :: zb3_cell
      real (kind=RKIND), dimension(nVertLevels,nCells+1) :: zz
      real (kind=RKIND), dimension(nVertLevels+1,nCells+1) :: w_tend
      real (kind=RKIND), dimension(nVertLevels,nEdges+1) :: u_tend
      real (kind=RKIND), dimension(nVertLevels,nCells+1) :: rho_pp
      real (kind=RKIND), dimension(nVertLevels,nCells+1) :: rho_p_save
      real (kind=RKIND), dimension(nVertLevels,nCells+1) :: rho_p
      real (kind=RKIND), dimension(nVertLevels,nEdges+1) :: ru_p
      real (kind=RKIND), dimension(nVertLevels,nEdges+1) :: ru
      real (kind=RKIND), dimension(nVertLevels,nEdges+1) :: ru_save
      real (kind=RKIND), dimension(nVertLevels,nCells+1) :: rtheta_pp
      real (kind=RKIND), dimension(nVertLevels,nCells+1) :: rtheta_p_save
      real (kind=RKIND), dimension(nVertLevels,nCells+1) :: rtheta_p
      real (kind=RKIND), dimension(nVertLevels,nCells+1) :: rtheta_pp_old
      real (kind=RKIND), dimension(nVertLevels+1,nCells+1) :: rw_p
      real (kind=RKIND), dimension(nVertLevels+1,nCells+1) :: rw_save
      real (kind=RKIND), dimension(nVertLevels+1,nCells+1) :: rw
      real (kind=RKIND), dimension(maxEdges,nCells+1) :: edgesOnCell_sign

      integer, dimension(nCells+1), intent(in) :: bdyMaskCell  !  added for regional_MPAS

      !
      ! Local variables
      !
      integer :: iCell, iEdge, i, k
      real (kind=RKIND) :: flux

      ! we solve for omega instead of w (see Klemp et al MWR 2007),
      ! so here we change the w_p tendency to an omega_p tendency

      ! here we need to compute the omega tendency in a manner consistent with our diagnosis of omega.
      ! this requires us to use the same flux divergence as is used in the theta eqn - see Klemp et al MWR 2003.

!!      do iCell=cellStart,cellEnd
      do iCell=cellSolveStart,cellSolveEnd

         if (bdyMaskCell(iCell) <= nRelaxZone) then  !  no conversion in specified zone, regional_MPAS
         do i=1,nEdgesOnCell(iCell)
            iEdge = edgesOnCell(i,iCell)
!DIR$ IVDEP
            do k = 2, nVertLevels
               flux = edgesOnCell_sign(i,iCell) * (fzm(k) * u_tend(k,iEdge) + fzp(k) * u_tend(k-1,iEdge))
               w_tend(k,iCell) = w_tend(k,iCell)   &
                        - (zb_cell(k,i,iCell) + sign(1.0_RKIND, u_tend(k,iEdge)) * zb3_cell(k,i,iCell)) * flux
            end do
         end do
!DIR$ IVDEP
         do k = 2, nVertLevels
            w_tend(k,iCell) = ( fzm(k) * zz(k,iCell) + fzp(k) * zz(k-1,iCell)   ) * w_tend(k,iCell)
         end do
         end if ! no conversion in specified zone
      end do

   end subroutine atm_set_smlstep_pert_variables_work


   subroutine atm_advance_acoustic_step( state, diag, tend, mesh, configs, nCells, nVertLevels, dts, small_step, &
                                   cellStart, cellEnd, vertexStart, vertexEnd, edgeStart, edgeEnd, &
                                   cellSolveStart, cellSolveEnd, vertexSolveStart, vertexSolveEnd, edgeSolveStart, edgeSolveEnd)

      !  This subroutine performs the entire acoustic step update, following Klemp et al MWR 2007,
      !  using forward-backward vertically implicit integration.  
      !  The gravity-waves are included in the acoustic-step integration.
      !  The input state variables that are updated are ru_p, rw_p (note that this is (rho*omega)_p here),
      !  rtheta_p, and rho_pp.  The time averaged mass flux is accumulated in ruAvg and wwAvg

      implicit none

      type (mpas_pool_type), intent(inout) :: state
      type (mpas_pool_type), intent(inout) :: diag
      type (mpas_pool_type), intent(inout) :: tend
      type (mpas_pool_type), intent(inout) :: mesh
      type (mpas_pool_type), intent(in)    :: configs
      integer, intent(in) :: small_step              ! acoustic step number
      integer, intent(in) :: nCells                  ! for allocating stack variables
      integer, intent(in) :: nVertLevels             ! for allocating stack variables
      real (kind=RKIND), intent(in) :: dts
      integer, intent(in) :: cellStart, cellEnd, vertexStart, vertexEnd, edgeStart, edgeEnd
      integer, intent(in) :: cellSolveStart, cellSolveEnd, vertexSolveStart, vertexSolveEnd, edgeSolveStart, edgeSolveEnd


      real (kind=RKIND), dimension(nVertLevels) :: du
      real (kind=RKIND), dimension(nVertLevels+1) :: dpzx

      real (kind=RKIND), dimension(:,:), pointer :: rho_zz, theta_m, ru_p, rw_p, rtheta_pp,  &
                                                    rtheta_pp_old, zz, exner, cqu, ruAvg, &
                                                    wwAvg, rho_pp, cofwt, coftz, zxu,        &
                                                    a_tri, alpha_tri, gamma_tri, dss,        &
                                                    tend_ru, tend_rho, tend_rt, tend_rw,     &
                                                    zgrid, cofwr, cofwz, w

! redefine ru_p to be perturbation from time t, change 3a  ! temporary
      real (kind=RKIND), dimension(:,:), pointer :: ru
      real (kind=RKIND), dimension(:,:), pointer :: ru_save
! redefine rw_p to be perturbation from time t, change 3a  ! temporary
      real (kind=RKIND), dimension(:,:), pointer :: rw
      real (kind=RKIND), dimension(:,:), pointer :: rw_save

      real (kind=RKIND), dimension(:), pointer :: fzm, fzp, rdzw, dcEdge, invDcEdge, invAreaCell, cofrz, dvEdge

      integer, dimension(:), pointer :: nEdgesOnCell
      real (kind=RKIND), dimension(:), pointer :: specZoneMaskCell, specZoneMaskEdge
      integer, dimension(:,:), pointer :: cellsOnEdge, edgesOnCell
      real (kind=RKIND), dimension(:,:), pointer :: edgesOnCell_sign

      real (kind=RKIND), pointer :: epssm

      real (kind=RKIND), pointer :: cf1, cf2, cf3

      integer, pointer :: nEdges, nCellsSolve

      call mpas_pool_get_array(mesh, 'cellsOnEdge', cellsOnEdge)
      call mpas_pool_get_array(mesh, 'edgesOnCell', edgesOnCell)
      call mpas_pool_get_array(mesh, 'nEdgesOnCell', nEdgesOnCell)
      call mpas_pool_get_array(mesh, 'edgesOnCell_sign', edgesOnCell_sign)
      call mpas_pool_get_array(mesh, 'specZoneMaskEdge', specZoneMaskEdge)
      call mpas_pool_get_array(mesh, 'specZoneMaskCell', specZoneMaskCell)

      call mpas_pool_get_array(state, 'rho_zz', rho_zz, 2)
!      call mpas_pool_get_array(state, 'theta_m', theta_m, 2)
      call mpas_pool_get_array(state, 'theta_m', theta_m, 1)
!  change needed for rw_p, change 6 (see rayleigh damping)
      call mpas_pool_get_array(state, 'w', w, 2)
!      call mpas_pool_get_array(state, 'w', w, 1)

      call mpas_pool_get_array(diag, 'rtheta_pp', rtheta_pp)
      call mpas_pool_get_array(diag, 'rtheta_pp_old', rtheta_pp_old)
      call mpas_pool_get_array(diag, 'ru_p', ru_p)
      call mpas_pool_get_array(diag, 'rw_p', rw_p)
      call mpas_pool_get_array(diag, 'exner', exner)
      call mpas_pool_get_array(diag, 'cqu', cqu)
      call mpas_pool_get_array(diag, 'ruAvg', ruAvg)
      call mpas_pool_get_array(diag, 'wwAvg', wwAvg)
      call mpas_pool_get_array(diag, 'rho_pp', rho_pp)
      call mpas_pool_get_array(diag, 'cofwt', cofwt)
      call mpas_pool_get_array(diag, 'coftz', coftz)
      call mpas_pool_get_array(diag, 'cofrz', cofrz)
      call mpas_pool_get_array(diag, 'cofwr', cofwr)
      call mpas_pool_get_array(diag, 'cofwz', cofwz)
      call mpas_pool_get_array(diag, 'a_tri', a_tri)
      call mpas_pool_get_array(diag, 'alpha_tri', alpha_tri)
      call mpas_pool_get_array(diag, 'gamma_tri', gamma_tri)

      call mpas_pool_get_array(mesh, 'dss', dss)

      call mpas_pool_get_array(tend, 'u', tend_ru)
      call mpas_pool_get_array(tend, 'rho_zz', tend_rho)
      call mpas_pool_get_array(tend, 'theta_m', tend_rt)
      call mpas_pool_get_array(tend, 'w', tend_rw)

      call mpas_pool_get_array(mesh, 'zz', zz)
      call mpas_pool_get_array(mesh, 'zxu', zxu)
      call mpas_pool_get_array(mesh, 'zgrid', zgrid)
      call mpas_pool_get_array(mesh, 'fzm', fzm)
      call mpas_pool_get_array(mesh, 'fzp', fzp)
      call mpas_pool_get_array(mesh, 'rdzw', rdzw)
      call mpas_pool_get_array(mesh, 'dcEdge', dcEdge)
      call mpas_pool_get_array(mesh, 'invDcEdge', invDcEdge)
      call mpas_pool_get_array(mesh, 'dvEdge', dvEdge)
      call mpas_pool_get_array(mesh, 'invAreaCell', invAreaCell)

      call mpas_pool_get_dimension(mesh, 'nEdges', nEdges)
      call mpas_pool_get_dimension(mesh, 'nCellsSolve', nCellsSolve)

      call mpas_pool_get_array(mesh, 'cf1', cf1)
      call mpas_pool_get_array(mesh, 'cf2', cf2)
      call mpas_pool_get_array(mesh, 'cf3', cf3)

! redefine ru_p to be perturbation from time t, change 3b ! temporary
      call mpas_pool_get_array(diag, 'ru', ru)
      call mpas_pool_get_array(diag, 'ru_save', ru_save)
! redefine rw_p to be perturbation from time t, change 3b ! temporary
      call mpas_pool_get_array(diag, 'rw', rw)
      call mpas_pool_get_array(diag, 'rw_save', rw_save)

      ! epssm is the offcentering coefficient for the vertically implicit integration.
      call mpas_pool_get_config(configs, 'config_epssm', epssm) 

      call atm_advance_acoustic_step_work(nCells, nEdges, nCellsSolve, cellStart, cellEnd, vertexStart, vertexEnd, edgeStart, edgeEnd, &
                                   cellSolveStart, cellSolveEnd, vertexSolveStart, vertexSolveEnd, edgeSolveStart, edgeSolveEnd, &
                                   rho_zz, theta_m, ru_p, rw_p, rtheta_pp, rtheta_pp_old, zz, exner, cqu, ruAvg, wwAvg, &
                                   rho_pp, cofwt, coftz, zxu, a_tri, alpha_tri, gamma_tri, dss, tend_ru, tend_rho, tend_rt, &
                                   tend_rw, zgrid, cofwr, cofwz, w, ru, ru_save, rw, rw_save, fzm, fzp, rdzw, dcEdge, invDcEdge, &
                                   invAreaCell, cofrz, dvEdge, nEdgesOnCell, cellsOnEdge, edgesOnCell, edgesOnCell_sign, &
                                   dts, small_step, epssm, cf1, cf2, cf3, &
                                   specZoneMaskEdge, specZoneMaskCell &
                                   )

   end subroutine atm_advance_acoustic_step


   subroutine atm_advance_acoustic_step_work(nCells, nEdges, nCellsSolve, cellStart, cellEnd, vertexStart, vertexEnd, edgeStart, edgeEnd, &
                                   cellSolveStart, cellSolveEnd, vertexSolveStart, vertexSolveEnd, edgeSolveStart, edgeSolveEnd, &
                                   rho_zz, theta_m, ru_p, rw_p, rtheta_pp, rtheta_pp_old, zz, exner, cqu, ruAvg, wwAvg, &
                                   rho_pp, cofwt, coftz, zxu, a_tri, alpha_tri, gamma_tri, dss, tend_ru, tend_rho, tend_rt, &
                                   tend_rw, zgrid, cofwr, cofwz, w, ru, ru_save, rw, rw_save, fzm, fzp, rdzw, dcEdge, invDcEdge, &
                                   invAreaCell, cofrz, dvEdge, nEdgesOnCell, cellsOnEdge, edgesOnCell, edgesOnCell_sign, &
                                   dts, small_step, epssm, cf1, cf2, cf3, &
                                   specZoneMaskEdge, specZoneMaskCell &
                                   )

      use mpas_atm_dimensions

      implicit none


      !
      ! Dummy arguments
      !
      integer, intent(in) :: nCells, nEdges, nCellsSolve
      integer, intent(in) :: cellStart, cellEnd, vertexStart, vertexEnd, edgeStart, edgeEnd
      integer, intent(in) :: cellSolveStart, cellSolveEnd, vertexSolveStart, vertexSolveEnd, edgeSolveStart, edgeSolveEnd

      real (kind=RKIND), dimension(nVertLevels,nCells+1) :: rho_zz
      real (kind=RKIND), dimension(nVertLevels,nCells+1) :: theta_m
      real (kind=RKIND), dimension(nVertLevels,nEdges+1) :: ru_p
      real (kind=RKIND), dimension(nVertLevels+1,nCells+1) :: rw_p
      real (kind=RKIND), dimension(nVertLevels,nCells+1) :: rtheta_pp

      real (kind=RKIND), dimension(nVertLevels,nCells+1) :: rtheta_pp_old
      real (kind=RKIND), dimension(nVertLevels,nCells+1) :: zz
      real (kind=RKIND), dimension(nVertLevels,nCells+1) :: exner
      real (kind=RKIND), dimension(nVertLevels,nEdges+1) :: cqu
      real (kind=RKIND), dimension(nVertLevels,nEdges+1) :: ruAvg
      real (kind=RKIND), dimension(nVertLevels+1,nCells+1) :: wwAvg
      real (kind=RKIND), dimension(nVertLevels,nCells+1) :: rho_pp
      real (kind=RKIND), dimension(nVertLevels,nCells+1) :: cofwt
      real (kind=RKIND), dimension(nVertLevels+1,nCells+1) :: coftz
      real (kind=RKIND), dimension(nVertLevels,nEdges+1) :: zxu

      real (kind=RKIND), dimension(nVertLevels,nCells+1) :: a_tri
      real (kind=RKIND), dimension(nVertLevels,nCells+1) :: alpha_tri
      real (kind=RKIND), dimension(nVertLevels,nCells+1) :: gamma_tri
      real (kind=RKIND), dimension(nVertLevels,nCells+1) :: dss
      real (kind=RKIND), dimension(nVertLevels,nEdges+1) :: tend_ru
      real (kind=RKIND), dimension(nVertLevels,nCells+1) :: tend_rho
      real (kind=RKIND), dimension(nVertLevels,nCells+1) :: tend_rt
      real (kind=RKIND), dimension(nVertLevels+1,nCells+1) :: tend_rw
      real (kind=RKIND), dimension(nVertLevels+1,nCells+1) :: zgrid
      real (kind=RKIND), dimension(nVertLevels,nCells+1) :: cofwr
      real (kind=RKIND), dimension(nVertLevels,nCells+1) :: cofwz

      real (kind=RKIND), dimension(nVertLevels+1,nCells+1) :: w
      real (kind=RKIND), dimension(nVertLevels,nEdges+1) :: ru
      real (kind=RKIND), dimension(nVertLevels,nEdges+1) :: ru_save
      real (kind=RKIND), dimension(nVertLevels+1,nCells+1) :: rw
      real (kind=RKIND), dimension(nVertLevels+1,nCells+1) :: rw_save

      real (kind=RKIND), dimension(nVertLevels) :: fzm
      real (kind=RKIND), dimension(nVertLevels) :: fzp
      real (kind=RKIND), dimension(nVertLevels) :: rdzw
      real (kind=RKIND), dimension(nEdges+1) :: dcEdge
      real (kind=RKIND), dimension(nEdges+1) :: invDcEdge
      real (kind=RKIND), dimension(nCells+1) :: invAreaCell
      real (kind=RKIND), dimension(nVertLevels) :: cofrz
      real (kind=RKIND), dimension(nEdges+1) :: dvEdge

      integer, dimension(nCells+1) :: nEdgesOnCell
      integer, dimension(2,nEdges+1) :: cellsOnEdge
      integer, dimension(maxEdges,nCells+1) :: edgesOnCell
      real (kind=RKIND), dimension(maxEdges,nCells+1) :: edgesOnCell_sign

      real (kind=RKIND), dimension(nCells+1) :: specZoneMaskCell
      real (kind=RKIND), dimension(nEdges+1) :: specZoneMaskEdge
      

      integer, intent(in) :: small_step
      real (kind=RKIND), intent(in) :: dts, epssm,cf1, cf2, cf3
      real (kind=RKIND), dimension(nVertLevels) :: ts, rs

  
      !
      ! Local variables
      !
      integer :: cell1, cell2, iEdge, iCell, i, k
      real (kind=RKIND) :: c2, rcv, rtheta_pp_tmp
      real (kind=RKIND) :: pgrad, flux, resm, rdts


      rcv = rgas / (cp - rgas)
      c2 = cp * rcv
      resm = (1.0 - epssm) / (1.0 + epssm)
      rdts = 1./dts

      if(small_step /= 1) then  !  not needed on first small step 

        ! forward-backward acoustic step integration.
        ! begin by updating the horizontal velocity u, 
        ! and accumulating the contribution from the updated u to the other tendencies.

        ! we are looping over all edges, but only computing on edges of owned cells. This will include updates of
        ! all owned edges plus some edges that are owned by other blocks.  We perform these redundant computations
        ! so that we do not have to communicate updates of u to update the cell variables (rho, w, and theta). 

        !MGD this loop will not be very load balanced with if-test below

        do iEdge=edgeStart,edgeEnd ! MGD do we really just need edges touching owned cells?
 
           cell1 = cellsOnEdge(1,iEdge)
           cell2 = cellsOnEdge(2,iEdge)

           ! update edges for block-owned cells
           if (cell1 <= nCellsSolve .or. cell2 <= nCellsSolve ) then

!DIR$ IVDEP
              do k=1,nVertLevels
                 pgrad = ((rtheta_pp(k,cell2)-rtheta_pp(k,cell1))*invDcEdge(iEdge) )/(.5*(zz(k,cell2)+zz(k,cell1)))
                 pgrad = cqu(k,iEdge)*0.5*c2*(exner(k,cell1)+exner(k,cell2))*pgrad
                 pgrad = pgrad + 0.5*zxu(k,iEdge)*gravity*(rho_pp(k,cell1)+rho_pp(k,cell2))
                 ru_p(k,iEdge) = ru_p(k,iEdge) + dts*(tend_ru(k,iEdge) - (1.0_RKIND - specZoneMaskEdge(iEdge))*pgrad)
              end do

              ! accumulate ru_p for use later in scalar transport
!DIR$ IVDEP
              do k=1,nVertLevels
                 ruAvg(k,iEdge) = ruAvg(k,iEdge) + ru_p(k,iEdge)
              end do

           end if ! end test for block-owned cells

        end do ! end loop over edges

      else !  this is all that us needed for ru_p update for first acoustic step in RK substep

        do iEdge=edgeStart,edgeEnd ! MGD do we really just need edges touching owned cells?

           cell1 = cellsOnEdge(1,iEdge)
           cell2 = cellsOnEdge(2,iEdge)

           ! update edges for block-owned cells
           if (cell1 <= nCellsSolve .or. cell2 <= nCellsSolve ) then

!DIR$ IVDEP
              do k=1,nVertLevels
                 ru_p(k,iEdge) = dts*tend_ru(k,iEdge)
              end do
!DIR$ IVDEP
              do k=1,nVertLevels
                 ruAvg(k,iEdge) = ru_p(k,iEdge)                 
              end do

           end if ! end test for block-owned cells

        end do ! end loop over edges

      end if ! test for first acoustic step

      if (small_step == 1) then  ! initialize here on first small timestep.
         do iCell=cellStart,cellEnd
            rtheta_pp_old(1:nVertLevels,iCell) = 0.0
         end do
      else
         do iCell=cellStart,cellEnd
            rtheta_pp_old(1:nVertLevels,iCell) = rtheta_pp(1:nVertLevels,iCell)
         end do
      end if

!$OMP BARRIER

      do iCell=cellSolveStart,cellSolveEnd  ! loop over all owned cells to solve

         if(small_step == 1) then  ! initialize here on first small timestep.
            wwAvg(1:nVertLevels+1,iCell) = 0.0            
            rho_pp(1:nVertLevels,iCell) = 0.0            
            rtheta_pp(1:nVertLevels,iCell) = 0.0            
            rw_p(:,iCell) = 0.0
         end if
            
         if(specZoneMaskCell(iCell) == 0.0) then  ! not specified zone, compute...

         ts(:) = 0.0
         rs(:) = 0.0

         do i=1,nEdgesOnCell(iCell) 
            iEdge = edgesOnCell(i,iCell)
            cell1 = cellsOnEdge(1,iEdge)
            cell2 = cellsOnEdge(2,iEdge)
!DIR$ IVDEP
            do k=1,nVertLevels
               flux = edgesOnCell_sign(i,iCell)*dts*dvEdge(iEdge)*ru_p(k,iEdge) * invAreaCell(iCell)
               rs(k) = rs(k)-flux
               ts(k) = ts(k)-flux*0.5*(theta_m(k,cell2)+theta_m(k,cell1))
            end do
         end do

      ! vertically implicit acoustic and gravity wave integration.
      ! this follows Klemp et al MWR 2007, with the addition of an implicit Rayleigh damping of w
      ! serves as a gravity-wave absorbing layer, from Klemp et al 2008.

!DIR$ IVDEP
         do k=1, nVertLevels
            rs(k) = rho_pp(k,iCell) + dts*tend_rho(k,iCell) + rs(k)                  &
                            - cofrz(k)*resm*(rw_p(k+1,iCell)-rw_p(k,iCell)) 
            ts(k) = rtheta_pp(k,iCell) + dts*tend_rt(k,iCell) + ts(k)                &
                               - resm*rdzw(k)*( coftz(k+1,iCell)*rw_p(k+1,iCell)     &
                                               -coftz(k,iCell)*rw_p(k,iCell))
         end do

!DIR$ IVDEP
         do k=2, nVertLevels
            wwavg(k,iCell) = wwavg(k,iCell) + 0.5*(1.0-epssm)*rw_p(k,iCell)
         end do

!DIR$ IVDEP
         do k=2, nVertLevels
            rw_p(k,iCell) = rw_p(k,iCell) +  dts*tend_rw(k,iCell)                       &
                       - cofwz(k,iCell)*((zz(k  ,iCell)*ts(k)                           &
                                     -zz(k-1,iCell)*ts(k-1))                            &
                               +resm*(zz(k  ,iCell)*rtheta_pp(k  ,iCell)                &
                                     -zz(k-1,iCell)*rtheta_pp(k-1,iCell)))              &
                       - cofwr(k,iCell)*((rs(k)+rs(k-1))                                &
                               +resm*(rho_pp(k,iCell)+rho_pp(k-1,iCell)))               &
                       + cofwt(k  ,iCell)*(ts(k  )+resm*rtheta_pp(k  ,iCell))           &
                       + cofwt(k-1,iCell)*(ts(k-1)+resm*rtheta_pp(k-1,iCell))
         end do

         ! tridiagonal solve sweeping up and then down the column

!MGD VECTOR DEPENDENCE
         do k=2,nVertLevels
            rw_p(k,iCell) = (rw_p(k,iCell)-a_tri(k,iCell)*rw_p(k-1,iCell))*alpha_tri(k,iCell)
         end do

!MGD VECTOR DEPENDENCE
         do k=nVertLevels,1,-1
            rw_p(k,iCell) = rw_p(k,iCell) - gamma_tri(k,iCell)*rw_p(k+1,iCell)     
         end do

         ! the implicit Rayleigh damping on w (gravity-wave absorbing) 

!DIR$ IVDEP
         do k=2,nVertLevels
            rw_p(k,iCell) = (rw_p(k,iCell) + (rw_save(k  ,iCell) - rw(k  ,iCell)) -dts*dss(k,iCell)*               &
                        (fzm(k)*zz (k,iCell)+fzp(k)*zz (k-1,iCell))        &
                        *(fzm(k)*rho_zz(k,iCell)+fzp(k)*rho_zz(k-1,iCell))       &
                                 *w(k,iCell)    )/(1.0+dts*dss(k,iCell)) &
                         - (rw_save(k  ,iCell) - rw(k  ,iCell))
         end do

         ! accumulate (rho*omega)' for use later in scalar transport
!DIR$ IVDEP
         do k=2,nVertLevels
            wwAvg(k,iCell) = wwAvg(k,iCell) + 0.5*(1.0+epssm)*rw_p(k,iCell)
         end do

         ! update rho_pp and theta_pp given updated rw_p

!DIR$ IVDEP
         do k=1,nVertLevels
            rho_pp(k,iCell) = rs(k) - cofrz(k) *(rw_p(k+1,iCell)-rw_p(k  ,iCell))
            rtheta_pp(k,iCell) = ts(k) - rdzw(k)*(coftz(k+1,iCell)*rw_p(k+1,iCell)  &
                               -coftz(k  ,iCell)*rw_p(k  ,iCell))
         end do

         else ! specifed zone in regional_MPAS

            do k=1,nVertLevels
               rho_pp(k,iCell) = rho_pp(k,iCell) + dts*tend_rho(k,iCell)
               rtheta_pp(k,iCell) = rtheta_pp(k,iCell) + dts*tend_rt(k,iCell)
               rw_p(k,iCell) = rw_p(k,iCell) + dts*tend_rw(k,iCell)
               wwAvg(k,iCell) = wwAvg(k,iCell) + 0.5*(1.0+epssm)*rw_p(k,iCell)
            end do

         end if

      end do !  end of loop over cells

   end subroutine atm_advance_acoustic_step_work


   subroutine atm_divergence_damping_3d( state, diag, mesh, configs, dts, edgeStart, edgeEnd )

      !  This subroutine updates the horizontal momentum with the 3d divergence damping component.

      implicit none

      type (mpas_pool_type), intent(inout) :: state
      type (mpas_pool_type), intent(inout) :: diag
      type (mpas_pool_type), intent(inout) :: mesh
      type (mpas_pool_type), intent(in) :: configs
      real (kind=RKIND), intent(in) :: dts
      integer, intent(in) :: edgeStart, edgeEnd

      real (kind=RKIND), dimension(:,:), pointer :: theta_m, ru_p, rtheta_pp, rtheta_pp_old
!      real (kind=RKIND), dimension(:), pointer :: dcEdge
      real (kind=RKIND), pointer :: smdiv, config_len_disp
      real (kind=RKIND), dimension(:), pointer :: specZoneMaskEdge

      integer, dimension(:,:), pointer :: cellsOnEdge
      integer, pointer :: nCellsSolve
      integer, pointer :: nVertLevels

      real (kind=RKIND) :: divCell1, divCell2, rdts, coef_divdamp
      integer :: cell1, cell2, iEdge, k

      call mpas_pool_get_array(mesh, 'cellsOnEdge', cellsOnEdge)
      call mpas_pool_get_array(mesh, 'specZoneMaskEdge', specZoneMaskEdge)
!      call mpas_pool_get_array(mesh, 'dcEdge', dcEdge)
      call mpas_pool_get_array(state, 'theta_m', theta_m, 1)
      call mpas_pool_get_array(diag, 'rtheta_pp', rtheta_pp)
      call mpas_pool_get_array(diag, 'rtheta_pp_old', rtheta_pp_old)
      call mpas_pool_get_array(diag, 'ru_p', ru_p)

      call mpas_pool_get_dimension(mesh, 'nCellsSolve', nCellsSolve)
      call mpas_pool_get_dimension(mesh, 'nVertLevels', nVertLevels)

      call mpas_pool_get_config(configs, 'config_smdiv', smdiv) 
      call mpas_pool_get_config(configs, 'config_len_disp', config_len_disp)

      rdts = 1.0_RKIND / dts
      coef_divdamp = 2.0_RKIND * smdiv * config_len_disp * rdts

      do iEdge=edgeStart,edgeEnd ! MGD do we really just need edges touching owned cells?

         cell1 = cellsOnEdge(1,iEdge)
         cell2 = cellsOnEdge(2,iEdge)

         ! update edges for block-owned cells
         if (cell1 <= nCellsSolve .or. cell2 <= nCellsSolve ) then

!DIR$ IVDEP
            do k=1,nVertLevels

!!  unscaled 3d divergence damping
!!               divCell1 = -(rtheta_pp(k,cell1)-rtheta_pp_old(k,cell1))*rdts
!!               divCell2 = -(rtheta_pp(k,cell2)-rtheta_pp_old(k,cell2))*rdts
!!               ru_p(k,iEdge) = ru_p(k,iEdge) + 2.*smdiv*dcEdge(iEdge)*(divCell2-divCell1) &
!!                                                      /(theta_m(k,cell1)+theta_m(k,cell2))

!!  scaled 3d divergence damping
               divCell1 = -(rtheta_pp(k,cell1)-rtheta_pp_old(k,cell1))
               divCell2 = -(rtheta_pp(k,cell2)-rtheta_pp_old(k,cell2))
               ru_p(k,iEdge) = ru_p(k,iEdge) + coef_divdamp*(divCell2-divCell1)*(1.0_RKIND - specZoneMaskEdge(iEdge)) &
                                                      /(theta_m(k,cell1)+theta_m(k,cell2))

            end do
         end if ! edges for block-owned cells
      end do ! end loop over edges

   end subroutine atm_divergence_damping_3d


   subroutine atm_recover_large_step_variables( state, diag, tend, mesh, configs, dt, ns, rk_step, &
                                       cellStart, cellEnd, vertexStart, vertexEnd, edgeStart, edgeEnd, &
                                       cellSolveStart, cellSolveEnd, vertexSolveStart, vertexSolveEnd, edgeSolveStart, edgeSolveEnd)

      ! reconstitute state variables from acoustic-step perturbation variables 
      ! after the acoustic steps.  The perturbation variables were originally set in
      ! subroutine atm_set_smlstep_pert_variables prior to their acoustic-steps update.
      ! we are also computing a few other state-derived variables here.

      implicit none

      type (mpas_pool_type), intent(inout) :: state
      type (mpas_pool_type), intent(inout) :: diag
      type (mpas_pool_type), intent(inout) :: tend
      type (mpas_pool_type), intent(inout) :: mesh
      type (mpas_pool_type), intent(in) :: configs
      integer, intent(in) :: ns, rk_step
      real (kind=RKIND), intent(in) :: dt
      integer, intent(in) :: cellStart, cellEnd, vertexStart, vertexEnd, edgeStart, edgeEnd
      integer, intent(in) :: cellSolveStart, cellSolveEnd, vertexSolveStart, vertexSolveEnd, edgeSolveStart, edgeSolveEnd


      real (kind=RKIND), dimension(:,:), pointer :: wwAvg, rw_save, w, rw, rw_p, rtheta_p, rtheta_pp,   &
                                                    rtheta_p_save, rt_diabatic_tend, rho_p, rho_p_save, &
                                                    rho_pp, rho_zz, rho_base, ruAvg, ru_save, ru_p, u, ru, &
                                                    exner, exner_base, rtheta_base, pressure_p,         &
                                                    zz, theta_m, pressure_b
      real (kind=RKIND), dimension(:,:,:), pointer :: scalars
      real (kind=RKIND), dimension(:), pointer :: fzm, fzp
      real (kind=RKIND), dimension(:,:,:), pointer :: zb, zb3, zb_cell, zb3_cell
      real (kind=RKIND), dimension(:,:), pointer :: edgesOnCell_sign
      integer, dimension(:,:), pointer :: cellsOnEdge, edgesOnCell
      integer, dimension(:), pointer :: nEdgesOnCell

      integer :: i, iCell, iEdge, k, cell1, cell2
      integer, pointer :: nVertLevels, nCells, nCellsSolve, nEdges, nEdgesSolve
      real (kind=RKIND) :: invNs, rcv, p0, flux
      real (kind=RKIND), pointer :: cf1, cf2, cf3

      integer, dimension(:), pointer :: bdyMaskCell  ! MPAS_regional addition

      call mpas_pool_get_array(diag, 'wwAvg', wwAvg)
      call mpas_pool_get_array(diag, 'rw_save', rw_save)
      call mpas_pool_get_array(diag, 'rw', rw)
      call mpas_pool_get_array(diag, 'rw_p', rw_p)
      call mpas_pool_get_array(state, 'w', w, 2)

      call mpas_pool_get_array(diag, 'rtheta_p', rtheta_p)
      call mpas_pool_get_array(diag, 'rtheta_p_save', rtheta_p_save)
      call mpas_pool_get_array(diag, 'rtheta_pp', rtheta_pp)
      call mpas_pool_get_array(diag, 'rtheta_base', rtheta_base)
      call mpas_pool_get_array(tend, 'rt_diabatic_tend', rt_diabatic_tend)
      call mpas_pool_get_array(state, 'theta_m', theta_m, 2)
      call mpas_pool_get_array(state, 'scalars', scalars, 2)

      call mpas_pool_get_array(state, 'rho_zz', rho_zz, 2)
      call mpas_pool_get_array(diag, 'rho_p', rho_p)
      call mpas_pool_get_array(diag, 'rho_p_save', rho_p_save)
      call mpas_pool_get_array(diag, 'rho_pp', rho_pp)
      call mpas_pool_get_array(diag, 'rho_base', rho_base)

      call mpas_pool_get_array(diag, 'ruAvg', ruAvg)
      call mpas_pool_get_array(diag, 'ru_save', ru_save)
      call mpas_pool_get_array(diag, 'ru_p', ru_p)
      call mpas_pool_get_array(diag, 'ru', ru)
      call mpas_pool_get_array(state, 'u', u, 2)

      call mpas_pool_get_array(diag, 'exner', exner)
      call mpas_pool_get_array(diag, 'exner_base', exner_base)

      call mpas_pool_get_array(diag, 'pressure_p', pressure_p)
      call mpas_pool_get_array(diag, 'pressure_base', pressure_b)

      call mpas_pool_get_array(mesh, 'bdyMaskCell', bdyMaskCell)  ! addition for regional_MPAS

      call mpas_pool_get_array(mesh, 'zz', zz)
      call mpas_pool_get_array(mesh, 'zb', zb)
      call mpas_pool_get_array(mesh, 'zb3', zb3)
      call mpas_pool_get_array(mesh, 'zb_cell', zb_cell)
      call mpas_pool_get_array(mesh, 'zb3_cell', zb3_cell)
      call mpas_pool_get_array(mesh, 'fzm', fzm)
      call mpas_pool_get_array(mesh, 'fzp', fzp)
      call mpas_pool_get_array(mesh, 'cellsOnEdge', cellsOnEdge)
      call mpas_pool_get_array(mesh, 'edgesOnCell', edgesOnCell)
      call mpas_pool_get_array(mesh, 'edgesOnCell_sign', edgesOnCell_sign)
      call mpas_pool_get_array(mesh, 'nEdgesOnCell', nEdgesOnCell)

      call mpas_pool_get_dimension(mesh, 'nVertLevels', nVertLevels)
      call mpas_pool_get_dimension(mesh, 'nCells', nCells)
      call mpas_pool_get_dimension(mesh, 'nCellsSolve', nCellsSolve)
      call mpas_pool_get_dimension(mesh, 'nEdges', nEdges)
      call mpas_pool_get_dimension(mesh, 'nEdgesSolve', nEdgesSolve)

      call mpas_pool_get_array(mesh, 'cf1', cf1)
      call mpas_pool_get_array(mesh, 'cf2', cf2)
      call mpas_pool_get_array(mesh, 'cf3', cf3)


      call atm_recover_large_step_variables_work(nCells, nEdges, nCellsSolve, nEdgesSolve, dt, ns, rk_step, &
                             wwAvg, rw_save, w, rw, rw_p, rtheta_p, rtheta_pp, rtheta_p_save, rt_diabatic_tend, rho_p, &
                             rho_p_save, rho_pp, rho_zz, rho_base, ruAvg, ru_save, ru_p, u, ru, exner, exner_base, &
                             rtheta_base, pressure_p, zz, theta_m, pressure_b, scalars, fzm, fzp, &
                             zb, zb3, zb_cell, zb3_cell, edgesOnCell_sign, cellsOnEdge, edgesOnCell, nEdgesOnCell, &
                             cf1, cf2, cf3, &
                             bdyMaskCell, &  !  addition for regional_MPAS
                             cellStart, cellEnd, vertexStart, vertexEnd, edgeStart, edgeEnd, &
                             cellSolveStart, cellSolveEnd, vertexSolveStart, vertexSolveEnd, edgeSolveStart, edgeSolveEnd)

   end subroutine atm_recover_large_step_variables


   subroutine atm_recover_large_step_variables_work(nCells, nEdges, nCellsSolve, nEdgesSolve, dt, ns, rk_step, &
                             wwAvg, rw_save, w, rw, rw_p, rtheta_p, rtheta_pp, rtheta_p_save, rt_diabatic_tend, rho_p, &
                             rho_p_save, rho_pp, rho_zz, rho_base, ruAvg, ru_save, ru_p, u, ru, exner, exner_base, &
                             rtheta_base, pressure_p, zz, theta_m, pressure_b, scalars, fzm, fzp, &
                             zb, zb3, zb_cell, zb3_cell, edgesOnCell_sign, cellsOnEdge, edgesOnCell, nEdgesOnCell, &
                             cf1, cf2, cf3, &
                             bdyMaskCell, &  ! addition for regional_MPAS
                             cellStart, cellEnd, vertexStart, vertexEnd, edgeStart, edgeEnd, &
                             cellSolveStart, cellSolveEnd, vertexSolveStart, vertexSolveEnd, edgeSolveStart, edgeSolveEnd)

      use mpas_atm_dimensions

      implicit none


      !
      ! Dummy arguments
      !
      integer, intent(in) :: nCells, nEdges, nCellsSolve, nEdgesSolve
      integer, intent(in) :: ns, rk_step
      real (kind=RKIND), intent(in) :: dt

      integer, dimension(nCells+1), intent(in) :: bdyMaskCell
      
      real (kind=RKIND), dimension(nVertLevels+1,nCells+1) :: wwAvg
      real (kind=RKIND), dimension(nVertLevels+1,nCells+1) :: rw_save
      real (kind=RKIND), dimension(nVertLevels+1,nCells+1) :: w
      real (kind=RKIND), dimension(nVertLevels+1,nCells+1) :: rw
      real (kind=RKIND), dimension(nVertLevels+1,nCells+1) :: rw_p
      real (kind=RKIND), dimension(nVertLevels,nCells+1) :: rtheta_p
      real (kind=RKIND), dimension(nVertLevels,nCells+1) :: rtheta_pp
      real (kind=RKIND), dimension(nVertLevels,nCells+1) :: rtheta_p_save
      real (kind=RKIND), dimension(nVertLevels,nCells+1) :: rt_diabatic_tend
      real (kind=RKIND), dimension(nVertLevels,nCells+1) :: rho_p
      real (kind=RKIND), dimension(nVertLevels,nCells+1) :: rho_p_save
      real (kind=RKIND), dimension(nVertLevels,nCells+1) :: rho_pp
      real (kind=RKIND), dimension(nVertLevels,nCells+1) :: rho_zz
      real (kind=RKIND), dimension(nVertLevels,nCells+1) :: rho_base
      real (kind=RKIND), dimension(nVertLevels,nEdges+1) :: ruAvg
      real (kind=RKIND), dimension(nVertLevels,nEdges+1) :: ru_save
      real (kind=RKIND), dimension(nVertLevels,nEdges+1) :: ru_p
      real (kind=RKIND), dimension(nVertLevels,nEdges+1) :: u
      real (kind=RKIND), dimension(nVertLevels,nEdges+1) :: ru
      real (kind=RKIND), dimension(nVertLevels,nCells+1) :: exner
      real (kind=RKIND), dimension(nVertLevels,nCells+1) :: exner_base
      real (kind=RKIND), dimension(nVertLevels,nCells+1) :: rtheta_base
      real (kind=RKIND), dimension(nVertLevels,nCells+1) :: pressure_p
      real (kind=RKIND), dimension(nVertLevels,nCells+1) :: zz
      real (kind=RKIND), dimension(nVertLevels,nCells+1) :: theta_m
      real (kind=RKIND), dimension(nVertLevels,nCells+1) :: pressure_b
      real (kind=RKIND), dimension(num_scalars,nVertLevels,nCells+1) :: scalars
      real (kind=RKIND), dimension(nVertLevels) :: fzm
      real (kind=RKIND), dimension(nVertLevels) :: fzp
      real (kind=RKIND), dimension(nVertLevels+1,2,nEdges+1) :: zb
      real (kind=RKIND), dimension(nVertLevels+1,2,nEdges+1) :: zb3
      real (kind=RKIND), dimension(nVertLevels+1,maxEdges,nCells+1) :: zb_cell
      real (kind=RKIND), dimension(nVertLevels+1,maxEdges,nCells+1) :: zb3_cell
      real (kind=RKIND), dimension(maxEdges,nCells+1) :: edgesOnCell_sign
      integer, dimension(2,nEdges+1) :: cellsOnEdge
      integer, dimension(maxEdges,nCells+1) :: edgesOnCell
      integer, dimension(nCells+1) :: nEdgesOnCell

      real (kind=RKIND) :: cf1, cf2, cf3

      integer, intent(in) :: cellStart, cellEnd, vertexStart, vertexEnd, edgeStart, edgeEnd
      integer, intent(in) :: cellSolveStart, cellSolveEnd, vertexSolveStart, vertexSolveEnd, edgeSolveStart, edgeSolveEnd


      !
      ! Local variables
      !
      integer :: i, iCell, iEdge, k, cell1, cell2
      real (kind=RKIND) :: invNs, rcv, p0, flux


      rcv = rgas/(cp-rgas)
      p0 = 1.0e+05  ! this should come from somewhere else...

      ! Avoid FP errors caused by a potential division by zero below by 
      ! initializing the "garbage cell" of rho_zz to a non-zero value
      do k=1,nVertLevels
         rho_zz(k,nCells+1) = 1.0
      end do

      ! compute new density everywhere so we can compute u from ru.
      ! we will also need it to compute theta_m below

      invNs = 1 / real(ns,RKIND)

      do iCell=cellStart,cellEnd

!DIR$ IVDEP
         do k = 1, nVertLevels
            rho_p(k,iCell) = rho_p_save(k,iCell) + rho_pp(k,iCell)

            rho_zz(k,iCell) = rho_p(k,iCell) + rho_base(k,iCell)
         end do

         w(1,iCell) = 0.0

!DIR$ IVDEP
         do k = 2, nVertLevels
            wwAvg(k,iCell) = rw_save(k,iCell) + (wwAvg(k,iCell) * invNs)
            rw(k,iCell) = rw_save(k,iCell) + rw_p(k,iCell)

          ! pick up part of diagnosed w from omega - divide by density later
            w(k,iCell) = rw(k,iCell)/(fzm(k)*zz(k,iCell)+fzp(k)*zz(k-1,iCell))
                                      
         end do

         w(nVertLevels+1,iCell) = 0.0

         if (rk_step == 3) then
!DIR$ IVDEP
            do k = 1, nVertLevels
               rtheta_p(k,iCell) = rtheta_p_save(k,iCell) + rtheta_pp(k,iCell) &
                                 - dt * rho_zz(k,iCell) * rt_diabatic_tend(k,iCell)
               theta_m(k,iCell) = (rtheta_p(k,iCell) + rtheta_base(k,iCell))/rho_zz(k,iCell)
               exner(k,iCell) = (zz(k,iCell)*(rgas/p0)*(rtheta_p(k,iCell)+rtheta_base(k,iCell)))**rcv
               ! pressure_p is perturbation pressure
               pressure_p(k,iCell) = zz(k,iCell) * rgas * (exner(k,iCell)*rtheta_p(k,iCell)+rtheta_base(k,iCell)  &
                                                          * (exner(k,iCell)-exner_base(k,iCell)))
            end do
         else
!DIR$ IVDEP
            do k = 1, nVertLevels
               rtheta_p(k,iCell) = rtheta_p_save(k,iCell) + rtheta_pp(k,iCell)
               theta_m(k,iCell) = (rtheta_p(k,iCell) + rtheta_base(k,iCell))/rho_zz(k,iCell)
            end do
         end if

      end do

      ! recover time-averaged ruAvg on all edges of owned cells (for upcoming scalar transport).  
      ! we solved for these in the acoustic-step loop.  
      ! we will compute ru and u here also, given we are here, even though we only need them on nEdgesSolve

!$OMP BARRIER

      do iEdge=edgeStart,edgeEnd

         cell1 = cellsOnEdge(1,iEdge)
         cell2 = cellsOnEdge(2,iEdge)

!DIR$ IVDEP
         do k = 1, nVertLevels
            ruAvg(k,iEdge) = ru_save(k,iEdge) + (ruAvg(k,iEdge) * invNs)
            ru(k,iEdge) = ru_save(k,iEdge) + ru_p(k,iEdge)
            u(k,iEdge) = 2.*ru(k,iEdge)/(rho_zz(k,cell1)+rho_zz(k,cell2))
         end do
      end do

!$OMP BARRIER

      do iCell=cellStart,cellEnd

         !  finish recovering w from (rho*omega)_p.  as when we formed (rho*omega)_p from u and w, we need
         !  to use the same flux-divergence operator as is used for the horizontal theta transport
         !  (See Klemp et al 2003).

         if (bdyMaskCell(iCell) <= nRelaxZone) then  ! addition for regional_MPAS, no spec zone update

         do i=1,nEdgesOnCell(iCell)
            iEdge=edgesOnCell(i,iCell)

            flux = (cf1*ru(1,iEdge) + cf2*ru(2,iEdge) + cf3*ru(3,iEdge))
            w(1,iCell) = w(1,iCell) + edgesOnCell_sign(i,iCell) * &
                                   (zb_cell(1,i,iCell) + sign(1.0_RKIND,flux)*zb3_cell(1,i,iCell))*flux

!DIR$ IVDEP
            do k = 2, nVertLevels
               flux = (fzm(k)*ru(k,iEdge)+fzp(k)*ru(k-1,iEdge))
               w(k,iCell) = w(k,iCell) + edgesOnCell_sign(i,iCell) * &
                                    (zb_cell(k,i,iCell)+sign(1.0_RKIND,flux)*zb3_cell(k,i,iCell))*flux
            end do

         end do

         w(1,iCell) = w(1,iCell)/(cf1*rho_zz(1,iCell)+cf2*rho_zz(2,iCell)+cf3*rho_zz(3,iCell))


         !DIR$ IVDEP
         do k = 2, nVertLevels
           w(k,iCell) = w(k,iCell)/(fzm(k)*rho_zz(k,iCell)+fzp(k)*rho_zz(k-1,iCell))
         end do

         end if ! addition for regional_MPAS, no spec zone update

      end do

   end subroutine atm_recover_large_step_variables_work


   !-----------------------------------------------------------------------
   !  routine atm_advance_scalars
   !
   !> \brief Integrate scalar equations - explicit transport plus other tendencies
   !> \date 18 November 2014
   !> \details
   !>  This routine is a wrapper for atm_advance_scalars_work and is primarily
   !>  intended to allow pointers to fields to be dereferenced through the call
   !>  to the work routine.
   !
   !-----------------------------------------------------------------------
   subroutine atm_advance_scalars(field_name, tend, state, diag, mesh, configs, dt, &
                                  edgeStart, edgeEnd, &
                                  cellSolveStart, cellSolveEnd, &
                                  horiz_flux_arr, rk_step, config_time_integration_order, advance_density)

      implicit none

      ! Arguments
      character(len=*), intent(in) :: field_name
      type (mpas_pool_type), intent(in) :: tend
      type (mpas_pool_type), intent(inout) :: state
      type (mpas_pool_type), intent(in) :: diag
      type (mpas_pool_type), intent(in) :: mesh
      type (mpas_pool_type), intent(in) :: configs
      integer, intent(in) :: rk_step    !  rk substep we are integrating
      integer, intent(in) :: config_time_integration_order  ! time integration order
      real (kind=RKIND) :: dt
      integer, intent(in) :: edgeStart, edgeEnd
      integer, intent(in) :: cellSolveStart, cellSolveEnd
      logical, intent(in), optional :: advance_density


      ! Local variables
      real (kind=RKIND), dimension(:), pointer :: invAreaCell

      real (kind=RKIND), dimension(:,:,:), pointer :: scalar_old, scalar_new, scalar_tend_save
      real (kind=RKIND), dimension(:,:), pointer :: uhAvg, rho_zz_old, rho_zz_new, wwAvg
      real (kind=RKIND), dimension(:), pointer :: dvEdge
      integer, dimension(:,:), pointer :: cellsOnEdge
      real (kind=RKIND), dimension(:,:,:), intent(inout) :: horiz_flux_arr

      integer, dimension(:,:), pointer :: advCellsForEdge, edgesOnCell
      integer, dimension(:), pointer :: nAdvCellsForEdge, nEdgesOnCell
      real (kind=RKIND), dimension(:,:), pointer :: adv_coefs, adv_coefs_3rd, edgesOnCell_sign

      integer, pointer :: nCells
      integer, pointer :: nEdges
      integer, pointer :: num_scalars

      real (kind=RKIND), dimension(:), pointer :: fnm, fnp, rdnw
      real (kind=RKIND), pointer :: coef_3rd_order

      integer, dimension(:), pointer :: bdyMaskCell, bdyMaskEdge    ! regional_MPAS addition

      logical :: local_advance_density


      if (present(advance_density)) then
         local_advance_density = advance_density
      else
         local_advance_density = .true.
      end if

      call mpas_pool_get_config(configs, 'config_coef_3rd_order', coef_3rd_order)

      call mpas_pool_get_array(state, trim(field_name), scalar_old, 1)
      call mpas_pool_get_array(state, trim(field_name), scalar_new, 2)
      call mpas_pool_get_array(state, 'rho_zz', rho_zz_old, 1)
      call mpas_pool_get_array(state, 'rho_zz', rho_zz_new, 2)

      call mpas_pool_get_array(diag, 'ruAvg', uhAvg)
      call mpas_pool_get_array(diag, 'wwAvg', wwAvg)

      call mpas_pool_get_array(mesh, 'dvEdge', dvEdge)
      call mpas_pool_get_array(mesh, 'cellsOnEdge', cellsOnEdge)
      call mpas_pool_get_array(mesh, 'edgesOnCell', edgesOnCell)
      call mpas_pool_get_array(mesh, 'nEdgesOnCell', nEdgesOnCell)
      call mpas_pool_get_array(mesh, 'edgesOnCell_sign', edgesOnCell_sign)
      call mpas_pool_get_array(mesh, 'invAreaCell', invAreaCell)
      call mpas_pool_get_array(tend, trim(field_name)//'_tend', scalar_tend_save)
      
      call mpas_pool_get_array(mesh, 'fzm', fnm)
      call mpas_pool_get_array(mesh, 'fzp', fnp)
      call mpas_pool_get_array(mesh, 'rdzw', rdnw)

      call mpas_pool_get_array(mesh, 'nAdvCellsForEdge', nAdvCellsForEdge)
      call mpas_pool_get_array(mesh, 'advCellsForEdge', advCellsForEdge)
      call mpas_pool_get_array(mesh, 'adv_coefs', adv_coefs)
      call mpas_pool_get_array(mesh, 'adv_coefs_3rd', adv_coefs_3rd)

      call mpas_pool_get_dimension(mesh, 'nCells', nCells)
      call mpas_pool_get_dimension(mesh, 'nEdges', nEdges)
      call mpas_pool_get_dimension(state, 'num_'//trim(field_name), num_scalars)

      call mpas_pool_get_array(mesh, 'bdyMaskCell', bdyMaskCell)
      call mpas_pool_get_array(mesh, 'bdyMaskEdge', bdyMaskEdge)

      call atm_advance_scalars_work(nCells, num_scalars, dt, &
             edgeStart, edgeEnd, &
             cellSolveStart, cellSolveEnd, &
             coef_3rd_order, scalar_old, scalar_new, rho_zz_old, rho_zz_new, &
             uhAvg, wwAvg, dvEdge, &
             cellsOnEdge, edgesOnCell, nEdgesOnCell, edgesOnCell_sign, invAreaCell, &
             scalar_tend_save, fnm, fnp, rdnw, &
             bdyMaskCell, bdyMaskEdge, &
             nAdvCellsForEdge, advCellsForEdge, adv_coefs, adv_coefs_3rd, &
             nEdges, horiz_flux_arr, rk_step, config_time_integration_order, &
             local_advance_density)

   end subroutine atm_advance_scalars


   !-----------------------------------------------------------------------
   !  routine atm_advance_scalars_work
   !
   !> \brief Integrate scalar equations - explicit transport plus other tendencies
   !> \date 18 November 2014
   !> \details
   !>  This transport routine is similar to the original atm_advance_scalars, except
   !>  it also advances (re-integrates) the density.  This re-integration allows the scalar
   !>  transport routine to use a different timestep than the dry dynamics, and also makes
   !>  possible a spatial splitting of the scalar transport integration (and density
   !>  integration).  The current integration is, however, not spatially split.
   !>
   !>  WCS 18 November 2014
   !>
   !>  Input: s - current model state, 
   !>             including tendencies from sources other than resolved transport.
   !>         grid - grid metadata
   !>
   !>  input scalars in state are uncoupled (i.e. not mulitplied by density)
   !>
   !>  Output: updated uncoupled scalars (scalars in state).
   !>  Note: scalar tendencies are also modified by this routine.
   !>
   !>  This routine DOES NOT apply any positive definite or monotonic renormalizations.
   !>
   !>  The transport scheme is from Skamarock and Gassmann MWR 2011.
   !
   !-----------------------------------------------------------------------
   subroutine atm_advance_scalars_work(nCells, num_scalars, dt, &
             edgeStart, edgeEnd, &
             cellSolveStart, cellSolveEnd, &
             coef_3rd_order, scalar_old, scalar_new, rho_zz_old, rho_zz_new, &
             uhAvg, wwAvg, dvEdge, &
             cellsOnEdge, edgesOnCell, nEdgesOnCell, edgesOnCell_sign, invAreaCell, &
             scalar_tend_save, fnm, fnp, rdnw, &
             bdyMaskCell, bdyMaskEdge, &
             nAdvCellsForEdge, advCellsForEdge, adv_coefs, adv_coefs_3rd, &
             nEdges, horiz_flux_arr, rk_step, config_time_integration_order, &
             advance_density)

      use mpas_atm_dimensions, only : nVertLevels

      implicit none

<<<<<<< HEAD
      integer, intent(in) :: nEdges            ! for allocating stack variables
      integer, intent(in) :: num_scalars_dummy ! for allocating stack variables
      integer, intent(in) :: nCells            ! for allocating stack variables
      integer, intent(in) :: nVertLevels_dummy ! for allocating stack variables
=======
      integer, intent(in) :: nCells           ! for allocating stack variables
      integer, intent(in) :: num_scalars
>>>>>>> 62fac884
      real (kind=RKIND), intent(in) :: dt
      integer, intent(in) :: edgeStart, edgeEnd
      integer, intent(in) :: cellSolveStart, cellSolveEnd
      integer, intent(in) :: rk_step, config_time_integration_order
      logical, intent(in) :: advance_density
      real (kind=RKIND), dimension(:,:,:), intent(in) :: scalar_old
      real (kind=RKIND), dimension(:,:,:), intent(inout) :: scalar_new
      real (kind=RKIND), dimension(num_scalars,nVertLevels,nCells+1), intent(inout) :: scalar_tend_save
      real (kind=RKIND), dimension(:,:), intent(in) :: rho_zz_old
      real (kind=RKIND), dimension(:,:), intent(in) :: uhAvg, wwAvg, rho_zz_new
      real (kind=RKIND), dimension(:), intent(in) :: dvEdge
      integer, dimension(:,:), intent(in) :: cellsOnEdge
      integer, dimension(:,:), intent(in) :: advCellsForEdge, edgesOnCell
      integer, dimension(:), intent(in) :: nAdvCellsForEdge, nEdgesOnCell
      real (kind=RKIND), dimension(:,:), intent(in) :: adv_coefs, adv_coefs_3rd, edgesOnCell_sign
      real (kind=RKIND), dimension(:), intent(in) :: fnm, fnp, rdnw
      real (kind=RKIND), intent(in) :: coef_3rd_order
      real (kind=RKIND), dimension(num_scalars,nVertLevels,nEdges+1), intent(inout) :: horiz_flux_arr
      real (kind=RKIND), dimension(:), intent(in) :: invAreaCell
      integer, dimension(:), intent(in) :: bdyMaskCell, bdyMaskEdge ! regional_MPAS addition
<<<<<<< HEAD
      integer, intent(in) :: nCellsSolve
=======
      integer, intent(in) :: nEdges
>>>>>>> 62fac884

      integer :: i, j, iCell, iAdvCell, iEdge, k, iScalar, cell1, cell2
      real (kind=RKIND) :: rho_zz_new_inv

      real (kind=RKIND) :: scalar_weight

      real (kind=RKIND), dimension( num_scalars, nVertLevels + 1 ) :: wdtn

      real (kind=RKIND), dimension(nVertLevels,10) :: scalar_weight2
      integer, dimension(10) :: ica

      real (kind=RKIND) :: flux3, flux4
      real (kind=RKIND) :: q_im2, q_im1, q_i, q_ip1, ua, coef3

      logical :: local_advance_density

      real (kind=RKIND) :: weight_time_old, weight_time_new
      real (kind=RKIND), dimension(num_scalars,nVertLevels) :: scalar_tend_column  ! local storage to accumulate tendency
      real (kind=RKIND) :: u_direction, u_positive, u_negative

      flux4(q_im2, q_im1, q_i, q_ip1, ua) =                     &
          ua*( 7.*(q_i + q_im1) - (q_ip1 + q_im2) )/12.0

      flux3(q_im2, q_im1, q_i, q_ip1, ua, coef3) =              &
                flux4(q_im2, q_im1, q_i, q_ip1, ua) +           &
                coef3*abs(ua)*((q_ip1 - q_im2)-3.*(q_i-q_im1))/12.0

      local_advance_density = advance_density

      !
      ! Runge Kutta integration, so we compute fluxes from scalar_new values, update starts from scalar_old
      !


      !  horiz_flux_arr stores the value of the scalar at the edge.
      !  a better name perhaps would be scalarEdge

      !  weights for the time interpolation of the input density
      !
      if (.not. advance_density ) then
         weight_time_new = 1.
      else
         if((rk_step == 1) .and. config_time_integration_order == 3) weight_time_new = 1./3
         if((rk_step == 1) .and. config_time_integration_order == 2) weight_time_new = 1./2
         if(rk_step == 2) weight_time_new = 1./2
         if(rk_step == 3) weight_time_new = 1.
      end if
      weight_time_old = 1. - weight_time_new


      do iEdge=edgeStart,edgeEnd

         if( (.not.config_apply_lbcs) .or. (bdyMaskEdge(iEdge) .lt. nRelaxZone-1) )  then  ! full flux calculation

         select case(nAdvCellsForEdge(iEdge))

         case(10)

            do j=1,10
!DIR$ IVDEP
               do k=1,nVertLevels
                  scalar_weight2(k,j) = adv_coefs(j,iEdge) + sign(1.0_RKIND,uhAvg(k,iEdge))*adv_coefs_3rd(j,iEdge)
               end do
            end do
            do j=1,10
               ica(j) = advCellsForEdge(j,iEdge)
            end do
!DIR$ IVDEP
            do k = 1,nVertLevels
!DIR$ IVDEP
               do iScalar = 1,num_scalars
                  horiz_flux_arr(iScalar,k,iEdge) = &
                       scalar_weight2(k,1)  * scalar_new(iScalar,k,ica(1)) + &
                       scalar_weight2(k,2)  * scalar_new(iScalar,k,ica(2)) + &
                       scalar_weight2(k,3)  * scalar_new(iScalar,k,ica(3)) + &
                       scalar_weight2(k,4)  * scalar_new(iScalar,k,ica(4)) + &
                       scalar_weight2(k,5)  * scalar_new(iScalar,k,ica(5)) + &
                       scalar_weight2(k,6)  * scalar_new(iScalar,k,ica(6)) + &
                       scalar_weight2(k,7)  * scalar_new(iScalar,k,ica(7)) + &
                       scalar_weight2(k,8)  * scalar_new(iScalar,k,ica(8)) + &
                       scalar_weight2(k,9)  * scalar_new(iScalar,k,ica(9)) + &
                       scalar_weight2(k,10) * scalar_new(iScalar,k,ica(10))
               end do
            end do

         case default

            horiz_flux_arr(:,:,iEdge) = 0.0
            do j=1,nAdvCellsForEdge(iEdge)
               iAdvCell = advCellsForEdge(j,iEdge)
!DIR$ IVDEP
               do k=1,nVertLevels
                  scalar_weight = adv_coefs(j,iEdge) + sign(1.0_RKIND,uhAvg(k,iEdge))*adv_coefs_3rd(j,iEdge)
!DIR$ IVDEP
                  do iScalar=1,num_scalars
                     horiz_flux_arr(iScalar,k,iEdge) = horiz_flux_arr(iScalar,k,iEdge) + scalar_weight * scalar_new(iScalar,k,iAdvCell)
                  end do
               end do
            end do

         end select

         else if(config_apply_lbcs .and. (bdyMaskEdge(iEdge) .ge. nRelaxZone-1) .and. (bdyMaskEdge(iEdge) .le. nRelaxZone) ) then
          !  upwind flux evaluation for outermost 2 edges in specified zone
            cell1 = cellsOnEdge(1,iEdge)
            cell2 = cellsOnEdge(2,iEdge)
!DIR$ IVDEP
            do k=1,nVertLevels
               u_direction = sign(0.5_RKIND,uhAvg(k,iEdge))
               u_positive = dvEdge(iEdge)*abs(u_direction + 0.5_RKIND)
               u_negative = dvEdge(iEdge)*abs(u_direction - 0.5_RKIND)
!DIR$ IVDEP
               do iScalar=1,num_scalars
                  horiz_flux_arr(iScalar,k,iEdge) = u_positive*scalar_new(iScalar,k,cell1) + u_negative*scalar_new(iScalar,k,cell2)
               end do
            end do

          end if ! end of regional MPAS test

      end do

!$OMP BARRIER

!  scalar update, for each column sum fluxes over horizontal edges, add physics tendency, and add vertical flux divergence in update.

      
      do iCell=cellSolveStart,cellSolveEnd

         if(bdyMaskCell(iCell) <= nRelaxZone) then  ! specified zone for regional_MPAS is not updated in this routine

#ifndef DO_PHYSICS
            scalar_tend_save(:,:,iCell) = 0.0  !  testing purposes - we have no sources or sinks
#endif
            scalar_tend_column(1:num_scalars,1:nVertlevels) = 0.

            do i=1,nEdgesOnCell(iCell)
               iEdge = edgesOnCell(i,iCell)

               ! here we add the horizontal flux divergence into the scalar tendency.
               ! note that the scalar tendency is modified.
!DIR$ IVDEP
               do k=1,nVertLevels
!DIR$ IVDEP
                  do iScalar=1,num_scalars
                        scalar_tend_column(iScalar,k) = scalar_tend_column(iScalar,k) &
                               - edgesOnCell_sign(i,iCell) * uhAvg(k,iEdge)*horiz_flux_arr(iScalar,k,iEdge)
                  end do
               end do
               
            end do

!DIR$ IVDEP
            do k=1,nVertLevels
!DIR$ IVDEP
               do iScalar=1,num_scalars
                     scalar_tend_column(iScalar,k) = scalar_tend_column(iScalar,k) * invAreaCell(iCell) + scalar_tend_save(iScalar,k,iCell)
               end do
            end do
 

      !
      !  vertical flux divergence and update of the scalars
      !
         wdtn(:,1) = 0.0
         wdtn(:,nVertLevels+1) = 0.0

         k = 2
         do iScalar=1,num_scalars
            wdtn(iScalar,k) = wwAvg(k,iCell)*(fnm(k)*scalar_new(iScalar,k,iCell)+fnp(k)*scalar_new(iScalar,k-1,iCell))
         end do
          
!DIR$ IVDEP
         do k=3,nVertLevels-1
!DIR$ IVDEP
            do iScalar=1,num_scalars
               wdtn(iScalar,k) = flux3( scalar_new(iScalar,k-2,iCell),scalar_new(iScalar,k-1,iCell),  &
                                        scalar_new(iScalar,k  ,iCell),scalar_new(iScalar,k+1,iCell),  &
                                        wwAvg(k,iCell), coef_3rd_order )
            end do
         end do
         k = nVertLevels
         do iScalar=1,num_scalars
            wdtn(iScalar,k) = wwAvg(k,iCell)*(fnm(k)*scalar_new(iScalar,k,iCell)+fnp(k)*scalar_new(iScalar,k-1,iCell))
         end do

!DIR$ IVDEP
         do k=1,nVertLevels
            rho_zz_new_inv = 1.0_RKIND / (weight_time_old*rho_zz_old(k,iCell) + weight_time_new*rho_zz_new(k,iCell))
!DIR$ IVDEP
            do iScalar=1,num_scalars
               scalar_new(iScalar,k,iCell) = (   scalar_old(iScalar,k,iCell)*rho_zz_old(k,iCell) &
                     + dt*( scalar_tend_column(iScalar,k) -rdnw(k)*(wdtn(iScalar,k+1)-wdtn(iScalar,k)) ) ) * rho_zz_new_inv
            end do
         end do

        end if ! specified zone regional_MPAS test

      end do

   end subroutine atm_advance_scalars_work


   !-----------------------------------------------------------------------
   !  routine atm_advance_scalars_mono
   !
   !> \brief Integrate scalar equations - transport plus other tendencies
   !> \date 18 November 2014
   !> \details
   !>  This routine is a wrapper for atm_advance_scalars_mono_work and is primarily
   !>  intended to allow pointers to fields to be dereferenced through the call
   !>  to the work routine.
   !
   !-----------------------------------------------------------------------
   subroutine atm_advance_scalars_mono(field_name, block, tend, state, diag, mesh, configs, dt, &
                                       cellStart, cellEnd, edgeStart, edgeEnd, &
                                       cellSolveStart, cellSolveEnd, &
                                       scalar_old, scalar_new, s_max, s_min, wdtn, scale_arr, flux_arr, &
                                       flux_upwind_tmp, flux_tmp, advance_density, rho_zz_int)

      implicit none

      ! Arguments
      character(len=*), intent(in) :: field_name
      type (block_type), intent(inout), target :: block
      type (mpas_pool_type), intent(in)    :: tend
      type (mpas_pool_type), intent(inout) :: state
      type (mpas_pool_type), intent(in)    :: diag
      type (mpas_pool_type), intent(in)    :: mesh
      type (mpas_pool_type), intent(in)    :: configs
      real (kind=RKIND), intent(in)        :: dt
      integer, intent(in) :: cellStart, cellEnd, edgeStart, edgeEnd
      integer, intent(in) :: cellSolveStart, cellSolveEnd
      real (kind=RKIND), dimension(:,:), intent(inout) :: scalar_old, scalar_new
      real (kind=RKIND), dimension(:,:), intent(inout) :: s_max, s_min
      real (kind=RKIND), dimension(:,:), intent(inout) :: wdtn
      real (kind=RKIND), dimension(:,:,:), intent(inout) :: scale_arr
      real (kind=RKIND), dimension(:,:), intent(inout) :: flux_arr
      real (kind=RKIND), dimension(:,:), intent(inout) :: flux_upwind_tmp, flux_tmp
      logical, intent(in), optional :: advance_density
      real (kind=RKIND), dimension(:,:), intent(inout), optional :: rho_zz_int

      ! Local variables
      real (kind=RKIND), dimension(:,:,:), pointer :: scalar_tend
      real (kind=RKIND), dimension(:,:), pointer :: uhAvg, rho_zz_old, rho_zz_new, wwAvg
      real (kind=RKIND), dimension(:), pointer :: dvEdge, invAreaCell
      integer, dimension(:,:), pointer :: cellsOnEdge, cellsOnCell, edgesOnCell
      real (kind=RKIND), dimension(:,:), pointer :: edgesOnCell_sign

      integer, dimension(:,:), pointer :: advCellsForEdge
      integer, dimension(:), pointer :: nAdvCellsForEdge
      real (kind=RKIND), dimension(:,:), pointer :: adv_coefs, adv_coefs_3rd
      real (kind=RKIND), dimension(:,:,:), pointer :: scalars_old, scalars_new

      integer, dimension(:), pointer :: bdyMaskCell, bdyMaskEdge  ! regional_MPAS addition

      integer, pointer :: nCells
      integer, pointer :: nEdges
      integer, pointer :: nCellsSolve
      integer, pointer :: num_scalars

      real (kind=RKIND), dimension(:), pointer :: fnm, fnp, rdnw
      integer, dimension(:), pointer :: nEdgesOnCell
      real (kind=RKIND), pointer :: coef_3rd_order


      call mpas_pool_get_config(configs, 'config_coef_3rd_order', coef_3rd_order)

      call mpas_pool_get_dimension(mesh, 'nCells', nCells)
      call mpas_pool_get_dimension(mesh, 'nEdges', nEdges)
      call mpas_pool_get_dimension(mesh, 'nCellsSolve', nCellsSolve)
      call mpas_pool_get_dimension(state, 'num_'//trim(field_name), num_scalars)

      call mpas_pool_get_array(diag, 'ruAvg', uhAvg)
      call mpas_pool_get_array(diag, 'wwAvg', wwAvg)

      call mpas_pool_get_array(tend, trim(field_name)//'_tend', scalar_tend)

      call mpas_pool_get_array(state, 'rho_zz', rho_zz_old, 1)
      call mpas_pool_get_array(state, 'rho_zz', rho_zz_new, 2)
      call mpas_pool_get_array(state, trim(field_name), scalars_old, 1)
      call mpas_pool_get_array(state, trim(field_name), scalars_new, 2)

      call mpas_pool_get_array(mesh, 'invAreaCell', invAreaCell)
      call mpas_pool_get_array(mesh, 'dvEdge', dvEdge)
      call mpas_pool_get_array(mesh, 'cellsOnEdge', cellsOnEdge)
      call mpas_pool_get_array(mesh, 'cellsOnCell', cellsOnCell)
      call mpas_pool_get_array(mesh, 'edgesOnCell', edgesOnCell)
      call mpas_pool_get_array(mesh, 'edgesOnCell_sign', edgesOnCell_sign)
      call mpas_pool_get_array(mesh, 'nEdgesOnCell', nEdgesOnCell)
      call mpas_pool_get_array(mesh, 'fzm', fnm)
      call mpas_pool_get_array(mesh, 'fzp', fnp)
      call mpas_pool_get_array(mesh, 'rdzw', rdnw)
      call mpas_pool_get_array(mesh, 'nAdvCellsForEdge', nAdvCellsForEdge)
      call mpas_pool_get_array(mesh, 'advCellsForEdge', advCellsForEdge)
      call mpas_pool_get_array(mesh, 'adv_coefs', adv_coefs)
      call mpas_pool_get_array(mesh, 'adv_coefs_3rd', adv_coefs_3rd)

      call mpas_pool_get_array(mesh, 'bdyMaskCell', bdyMaskCell)  ! MPAS_regional addition
      call mpas_pool_get_array(mesh, 'bdyMaskEdge', bdyMaskEdge)  ! MPAS_regional addition

      call atm_advance_scalars_mono_work(block, state, nCells, nEdges, num_scalars, dt, &
                                   cellStart, cellEnd, edgeStart, edgeEnd, &
                                   cellSolveStart, cellSolveEnd, &
                                   coef_3rd_order, nCellsSolve, uhAvg, wwAvg, scalar_tend, rho_zz_old, &
                                   rho_zz_new, scalars_old, scalars_new, invAreaCell, dvEdge, cellsOnEdge, cellsOnCell, &
                                   edgesOnCell, edgesOnCell_sign, nEdgesOnCell, fnm, fnp, rdnw, nAdvCellsForEdge, &
                                   advCellsForEdge, adv_coefs, adv_coefs_3rd, scalar_old, scalar_new, s_max, s_min, &
                                   wdtn, scale_arr, flux_arr, flux_upwind_tmp, flux_tmp, &
                                   bdyMaskCell, bdyMaskEdge, &
                                   advance_density, rho_zz_int)

   end subroutine atm_advance_scalars_mono


   !-----------------------------------------------------------------------
   !  routine atm_advance_scalars_mono_work
   !
   !> \brief Integrate scalar equations - transport plus other tendencies
   !> \date 18 November 2014
   !> \details
   !>  This transport routine is similar to the original atm_advance_scalars_mono_work,
   !>  except it also advances (re-integrates) the density.  This re-integration allows
   !>  the scalar transport routine to use a different timestep than the dry dynamics,
   !>  and also makes possible a spatial splitting of the scalar transport integration
   !>  (and density integration).  The current integration is, however, not spatially split.
   !>
   !>  WCS 18 November 2014
   !>
   !>
   !>  Input: s - current model state, 
   !>             including tendencies from sources other than resolved transport.
   !>         grid - grid metadata
   !>
   !>  input scalars in state are uncoupled (i.e. not mulitplied by density)
   !>
   !>  Output: updated uncoupled scalars (scalars in s_new).
   !>  Note: scalar tendencies are also modified by this routine.
   !>
   !>  This routine DOES apply positive definite or monotonic renormalizations.
   !>
   !>  The transport scheme is from Skamarock and Gassmann MWR 2011.
   !>
   !>  The positive-definite or monotonic renormalization is from Zalesak JCP 1979
   !>  as used in the RK3 scheme as described in Wang et al MWR 2009
   !
   !-----------------------------------------------------------------------
   subroutine atm_advance_scalars_mono_work(block, state, nCells, nEdges, num_scalars, dt, &
                                   cellStart, cellEnd, edgeStart, edgeEnd, &
                                   cellSolveStart, cellSolveEnd, &
                                   coef_3rd_order, nCellsSolve, uhAvg, wwAvg, scalar_tend, rho_zz_old, &
                                   rho_zz_new, scalars_old, scalars_new, invAreaCell, dvEdge, cellsOnEdge, cellsOnCell, &
                                   edgesOnCell, edgesOnCell_sign, nEdgesOnCell, fnm, fnp, rdnw, nAdvCellsForEdge, &
                                   advCellsForEdge, adv_coefs, adv_coefs_3rd, scalar_old, scalar_new, s_max, s_min, &
                                   wdtn, scale_arr, flux_arr, flux_upwind_tmp, flux_tmp, &
                                   bdyMaskCell, bdyMaskEdge, &
                                   advance_density, rho_zz_int)

      use mpas_atm_dimensions, only : nVertLevels

      implicit none

      type (block_type), intent(inout), target :: block
      type (mpas_pool_type), intent(inout) :: state
      integer, intent(in)                  :: nCells           ! for allocating stack variables
      integer, intent(in)                  :: nEdges           ! for allocating stack variables
      integer, intent(in)                  :: num_scalars
      real (kind=RKIND), intent(in)        :: dt
      integer, intent(in) :: cellStart, cellEnd, edgeStart, edgeEnd
      integer, intent(in) :: cellSolveStart, cellSolveEnd
      logical, intent(in), optional :: advance_density
      real (kind=RKIND), dimension(nVertLevels,nCells+1), intent(inout), optional :: rho_zz_int

      integer :: ii,jj
      integer, dimension(10) :: ica
      real (kind=RKIND), dimension(10,2) :: swa

      integer :: i, iCell, iEdge, k, iScalar, cell1, cell2
      real (kind=RKIND) :: flux, scalar_weight

      real (kind=RKIND), dimension(num_scalars,nVertLevels,nCells+1), intent(inout) :: scalar_tend
      real (kind=RKIND), dimension(nVertLevels,nEdges+1), intent(in) :: uhAvg
      real (kind=RKIND), dimension(nVertLevels,nCells+1), intent(in) :: rho_zz_old, rho_zz_new
      real (kind=RKIND), dimension(nVertLevels+1,nCells+1), intent(in) :: wwAvg
      real (kind=RKIND), dimension(:), intent(in) :: dvEdge, invAreaCell
      integer, dimension(:,:), intent(in) :: cellsOnEdge, cellsOnCell, edgesOnCell
      integer, dimension(:) :: bdyMaskCell, bdyMaskEdge
      real (kind=RKIND), dimension(:,:), intent(in) :: edgesOnCell_sign

      integer, dimension(:,:), intent(in) :: advCellsForEdge
      integer, dimension(:), intent(in) :: nAdvCellsForEdge
      real (kind=RKIND), dimension(:,:), intent(in) :: adv_coefs, adv_coefs_3rd
      real (kind=RKIND), dimension(num_scalars,nVertLevels,nCells+1), intent(inout) :: scalars_old, scalars_new
      real (kind=RKIND), dimension(nVertLevels,nCells+1), intent(inout) :: scalar_old, scalar_new
      real (kind=RKIND), dimension(nVertLevels,nCells+1), intent(inout) :: s_max, s_min
      real (kind=RKIND), dimension(nVertLevels+1,nCells+1), intent(inout) :: wdtn
      real (kind=RKIND), dimension(nVertLevels,2,nCells+1), intent(inout), target :: scale_arr
      real (kind=RKIND), dimension(nVertLevels,nEdges+1), intent(inout) :: flux_arr
      real (kind=RKIND), dimension(nVertLevels,nEdges+1), intent(inout) :: flux_upwind_tmp, flux_tmp
      type (field3DReal), pointer :: scalars_old_field

      type (field3DReal), pointer :: tempField
      type (field3DReal), target :: tempFieldTarget


      integer, parameter :: SCALE_IN = 1, SCALE_OUT = 2

      integer, intent(in) :: nCellsSolve
#ifdef DEBUG_TRANSPORT
      integer :: icellmax, kmax
#endif

      real (kind=RKIND), dimension(nVertLevels), intent(in) :: fnm, fnp, rdnw
      integer, dimension(:), intent(in) :: nEdgesOnCell
      real (kind=RKIND), intent(in) :: coef_3rd_order


      real (kind=RKIND), dimension(nVertLevels) :: flux_upwind_arr
      real (kind=RKIND) :: flux3, flux4, flux_upwind
      real (kind=RKIND) :: q_im2, q_im1, q_i, q_ip1, ua, coef3
#ifdef DEBUG_TRANSPORT
      real (kind=RKIND) :: scmin,scmax
#endif
      real (kind=RKIND) :: scale_factor

      logical :: local_advance_density

      real (kind=RKIND), parameter :: eps=1.e-20

      flux4(q_im2, q_im1, q_i, q_ip1, ua) =                     &
          ua*( 7.*(q_i + q_im1) - (q_ip1 + q_im2) )/12.0

      flux3(q_im2, q_im1, q_i, q_ip1, ua, coef3) =              &
                flux4(q_im2, q_im1, q_i, q_ip1, ua) +           &
                coef3*abs(ua)*((q_ip1 - q_im2)-3.*(q_i-q_im1))/12.0

      if (present(advance_density)) then
         local_advance_density = advance_density
      else
         local_advance_density = .true.
      end if

      call mpas_pool_get_field(state, 'scalars', scalars_old_field, 1)

      !  for positive-definite or monotonic option, we first update scalars using the tendency from sources other than
      !  the resolved transport (these should constitute a positive definite update).  
      !  Note, however, that we enforce positive-definiteness in this update.
      !  The transport will maintain this positive definite solution and optionally, shape preservation (monotonicity).

      do iCell=cellSolveStart,cellSolveEnd
!DIR$ IVDEP
      do k = 1,nVertLevels
!DIR$ IVDEP
      do iScalar = 1,num_scalars

#ifndef DO_PHYSICS
!TBH:  Michael, would you please check this change?  Our test uses -DDO_PHYSICS
!TBH:  so this code is not executed.  The change avoids redundant work.  
         scalar_tend(iScalar,k,iCell) = 0.0  !  testing purposes - we have no sources or sinks
#endif
         scalars_old(iScalar,k,iCell) = scalars_old(iScalar,k,iCell)+dt*scalar_tend(iScalar,k,iCell) / rho_zz_old(k,iCell)
         scalar_tend(iScalar,k,iCell) = 0.0
      end do
      end do
      end do


!$OMP BARRIER
!$OMP MASTER
      call mpas_dmpar_exch_halo_field(scalars_old_field)
!$OMP END MASTER
!$OMP BARRIER


      !
      ! Runge Kutta integration, so we compute fluxes from scalar_new values, update starts from scalar_old
      !

      if (local_advance_density) then
         if (.not.present(rho_zz_int)) then
            call mpas_log_write('Error: rho_zz_int not supplied to atm_advance_scalars_mono_work( ) when advance_density=.true.', messageType=MPAS_LOG_CRIT)
         end if

         !  begin with update of density
         do iCell=cellSolveStart,cellSolveEnd
            rho_zz_int(:,iCell) = 0.0
            do i=1,nEdgesOnCell(iCell)
               iEdge = edgesOnCell(i,iCell)
   
!DIR$ IVDEP
               do k=1,nVertLevels
                  rho_zz_int(k,iCell) = rho_zz_int(k,iCell) - edgesOnCell_sign(i,iCell) * uhAvg(k,iEdge) * dvEdge(iEdge) * invAreaCell(iCell)
               end do
               
            end do
         end do
         do iCell=cellSolveStart,cellSolveEnd
!DIR$ IVDEP
            do k=1,nVertLevels
               rho_zz_int(k,iCell) = rho_zz_old(k,iCell) + dt*( rho_zz_int(k,iCell) - rdnw(k)*(wwAvg(k+1,iCell)-wwAvg(k,iCell)) )
            end do
         end do
!$OMP BARRIER
      end if

      ! next, do one scalar at a time

      do iScalar = 1, num_scalars

         do iCell=cellStart,cellEnd
!DIR$ IVDEP
            do k=1,nVertLevels
               scalar_old(k,iCell) = scalars_old(iScalar,k,iCell)
               scalar_new(k,iCell) = scalars_new(iScalar,k,iCell)
            end do
         end do

! ***** TEMPORARY TEST ******* WCS 20161012
            do k=1,nVertLevels
               scalar_old(k,nCells+1) = 0.
               scalar_new(k,nCells+1) = 0.
            end do


!$OMP BARRIER

#ifdef DEBUG_TRANSPORT
         scmin = scalar_old(1,1)
         scmax = scalar_old(1,1)
         do iCell = 1, nCells
         do k=1, nVertLevels
            scmin = min(scmin,scalar_old(k,iCell))
            scmax = max(scmax,scalar_old(k,iCell))
         end do
         end do
         call mpas_log_write(' scmin, scmin old in $r $r', realArgs=(/scmin,scmax/))

         scmin = scalar_new(1,1)
         scmax = scalar_new(1,1)
         do iCell = 1, nCells
         do k=1, nVertLevels
            scmin = min(scmin,scalar_new(k,iCell))
            scmax = max(scmax,scalar_new(k,iCell))
         end do
         end do
         call mpas_log_write(' scmin, scmin new in ', realArgs=(/scmin,scmax/))
#endif


         !
         !  vertical flux divergence, and min and max bounds for flux limiter
         !
         do iCell=cellSolveStart,cellSolveEnd

            ! zero flux at top and bottom
            wdtn(1,iCell) = 0.0
            wdtn(nVertLevels+1,iCell) = 0.0

            k = 1
            s_max(k,iCell) = max(scalar_old(1,iCell),scalar_old(2,iCell))
            s_min(k,iCell) = min(scalar_old(1,iCell),scalar_old(2,iCell))

            k = 2
            wdtn(k,iCell) = wwAvg(k,iCell)*(fnm(k)*scalar_new(k,iCell)+fnp(k)*scalar_new(k-1,iCell))
            s_max(k,iCell) = max(scalar_old(k-1,iCell),scalar_old(k,iCell),scalar_old(k+1,iCell))
            s_min(k,iCell) = min(scalar_old(k-1,iCell),scalar_old(k,iCell),scalar_old(k+1,iCell))
             
!DIR$ IVDEP
            do k=3,nVertLevels-1
               wdtn(k,iCell) = flux3( scalar_new(k-2,iCell),scalar_new(k-1,iCell),  &
                                      scalar_new(k  ,iCell),scalar_new(k+1,iCell),  &
                                      wwAvg(k,iCell), coef_3rd_order )
               s_max(k,iCell) = max(scalar_old(k-1,iCell),scalar_old(k,iCell),scalar_old(k+1,iCell))
               s_min(k,iCell) = min(scalar_old(k-1,iCell),scalar_old(k,iCell),scalar_old(k+1,iCell))
            end do
 
            k = nVertLevels
            wdtn(k,iCell) = wwAvg(k,iCell)*(fnm(k)*scalar_new(k,iCell)+fnp(k)*scalar_new(k-1,iCell))
            s_max(k,iCell) = max(scalar_old(k,iCell),scalar_old(k-1,iCell))
            s_min(k,iCell) = min(scalar_old(k,iCell),scalar_old(k-1,iCell))

            !
            ! pull s_min and s_max from the (horizontal) surrounding cells
            !

            ! speclal treatment of calculations involving hexagonal cells
            ! original code retained in select "default" case
            select case(nEdgesOnCell(iCell))
            case(6)
!DIR$ IVDEP
               do k=1, nVertLevels
                  s_max(k,iCell) = max(s_max(k,iCell), &
                       scalar_old(k, cellsOnCell(1,iCell)), &
                       scalar_old(k, cellsOnCell(2,iCell)), &
                       scalar_old(k, cellsOnCell(3,iCell)), &
                       scalar_old(k, cellsOnCell(4,iCell)), &
                       scalar_old(k, cellsOnCell(5,iCell)), &
                       scalar_old(k, cellsOnCell(6,iCell)))
                  s_min(k,iCell) = min(s_min(k,iCell), &
                       scalar_old(k, cellsOnCell(1,iCell)), &
                       scalar_old(k, cellsOnCell(2,iCell)), &
                       scalar_old(k, cellsOnCell(3,iCell)), &
                       scalar_old(k, cellsOnCell(4,iCell)), &
                       scalar_old(k, cellsOnCell(5,iCell)), &
                       scalar_old(k, cellsOnCell(6,iCell)))
               enddo

            case default
               do i=1, nEdgesOnCell(iCell)
!DIR$ IVDEP
                  do k=1, nVertLevels
                     s_max(k,iCell) = max(s_max(k,iCell),scalar_old(k, cellsOnCell(i,iCell)))
                     s_min(k,iCell) = min(s_min(k,iCell),scalar_old(k, cellsOnCell(i,iCell)))
                  end do
               end do
            end select

         end do

!$OMP BARRIER

         !
         !  horizontal flux divergence
         !

         do iEdge=edgeStart,edgeEnd

            cell1 = cellsOnEdge(1,iEdge)
            cell2 = cellsOnEdge(2,iEdge)

            if (cell1 <= nCellsSolve .or. cell2 <= nCellsSolve) then  ! only for owned cells
  
               ! special treatment of calculations involving edges between hexagonal cells
               ! original code retained in select "default" case
               ! be sure to see additional declarations near top of subroutine
               select case(nAdvCellsForEdge(iEdge))
               case(10)
                  do jj=1,10
                     ica(jj)    = advCellsForEdge(jj,iEdge)
                     swa(jj,1)  = adv_coefs(jj,iEdge) + adv_coefs_3rd(jj,iEdge)
                     swa(jj,2)  = adv_coefs(jj,iEdge) - adv_coefs_3rd(jj,iEdge)
                  enddo
                  do k=1,nVertLevels
                     ii = merge(1, 2, uhAvg(k,iEdge) > 0)
                     flux_arr(k,iEdge) = uhAvg(k,iEdge)*( &
                          swa(1,ii)*scalar_new(k,ica(1)) + swa(2,ii)*scalar_new(k,ica(2)) + &
                          swa(3,ii)*scalar_new(k,ica(3)) + swa(4,ii)*scalar_new(k,ica(4)) + &
                          swa(5,ii)*scalar_new(k,ica(5)) + swa(6,ii)*scalar_new(k,ica(6)) + &
                          swa(7,ii)*scalar_new(k,ica(7)) + swa(8,ii)*scalar_new(k,ica(8)) + &
                          swa(9,ii)*scalar_new(k,ica(9)) + swa(10,ii)*scalar_new(k,ica(10)))
                  enddo

               case default
                  do k=1,nVertLevels
                     flux_arr(k,iEdge) = 0.0_RKIND
                  enddo
                  do i=1,nAdvCellsForEdge(iEdge)
                     iCell = advCellsForEdge(i,iEdge)
!DIR$ IVDEP
                     do k=1,nVertLevels
                        scalar_weight = uhAvg(k,iEdge)*(adv_coefs(i,iEdge) + sign(1.0_RKIND,uhAvg(k,iEdge))*adv_coefs_3rd(i,iEdge))
                        flux_arr(k,iEdge) = flux_arr(k,iEdge) + scalar_weight* scalar_new(k,iCell)
                     end do
                  end do
               end select

            else
               flux_arr(:,iEdge) = 0.0_RKIND
            end if

         end do

!$OMP BARRIER

         !
         !  vertical flux divergence for upwind update, we will put upwind update into scalar_new, and put factor of dt in fluxes
         !

         do iCell=cellSolveStart,cellSolveEnd

            k = 1
            scalar_new(k,iCell) = scalar_old(k,iCell) * rho_zz_old(k,iCell)

!DIR$ IVDEP
            do k = 2, nVertLevels
               scalar_new(k,iCell) = scalar_old(k,iCell)*rho_zz_old(k,iCell)
               flux_upwind_arr(k) = dt*(max(0.0_RKIND,wwAvg(k,iCell))*scalar_old(k-1,iCell) + min(0.0_RKIND,wwAvg(k,iCell))*scalar_old(k,iCell))
            end do
            do k = 1, nVertLevels-1
               scalar_new(k,iCell) = scalar_new(k,iCell) - flux_upwind_arr(k+1)*rdnw(k)
            end do
!DIR$ IVDEP
            do k = 2, nVertLevels
               scalar_new(k  ,iCell) = scalar_new(k  ,iCell) + flux_upwind_arr(k)*rdnw(k)
               wdtn(k,iCell) = dt*wdtn(k,iCell) - flux_upwind_arr(k)
            end do


            !
            ! scale_arr(SCALE_IN,:,:) and scale_arr(SCALE_OUT:,:) are used here to store the incoming and outgoing perturbation flux 
            ! contributions to the update:  first the vertical flux component, then the horizontal
            !

!DIR$ IVDEP
            do k=1,nVertLevels
               scale_arr(k,SCALE_IN, iCell) = - rdnw(k)*(min(0.0_RKIND,wdtn(k+1,iCell))-max(0.0_RKIND,wdtn(k,iCell)))
               scale_arr(k,SCALE_OUT,iCell) = - rdnw(k)*(max(0.0_RKIND,wdtn(k+1,iCell))-min(0.0_RKIND,wdtn(k,iCell)))
            end do

         end do

         !
         !  horizontal flux divergence for upwind update
         !

         !  upwind flux computation
         do iEdge=edgeStart,edgeEnd
            cell1 = cellsOnEdge(1,iEdge)
            cell2 = cellsOnEdge(2,iEdge)
!DIR$ IVDEP
            do k=1, nVertLevels
               flux_upwind_tmp(k,iEdge) = dvEdge(iEdge) * dt *   &
                      (max(0.0_RKIND,uhAvg(k,iEdge))*scalar_old(k,cell1) + min(0.0_RKIND,uhAvg(k,iEdge))*scalar_old(k,cell2))
               flux_tmp(k,iEdge) = dt * flux_arr(k,iEdge) - flux_upwind_tmp(k,iEdge)
            end do

            if( config_apply_lbcs .and. (bdyMaskEdge(iEdge) == nRelaxZone) .or. (bdyMaskEdge(iEdge) == nRelaxZone-1) ) then
               flux_tmp(:,iEdge) = 0.
               flux_arr(:,iEdge) = flux_upwind_tmp(:,iEdge)
            end if

         end do
!$OMP BARRIER
         do iCell=cellSolveStart,cellSolveEnd
            do i=1,nEdgesOnCell(iCell)
               iEdge = edgesOnCell(i,iCell)

!DIR$ IVDEP
               do k=1, nVertLevels
                  scalar_new(k,iCell) = scalar_new(k,iCell) - edgesOnCell_sign(i,iCell) * flux_upwind_tmp(k,iEdge) * invAreaCell(iCell)
 
                  scale_arr(k,SCALE_OUT,iCell) = scale_arr(k,SCALE_OUT,iCell) &
                                                 - max(0.0_RKIND,edgesOnCell_sign(i,iCell)*flux_tmp(k,iEdge)) * invAreaCell(iCell)
                  scale_arr(k,SCALE_IN, iCell) = scale_arr(k,SCALE_IN, iCell) &
                                                 - min(0.0_RKIND,edgesOnCell_sign(i,iCell)*flux_tmp(k,iEdge)) * invAreaCell(iCell)
               end do

            end do
         end do

         !
         !  next, the limiter
         !

         ! simplification of limiter calculations
         ! worked through algebra and found equivalent form
         ! added benefit that it should address ifort single prec overflow issue
      if (local_advance_density) then
         do iCell=cellSolveStart,cellSolveEnd
!DIR$ IVDEP
            do k = 1, nVertLevels

               scale_factor = (s_max(k,iCell)*rho_zz_int(k,iCell) - scalar_new(k,iCell)) / &
                    (scale_arr(k,SCALE_IN,iCell)  + eps)
               scale_arr(k,SCALE_IN,iCell) = min( 1.0_RKIND, max( 0.0_RKIND, scale_factor) )

               scale_factor = (s_min(k,iCell)*rho_zz_int(k,iCell) - scalar_new(k,iCell)) / &
                    (scale_arr(k,SCALE_OUT,iCell) - eps)
               scale_arr(k,SCALE_OUT,iCell) = min( 1.0_RKIND, max( 0.0_RKIND, scale_factor) )
            end do
         end do
      else
         do iCell=cellSolveStart,cellSolveEnd
!DIR$ IVDEP
            do k = 1, nVertLevels

               scale_factor = (s_max(k,iCell)*rho_zz_new(k,iCell) - scalar_new(k,iCell)) / &
                    (scale_arr(k,SCALE_IN,iCell)  + eps)
               scale_arr(k,SCALE_IN,iCell) = min( 1.0_RKIND, max( 0.0_RKIND, scale_factor) )

               scale_factor = (s_min(k,iCell)*rho_zz_new(k,iCell) - scalar_new(k,iCell)) / &
                    (scale_arr(k,SCALE_OUT,iCell) - eps)
               scale_arr(k,SCALE_OUT,iCell) = min( 1.0_RKIND, max( 0.0_RKIND, scale_factor) )
            end do
         end do
      end if

         !
         !  communicate scale factors here.
         !  communicate only first halo row in these next two exchanges
         !
!$OMP BARRIER
!$OMP MASTER
         tempField => tempFieldTarget

         tempField % block => block
         tempField % dimSizes(1) = nVertLevels
         tempField % dimSizes(2) = 2
         tempField % dimSizes(3) = nCells
         tempField % sendList => block % parinfo % cellsToSend
         tempField % recvList => block % parinfo % cellsToRecv
         tempField % copyList => block % parinfo % cellsToCopy
         tempField % prev => null()
         tempField % next => null()
         tempField % isActive = .true.

         tempField % array => scale_arr
         call mpas_dmpar_exch_halo_field(tempField, (/ 1 /))
!$OMP END MASTER
!$OMP BARRIER

         do iEdge=edgeStart,edgeEnd
            cell1 = cellsOnEdge(1,iEdge)
            cell2 = cellsOnEdge(2,iEdge)
            if (cell1 <= nCellsSolve .or. cell2 <= nCellsSolve) then  ! only for owned cells
!DIR$ IVDEP
               do k=1, nVertLevels
                  flux_upwind = dvEdge(iEdge) * dt *   &
                         (max(0.0_RKIND,uhAvg(k,iEdge))*scalar_old(k,cell1) + min(0.0_RKIND,uhAvg(k,iEdge))*scalar_old(k,cell2))
                  flux_arr(k,iEdge) = dt*flux_arr(k,iEdge) - flux_upwind
               end do

               if( config_apply_lbcs .and. (bdyMaskEdge(iEdge) == nRelaxZone) .or. (bdyMaskEdge(iEdge) == nRelaxZone-1) ) then
                  flux_arr(:,iEdge) = 0.
               end if

            end if
         end do

         !
         !  rescale the fluxes
         !

         ! moved assignment to scalar_new from separate loop (see commented code below)
         ! into the following loops. Avoids having to save elements of flux array
         do iEdge=edgeStart,edgeEnd
            cell1 = cellsOnEdge(1,iEdge)
            cell2 = cellsOnEdge(2,iEdge)
            if (cell1 <= nCellsSolve .or. cell2 <= nCellsSolve) then
!DIR$ IVDEP
               do k = 1, nVertLevels
                  flux = flux_arr(k,iEdge)
                  flux = max(0.0_RKIND,flux) * min(scale_arr(k,SCALE_OUT,cell1), scale_arr(k,SCALE_IN, cell2)) &
                       + min(0.0_RKIND,flux) * min(scale_arr(k,SCALE_IN, cell1), scale_arr(k,SCALE_OUT,cell2))
                  flux_arr(k,iEdge) = flux
               end do
            end if
         end do
 
        !
        ! rescale the vertical flux
        !
!$OMP BARRIER
 
         do iCell=cellSolveStart,cellSolveEnd
!DIR$ IVDEP
            do k = 2, nVertLevels
               flux = wdtn(k,iCell)
               flux = max(0.0_RKIND,flux) * min(scale_arr(k-1,SCALE_OUT,iCell), scale_arr(k  ,SCALE_IN,iCell)) &
                    + min(0.0_RKIND,flux) * min(scale_arr(k  ,SCALE_OUT,iCell), scale_arr(k-1,SCALE_IN,iCell))
               wdtn(k,iCell) = flux
            end do
         end do


         !
         !  do the scalar update now that we have the fluxes
         !
         do iCell=cellSolveStart,cellSolveEnd
            do i=1,nEdgesOnCell(iCell)
               iEdge = edgesOnCell(i,iCell)
!DIR$ IVDEP
               do k=1,nVertLevels
                  scalar_new(k,iCell) = scalar_new(k,iCell) - edgesOnCell_sign(i,iCell)*flux_arr(k,iEdge) * invAreaCell(iCell)
               end do
            end do

      if (local_advance_density) then
!DIR$ IVDEP
            do k=1,nVertLevels
               scalar_new(k,iCell) = (   scalar_new(k,iCell) + (-rdnw(k)*(wdtn(k+1,iCell)-wdtn(k,iCell)) ) )/rho_zz_int(k,iCell)
            end do
      else
!DIR$ IVDEP
            do k=1,nVertLevels
               scalar_new(k,iCell) = (   scalar_new(k,iCell) + (-rdnw(k)*(wdtn(k+1,iCell)-wdtn(k,iCell)) ) )/rho_zz_new(k,iCell)
            end do
      end if
         end do

#ifdef DEBUG_TRANSPORT
         scmin = scalar_new(1,1)
         scmax = scalar_new(1,1)
         do iCell = 1, nCellsSolve
         do k=1, nVertLevels
            scmax = max(scmax,scalar_new(k,iCell))
            scmin = min(scmin,scalar_new(k,iCell))
            if (s_max(k,iCell) < scalar_new(k,iCell)) then
               call mpas_log_write(' over - k,iCell,s_min,s_max,scalar_new ', intArgs=(/k,iCell/), realArgs=(/s_min(k,iCell),s_max(k,iCell),scalar_new(k,iCell)/))
            end if
            if (s_min(k,iCell) > scalar_new(k,iCell)) then
               call mpas_log_write(' under - k,iCell,s_min,s_max,scalar_new ', intArgs=(/k,iCell/), realArgs=(/s_min(k,iCell),s_max(k,iCell),scalar_new(k,iCell)/))
            end if
         end do
         end do
         call mpas_log_write(' scmin, scmax new out $r $r', realArgs=(/scmin,scmax/))
         call mpas_log_write(' icell_min, k_min ', intArgs=(/icellmax, kmax/))
#endif

         ! the update should be positive definite. but roundoff can sometimes leave small negative values
         ! hence the enforcement of PD in the copy back to the model state.
!$OMP BARRIER

         do iCell=cellStart,cellEnd
            if(bdyMaskCell(iCell) <= nSpecZone) then ! regional_MPAS does spec zone update after transport.
               do k=1, nVertLevels
                  scalars_new(iScalar,k,iCell) = max(0.0_RKIND,scalar_new(k,iCell))
               end do
            end if
         end do

      end do !  loop over scalars

   end subroutine atm_advance_scalars_mono_work


   subroutine atm_compute_dyn_tend(tend, tend_physics, state, diag, mesh, configs, nVertLevels, rk_step, dt, &
                                   cellStart, cellEnd, vertexStart, vertexEnd, edgeStart, edgeEnd, &
                                   cellSolveStart, cellSolveEnd, vertexSolveStart, vertexSolveEnd, edgeSolveStart, edgeSolveEnd)
   !!!!!!!!!!!!!!!!!!!!!!!!!!!!!!!!!!!!!!!!!!!!!!!!!!!!!!!!!!!!!!!!!!!!!!!!!!!!!!!! 
   ! Compute height and normal wind tendencies, as well as diagnostic variables
   !
   ! Input: state - current model state
   !        mesh - grid metadata
   !        diag - some grid diagnostics
   !
   ! Output: tend - tendencies: tend_u, tend_w, tend_theta and tend_rho
   !                these are all coupled-variable tendencies.
   !         various other quantities in diag: Smagorinsky eddy viscosity
   !                
   !!!!!!!!!!!!!!!!!!!!!!!!!!!!!!!!!!!!!!!!!!!!!!!!!!!!!!!!!!!!!!!!!!!!!!!!!!!!!!!! 

      implicit none

      !
      ! Dummy arguments
      !
      type (mpas_pool_type), intent(inout) :: tend
      type (mpas_pool_type), pointer :: tend_physics
      type (mpas_pool_type), intent(in) :: state
      type (mpas_pool_type), intent(in) :: diag
      type (mpas_pool_type), intent(in) :: mesh
      type (mpas_pool_type), intent(in) :: configs
      integer, intent(in) :: nVertLevels              ! for allocating stack variables
      integer, intent(in) :: rk_step
      real (kind=RKIND), intent(in) :: dt
      integer, intent(in) :: cellStart, cellEnd, vertexStart, vertexEnd, edgeStart, edgeEnd
      integer, intent(in) :: cellSolveStart, cellSolveEnd, vertexSolveStart, vertexSolveEnd, edgeSolveStart, edgeSolveEnd

      !
      ! Local variables
      !
      integer, pointer :: nCells, nEdges, nVertices, nCellsSolve, nEdgesSolve, vertexDegree, maxEdges, maxEdges2
      integer, pointer :: moist_start, moist_end, num_scalars

      real (kind=RKIND), dimension(:), pointer ::  fEdge, dvEdge, dcEdge, invDcEdge, invDvEdge, invAreaCell, invAreaTriangle, &
                                                   meshScalingDel2, meshScalingDel4
      real (kind=RKIND), dimension(:,:), pointer :: weightsOnEdge, zgrid, rho_edge, rho_zz, ru, u, v, tend_u, &
                                                    divergence, vorticity, ke, pv_edge, theta_m, rw, tend_rho, &
                                                    rt_diabatic_tend, tend_theta, tend_w, w, cqw, rb, rr, pp, pressure_b, zz, zxu, cqu, & 
                                                    h_divergence, kdiff, edgesOnCell_sign, edgesOnVertex_sign, rw_save, ru_save

      real (kind=RKIND), dimension(:,:), pointer :: theta_m_save

      real (kind=RKIND), dimension(:,:), pointer :: exner

      real (kind=RKIND), dimension(:,:), pointer :: rr_save


      real (kind=RKIND), dimension(:,:), pointer :: tend_rtheta_adv     ! needed for Tiedtke convection scheme
      real (kind=RKIND), dimension(:,:), pointer :: rthdynten => null() ! needed for Grell-Freitas convection scheme

      real (kind=RKIND), dimension(:,:,:), pointer :: scalars

      real (kind=RKIND), dimension(:,:), pointer :: tend_u_euler, tend_w_euler, tend_theta_euler

      real (kind=RKIND), dimension(:,:,:), pointer :: deriv_two
      integer, dimension(:,:), pointer :: cellsOnEdge, verticesOnEdge, edgesOnCell, edgesOnEdge, cellsOnCell, edgesOnVertex
      integer, dimension(:), pointer :: nEdgesOnCell, nEdgesOnEdge
      real (kind=RKIND), dimension(:), pointer :: latCell, latEdge, angleEdge, u_init, v_init

      integer, dimension(:,:), pointer :: advCellsForEdge
      integer, dimension(:), pointer :: nAdvCellsForEdge
      real (kind=RKIND), dimension(:,:), pointer :: adv_coefs, adv_coefs_3rd

      real (kind=RKIND), dimension(:), pointer :: rdzu, rdzw, fzm, fzp, qv_init
      real (kind=RKIND), dimension(:,:), pointer :: t_init 

      real (kind=RKIND), pointer :: cf1, cf2, cf3

      real (kind=RKIND), pointer :: r_earth
      real (kind=RKIND), dimension(:,:), pointer :: ur_cell, vr_cell

      real (kind=RKIND), dimension(:,:), pointer :: defc_a, defc_b

      real(kind=RKIND), dimension(:,:), pointer :: tend_w_pgf, tend_w_buoy

      real (kind=RKIND), pointer :: coef_3rd_order, c_s
      logical, pointer :: config_mix_full
      character (len=StrKIND), pointer :: config_horiz_mixing
      real (kind=RKIND), pointer :: config_del4u_div_factor
      real (kind=RKIND), pointer :: config_h_theta_eddy_visc4
      real (kind=RKIND), pointer :: config_h_mom_eddy_visc4
      real (kind=RKIND), pointer :: config_visc4_2dsmag
      real (kind=RKIND), pointer :: config_len_disp
      real (kind=RKIND), pointer :: config_h_mom_eddy_visc2, config_v_mom_eddy_visc2
      real (kind=RKIND), pointer :: config_h_theta_eddy_visc2, config_v_theta_eddy_visc2

      real (kind=RKIND), pointer :: config_mpas_cam_coef
      logical, pointer :: config_rayleigh_damp_u
      real (kind=RKIND), pointer :: config_rayleigh_damp_u_timescale_days
      integer, pointer :: config_number_rayleigh_damp_u_levels

      logical :: inactive_rthdynten


      call mpas_pool_get_config(mesh, 'sphere_radius', r_earth)
      call mpas_pool_get_config(configs, 'config_coef_3rd_order', coef_3rd_order)
      call mpas_pool_get_config(configs, 'config_mix_full', config_mix_full)
      call mpas_pool_get_config(configs, 'config_horiz_mixing', config_horiz_mixing)
      call mpas_pool_get_config(configs, 'config_del4u_div_factor', config_del4u_div_factor)
      call mpas_pool_get_config(configs, 'config_h_theta_eddy_visc4', config_h_theta_eddy_visc4)
      call mpas_pool_get_config(configs, 'config_h_mom_eddy_visc4', config_h_mom_eddy_visc4)
      call mpas_pool_get_config(configs, 'config_h_theta_eddy_visc2', config_h_theta_eddy_visc2)
      call mpas_pool_get_config(configs, 'config_h_mom_eddy_visc2', config_h_mom_eddy_visc2)
      call mpas_pool_get_config(configs, 'config_v_theta_eddy_visc2', config_v_theta_eddy_visc2)
      call mpas_pool_get_config(configs, 'config_v_mom_eddy_visc2', config_v_mom_eddy_visc2)
      call mpas_pool_get_config(configs, 'config_visc4_2dsmag', config_visc4_2dsmag)
      call mpas_pool_get_config(configs, 'config_len_disp', config_len_disp)
      call mpas_pool_get_config(configs, 'config_smagorinsky_coef', c_s)
      call mpas_pool_get_config(configs, 'config_mpas_cam_coef', config_mpas_cam_coef)
      call mpas_pool_get_config(configs, 'config_rayleigh_damp_u', config_rayleigh_damp_u)
      call mpas_pool_get_config(configs, 'config_rayleigh_damp_u_timescale_days', config_rayleigh_damp_u_timescale_days)
      call mpas_pool_get_config(configs, 'config_number_rayleigh_damp_u_levels', config_number_rayleigh_damp_u_levels)

      call mpas_pool_get_array(state, 'rho_zz', rho_zz, 2)
      call mpas_pool_get_array(state, 'u', u, 2)
      call mpas_pool_get_array(state, 'w', w, 2)
      call mpas_pool_get_array(state, 'theta_m', theta_m, 2)
      call mpas_pool_get_array(state, 'theta_m', theta_m_save, 1)
      call mpas_pool_get_array(state, 'scalars', scalars, 2)

      call mpas_pool_get_array(diag, 'uReconstructZonal', ur_cell)
      call mpas_pool_get_array(diag, 'uReconstructMeridional', vr_cell)
      call mpas_pool_get_array(diag, 'rho_edge', rho_edge)
      call mpas_pool_get_array(diag, 'rho_base', rb)
      call mpas_pool_get_array(diag, 'rho_p', rr)
      call mpas_pool_get_array(diag, 'rho_p_save', rr_save)
      call mpas_pool_get_array(diag, 'v', v)
      call mpas_pool_get_array(diag, 'kdiff', kdiff)
      call mpas_pool_get_array(diag, 'ru', ru)
      call mpas_pool_get_array(diag, 'ru_save', ru_save)
      call mpas_pool_get_array(diag, 'rw', rw)
      call mpas_pool_get_array(diag, 'rw_save', rw_save)
      call mpas_pool_get_array(diag, 'divergence', divergence)
      call mpas_pool_get_array(diag, 'vorticity', vorticity)
      call mpas_pool_get_array(diag, 'ke', ke)
      call mpas_pool_get_array(diag, 'pv_edge', pv_edge)
      call mpas_pool_get_array(diag, 'pressure_p', pp)
      call mpas_pool_get_array(diag, 'pressure_base', pressure_b)
      call mpas_pool_get_array(diag, 'h_divergence', h_divergence)
      call mpas_pool_get_array(diag, 'exner', exner)

      call mpas_pool_get_array(diag, 'tend_rtheta_adv', tend_rtheta_adv)
      if (associated(tend_physics)) then
         call mpas_pool_get_array(tend_physics, 'rthdynten', rthdynten)
      end if

      call mpas_pool_get_array(mesh, 'weightsOnEdge', weightsOnEdge)
      call mpas_pool_get_array(mesh, 'cellsOnEdge', cellsOnEdge)
      call mpas_pool_get_array(mesh, 'cellsOnCell', cellsOnCell)
      call mpas_pool_get_array(mesh, 'verticesOnEdge', verticesOnEdge)
      call mpas_pool_get_array(mesh, 'nEdgesOnEdge', nEdgesOnEdge)
      call mpas_pool_get_array(mesh, 'edgesOnEdge', edgesOnEdge)
      call mpas_pool_get_array(mesh, 'edgesOnCell', edgesOnCell)
      call mpas_pool_get_array(mesh, 'edgesOnCell_sign', edgesOnCell_sign)
      call mpas_pool_get_array(mesh, 'edgesOnVertex', edgesOnVertex)
      call mpas_pool_get_array(mesh, 'edgesOnVertex_sign', edgesOnVertex_sign)
      call mpas_pool_get_array(mesh, 'dcEdge', dcEdge)
      call mpas_pool_get_array(mesh, 'dvEdge', dvEdge)
      call mpas_pool_get_array(mesh, 'invDcEdge', invDcEdge)
      call mpas_pool_get_array(mesh, 'invDvEdge', invDvEdge)
      call mpas_pool_get_array(mesh, 'invAreaCell', invAreaCell)
      call mpas_pool_get_array(mesh, 'invAreaTriangle', invAreaTriangle)
      call mpas_pool_get_array(mesh, 'fEdge', fEdge)
      call mpas_pool_get_array(mesh, 'deriv_two', deriv_two)
      call mpas_pool_get_array(mesh, 'zz', zz)
      call mpas_pool_get_array(mesh, 'zxu', zxu)
      call mpas_pool_get_array(mesh, 'latCell', latCell)
      call mpas_pool_get_array(mesh, 'latEdge', latEdge)
      call mpas_pool_get_array(mesh, 'angleEdge', angleEdge)
      call mpas_pool_get_array(mesh, 'defc_a', defc_a)
      call mpas_pool_get_array(mesh, 'defc_b', defc_b)
      call mpas_pool_get_array(mesh, 'meshScalingDel2', meshScalingDel2)
      call mpas_pool_get_array(mesh, 'meshScalingDel4', meshScalingDel4)
      call mpas_pool_get_array(mesh, 'u_init', u_init)
      call mpas_pool_get_array(mesh, 'v_init', v_init)
      call mpas_pool_get_array(mesh, 't_init', t_init)
      call mpas_pool_get_array(mesh, 'qv_init', qv_init)

      call mpas_pool_get_array(mesh, 'rdzu', rdzu)
      call mpas_pool_get_array(mesh, 'rdzw', rdzw)
      call mpas_pool_get_array(mesh, 'fzm', fzm)
      call mpas_pool_get_array(mesh, 'fzp', fzp)
      call mpas_pool_get_array(mesh, 'zgrid', zgrid)

      call mpas_pool_get_array(tend, 'u', tend_u)
      call mpas_pool_get_array(tend, 'theta_m', tend_theta)
      call mpas_pool_get_array(tend, 'w', tend_w)
      call mpas_pool_get_array(tend, 'rho_zz', tend_rho)
      call mpas_pool_get_array(tend, 'rt_diabatic_tend', rt_diabatic_tend)
      call mpas_pool_get_array(tend, 'u_euler', tend_u_euler)
      call mpas_pool_get_array(tend, 'theta_euler', tend_theta_euler)
      call mpas_pool_get_array(tend, 'w_euler', tend_w_euler)
      call mpas_pool_get_array(tend, 'w_pgf', tend_w_pgf)
      call mpas_pool_get_array(tend, 'w_buoy', tend_w_buoy)

      call mpas_pool_get_array(diag, 'cqw', cqw)
      call mpas_pool_get_array(diag, 'cqu', cqu)

      call mpas_pool_get_dimension(mesh, 'nCells', nCells)
      call mpas_pool_get_dimension(mesh, 'nEdges', nEdges)
      call mpas_pool_get_dimension(mesh, 'nVertices', nVertices)
      call mpas_pool_get_dimension(mesh, 'nCellsSolve', nCellsSolve)
      call mpas_pool_get_dimension(mesh, 'nEdgesSolve', nEdgesSolve)
      call mpas_pool_get_dimension(mesh, 'vertexDegree', vertexDegree)
      call mpas_pool_get_dimension(mesh, 'maxEdges', maxEdges)
      call mpas_pool_get_dimension(mesh, 'maxEdges2', maxEdges2)

      call mpas_pool_get_dimension(state, 'num_scalars', num_scalars)
      call mpas_pool_get_dimension(state, 'moist_start', moist_start)
      call mpas_pool_get_dimension(state, 'moist_end', moist_end)

      call mpas_pool_get_array(mesh, 'nEdgesOnCell', nEdgesOnCell)
      call mpas_pool_get_array(mesh, 'nAdvCellsForEdge', nAdvCellsForEdge)
      call mpas_pool_get_array(mesh, 'advCellsForEdge', advCellsForEdge)
      call mpas_pool_get_array(mesh, 'adv_coefs', adv_coefs)
      call mpas_pool_get_array(mesh, 'adv_coefs_3rd', adv_coefs_3rd)

      call mpas_pool_get_array(mesh, 'cf1', cf1)
      call mpas_pool_get_array(mesh, 'cf2', cf2)
      call mpas_pool_get_array(mesh, 'cf3', cf3)

      !
      ! rthdynten is currently associated with packages, and if those packages
      ! are not active at run-time, we need to produce an rthdynten array for
      ! use in the atm_compute_dyn_tend_work routine
      !
      inactive_rthdynten = .false.
      if (.not. associated(rthdynten)) then
         allocate(rthdynten(nVertLevels,nCells+1))
         rthdynten(:,nCells+1) = 0.0_RKIND
         inactive_rthdynten = .true.
      end if

      call atm_compute_dyn_tend_work(nCells, nEdges, nVertices, nVertLevels, &
         nCellsSolve, nEdgesSolve, vertexDegree, maxEdges, maxEdges2, num_scalars, moist_start, moist_end, &
         fEdge, dvEdge, dcEdge, invDcEdge, invDvEdge, invAreaCell, invAreaTriangle, meshScalingDel2, meshScalingDel4, &
         weightsOnEdge, zgrid, rho_edge, rho_zz, ru, u, v, tend_u, &
         divergence, vorticity, ke, pv_edge, theta_m, rw, tend_rho, &
         rt_diabatic_tend, tend_theta, tend_w, w, cqw, rb, rr, pp, pressure_b, zz, zxu, cqu, & 
         h_divergence, kdiff, edgesOnCell_sign, edgesOnVertex_sign, rw_save, ru_save, &
         theta_m_save, exner, rr_save, scalars, tend_u_euler, tend_w_euler, tend_theta_euler, deriv_two, &
         cellsOnEdge, verticesOnEdge, edgesOnCell, edgesOnEdge, cellsOnCell, edgesOnVertex, nEdgesOnCell, nEdgesOnEdge, &
         latCell, latEdge, angleEdge, u_init, v_init, advCellsForEdge, nAdvCellsForEdge, adv_coefs, adv_coefs_3rd, &
         rdzu, rdzw, fzm, fzp, qv_init, t_init, cf1, cf2, cf3, r_earth, ur_cell, vr_cell, defc_a, defc_b, &
         tend_w_pgf, tend_w_buoy, coef_3rd_order, c_s, config_mix_full, config_horiz_mixing, config_del4u_div_factor, &
         config_h_mom_eddy_visc2, config_v_mom_eddy_visc2, config_h_theta_eddy_visc2, config_v_theta_eddy_visc2, &
         config_h_theta_eddy_visc4, config_h_mom_eddy_visc4, config_visc4_2dsmag, config_len_disp, rk_step, dt, &
         config_mpas_cam_coef, &
         config_rayleigh_damp_u, config_rayleigh_damp_u_timescale_days, config_number_rayleigh_damp_u_levels, &
         tend_rtheta_adv, rthdynten, &
         cellStart, cellEnd, vertexStart, vertexEnd, edgeStart, edgeEnd, &
         cellSolveStart, cellSolveEnd, vertexSolveStart, vertexSolveEnd, edgeSolveStart, edgeSolveEnd)

      if (inactive_rthdynten) then
         deallocate(rthdynten)
      end if

   end subroutine atm_compute_dyn_tend


   subroutine atm_compute_dyn_tend_work(nCells, nEdges, nVertices, nVertLevels_dummy, &
      nCellsSolve, nEdgesSolve, vertexDegree, maxEdges_dummy, maxEdges2_dummy, num_scalars_dummy, moist_start, moist_end, &
      fEdge, dvEdge, dcEdge, invDcEdge, invDvEdge, invAreaCell, invAreaTriangle, meshScalingDel2, meshScalingDel4, &
      weightsOnEdge, zgrid, rho_edge, rho_zz, ru, u, v, tend_u, &
      divergence, vorticity, ke, pv_edge, theta_m, rw, tend_rho, &
      rt_diabatic_tend, tend_theta, tend_w, w, cqw, rb, rr, pp, pressure_b, zz, zxu, cqu, & 
      h_divergence, kdiff, edgesOnCell_sign, edgesOnVertex_sign, rw_save, ru_save, &
      theta_m_save, exner, rr_save, scalars, tend_u_euler, tend_w_euler, tend_theta_euler, deriv_two, &
      cellsOnEdge, verticesOnEdge, edgesOnCell, edgesOnEdge, cellsOnCell, edgesOnVertex, nEdgesOnCell, nEdgesOnEdge, &
      latCell, latEdge, angleEdge, u_init, v_init, advCellsForEdge, nAdvCellsForEdge, adv_coefs, adv_coefs_3rd, &
      rdzu, rdzw, fzm, fzp, qv_init, t_init, cf1, cf2, cf3, r_earth, ur_cell, vr_cell, defc_a, defc_b, &
      tend_w_pgf, tend_w_buoy, coef_3rd_order, c_s, config_mix_full, config_horiz_mixing, config_del4u_div_factor, &
      config_h_mom_eddy_visc2, config_v_mom_eddy_visc2, config_h_theta_eddy_visc2, config_v_theta_eddy_visc2, &
      config_h_theta_eddy_visc4, config_h_mom_eddy_visc4, config_visc4_2dsmag, config_len_disp, rk_step, dt, &
      config_mpas_cam_coef, &
      config_rayleigh_damp_u, config_rayleigh_damp_u_timescale_days, config_number_rayleigh_damp_u_levels, &
      tend_rtheta_adv, rthdynten, &
      cellStart, cellEnd, vertexStart, vertexEnd, edgeStart, edgeEnd, &
      cellSolveStart, cellSolveEnd, vertexSolveStart, vertexSolveEnd, edgeSolveStart, edgeSolveEnd)


      use mpas_atm_dimensions


      implicit none


      !
      ! Dummy arguments
      !
      integer :: nCells, nEdges, nVertices, nVertLevels_dummy, nCellsSolve, nEdgesSolve, vertexDegree, &
                 maxEdges_dummy, maxEdges2_dummy, num_scalars_dummy, moist_start, moist_end

      real (kind=RKIND), dimension(nEdges+1) :: fEdge
      real (kind=RKIND), dimension(nEdges+1) :: dvEdge
      real (kind=RKIND), dimension(nEdges+1) :: dcEdge
      real (kind=RKIND), dimension(nEdges+1) :: invDcEdge
      real (kind=RKIND), dimension(nEdges+1) :: invDvEdge
      real (kind=RKIND), dimension(nCells+1) :: invAreaCell
      real (kind=RKIND), dimension(nVertices+1) :: invAreaTriangle
      real (kind=RKIND), dimension(nEdges+1) :: meshScalingDel2
      real (kind=RKIND), dimension(nEdges+1) :: meshScalingDel4
      real (kind=RKIND), dimension(maxEdges2,nEdges+1) :: weightsOnEdge
      real (kind=RKIND), dimension(nVertLevels+1,nCells+1) :: zgrid
      real (kind=RKIND), dimension(nVertLevels,nEdges+1) :: rho_edge
      real (kind=RKIND), dimension(nVertLevels,nCells+1) :: rho_zz
      real (kind=RKIND), dimension(nVertLevels,nEdges+1) :: ru
      real (kind=RKIND), dimension(nVertLevels,nEdges+1) :: u
      real (kind=RKIND), dimension(nVertLevels,nEdges+1) :: v
      real (kind=RKIND), dimension(nVertLevels,nEdges+1) :: tend_u
      real (kind=RKIND), dimension(nVertLevels,nCells+1) :: divergence
      real (kind=RKIND), dimension(nVertLevels,nVertices+1) :: vorticity
      real (kind=RKIND), dimension(nVertLevels,nCells+1) :: ke
      real (kind=RKIND), dimension(nVertLevels,nEdges+1) :: pv_edge
      real (kind=RKIND), dimension(nVertLevels,nCells+1) :: theta_m
      real (kind=RKIND), dimension(nVertLevels+1,nCells+1) :: rw
      real (kind=RKIND), dimension(nVertLevels,nCells+1) :: tend_rho
      real (kind=RKIND), dimension(nVertLevels,nCells+1) :: rt_diabatic_tend
      real (kind=RKIND), dimension(nVertLevels,nCells+1) :: tend_theta
      real (kind=RKIND), dimension(nVertLevels+1,nCells+1) :: tend_w
      real (kind=RKIND), dimension(nVertLevels+1,nCells+1) :: w
      real (kind=RKIND), dimension(nVertLevels,nCells+1) :: cqw
      real (kind=RKIND), dimension(nVertLevels,nCells+1) :: rb
      real (kind=RKIND), dimension(nVertLevels,nCells+1) :: rr
      real (kind=RKIND), dimension(nVertLevels,nCells+1) :: pp
      real (kind=RKIND), dimension(nVertLevels,nCells+1) :: pressure_b
      real (kind=RKIND), dimension(nVertLevels,nCells+1) :: zz
      real (kind=RKIND), dimension(nVertLevels,nEdges+1) :: zxu
      real (kind=RKIND), dimension(nVertLevels,nEdges+1) :: cqu
      real (kind=RKIND), dimension(nVertLevels,nCells+1) :: h_divergence
      real (kind=RKIND), dimension(nVertLevels,nCells+1) :: kdiff
      real (kind=RKIND), dimension(maxEdges,nCells+1) :: edgesOnCell_sign
      real (kind=RKIND), dimension(vertexDegree,nVertices+1) :: edgesOnVertex_sign
      real (kind=RKIND), dimension(nVertLevels+1,nCells+1) :: rw_save
      real (kind=RKIND), dimension(nVertLevels,nEdges+1) :: ru_save

      real (kind=RKIND), dimension(nVertLevels,nCells+1) :: theta_m_save
      real (kind=RKIND), dimension(nVertLevels,nCells+1) :: exner
      real (kind=RKIND), dimension(nVertLevels,nCells+1) :: rr_save
      real (kind=RKIND), dimension(num_scalars,nVertLevels,nCells+1) :: scalars
      real (kind=RKIND), dimension(nVertLevels,nEdges+1) :: tend_u_euler
      real (kind=RKIND), dimension(nVertLevels+1,nCells+1) :: tend_w_euler
      real (kind=RKIND), dimension(nVertLevels,nCells+1) :: tend_theta_euler
      real (kind=RKIND), dimension(15,2,nEdges+1) :: deriv_two
      integer, dimension(2,nEdges+1) :: cellsOnEdge
      integer, dimension(2,nEdges+1) :: verticesOnEdge
      integer, dimension(maxEdges,nCells+1) :: edgesOnCell
      integer, dimension(maxEdges2,nEdges+1) :: edgesOnEdge
      integer, dimension(maxEdges,nCells+1) :: cellsOnCell
      integer, dimension(vertexDegree,nVertices+1) :: edgesOnVertex
      integer, dimension(nCells+1) :: nEdgesOnCell
      integer, dimension(nEdges+1) :: nEdgesOnEdge
      real (kind=RKIND), dimension(nCells+1) :: latCell
      real (kind=RKIND), dimension(nEdges+1) :: latEdge
      real (kind=RKIND), dimension(nEdges+1) :: angleEdge
      real (kind=RKIND), dimension(nVertLevels) :: u_init, v_init

      integer, dimension(15,nEdges+1) :: advCellsForEdge
      integer, dimension(nEdges+1) :: nAdvCellsForEdge
      real (kind=RKIND), dimension(15,nEdges+1) :: adv_coefs
      real (kind=RKIND), dimension(15,nEdges+1) :: adv_coefs_3rd

      real (kind=RKIND), dimension(nVertLevels) :: rdzu
      real (kind=RKIND), dimension(nVertLevels) :: rdzw
      real (kind=RKIND), dimension(nVertLevels) :: fzm
      real (kind=RKIND), dimension(nVertLevels) :: fzp
      real (kind=RKIND), dimension(nVertLevels) :: qv_init
      real (kind=RKIND), dimension(nVertLevels,nCells+1) :: t_init 

      real (kind=RKIND) :: cf1, cf2, cf3
      real (kind=RKIND) :: prandtl_inv, r_areaCell, rgas_cprcv

      real (kind=RKIND) :: r_earth
      real (kind=RKIND), dimension(nVertLevels,nCells+1) :: ur_cell
      real (kind=RKIND), dimension(nVertLevels,nCells+1) :: vr_cell

      real (kind=RKIND), dimension(maxEdges,nCells+1) :: defc_a
      real (kind=RKIND), dimension(maxEdges,nCells+1) :: defc_b

      real (kind=RKIND), dimension(nVertLevels+1,nCells+1) :: tend_w_pgf
      real (kind=RKIND), dimension(nVertLevels+1,nCells+1) :: tend_w_buoy

      real (kind=RKIND) :: coef_3rd_order, c_s
      logical :: config_mix_full
      character (len=StrKIND) :: config_horiz_mixing
      real (kind=RKIND) :: config_del4u_div_factor
      real (kind=RKIND) :: config_h_theta_eddy_visc4
      real (kind=RKIND) :: config_h_mom_eddy_visc4
      real (kind=RKIND) :: config_visc4_2dsmag
      real (kind=RKIND) :: config_len_disp
      real (kind=RKIND) :: config_h_mom_eddy_visc2, config_v_mom_eddy_visc2, config_h_theta_eddy_visc2, config_v_theta_eddy_visc2

      integer, intent(in) :: rk_step
      real (kind=RKIND), intent(in) :: dt

      real (kind=RKIND) :: config_mpas_cam_coef

      logical, intent(in) :: config_rayleigh_damp_u
      real (kind=RKIND), intent(in) :: config_rayleigh_damp_u_timescale_days
      integer, intent(in) :: config_number_rayleigh_damp_u_levels

      real (kind=RKIND), dimension(nVertLevels,nCells+1) :: tend_rtheta_adv
      real (kind=RKIND), dimension(nVertLevels,nCells+1) :: rthdynten

      integer, intent(in) :: cellStart, cellEnd, vertexStart, vertexEnd, edgeStart, edgeEnd
      integer, intent(in) :: cellSolveStart, cellSolveEnd, vertexSolveStart, vertexSolveEnd, edgeSolveStart, edgeSolveEnd


      !
      ! Local variables
      !
      integer :: iEdge, iCell, iVertex, k, cell1, cell2, vertex1, vertex2, eoe, i, j, iq, iAdvCell

      !real (kind=RKIND), parameter :: c_s = 0.125
      real (kind=RKIND), dimension( nVertLevels+1 ) :: d_diag, d_off_diag, flux_arr
      real (kind=RKIND), dimension( nVertLevels + 1 ) :: wduz, wdwz, wdtz, dpzx
      real (kind=RKIND), dimension( nVertLevels ) :: ru_edge_w, q, u_mix
      real (kind=RKIND) :: theta_turb_flux, w_turb_flux, r
      real (kind=RKIND) :: scalar_weight
      real (kind=RKIND) :: inv_r_earth

      real (kind=RKIND) :: invDt, flux, workpv
      real (kind=RKIND) :: edge_sign, pr_scale, r_dc, r_dv, u_mix_scale
      real (kind=RKIND) :: h_mom_eddy_visc4, v_mom_eddy_visc2
      real (kind=RKIND) :: h_theta_eddy_visc4, v_theta_eddy_visc2
      real (kind=RKIND) :: u_diffusion

      real (kind=RKIND) :: kdiffu, z1, z2, z3, z4, zm, z0, zp, rayleigh_coef_inverse

      real (kind=RKIND), dimension( nVertLevels ) :: rayleigh_damp_coef

      real (kind=RKIND) :: flux3, flux4
      real (kind=RKIND) :: q_im2, q_im1, q_i, q_ip1, ua, coef3

      flux4(q_im2, q_im1, q_i, q_ip1, ua) =                     &
                ua*( 7.*(q_i + q_im1) - (q_ip1 + q_im2) )/12.0

      flux3(q_im2, q_im1, q_i, q_ip1, ua, coef3) =              &
                flux4(q_im2, q_im1, q_i, q_ip1, ua) +           &
                coef3*abs(ua)*((q_ip1 - q_im2)-3.*(q_i-q_im1))/12.0


      prandtl_inv = 1.0_RKIND / prandtl
      invDt = 1.0_RKIND / dt
      inv_r_earth = 1.0_RKIND / r_earth

       v_mom_eddy_visc2   = config_v_mom_eddy_visc2
       v_theta_eddy_visc2 = config_v_theta_eddy_visc2

      if (rk_step == 1) then

!         tend_u_euler(1:nVertLevels,edgeStart:edgeEnd) = 0.0

         ! Smagorinsky eddy viscosity, based on horizontal deformation (in this case on model coordinate surfaces).
         ! The integration coefficients were precomputed and stored in defc_a and defc_b

         if(config_horiz_mixing == "2d_smagorinsky") then
            do iCell = cellStart,cellEnd
               d_diag(1:nVertLevels) = 0.0
               d_off_diag(1:nVertLevels) = 0.0
               do iEdge=1,nEdgesOnCell(iCell)
                  do k=1,nVertLevels
                     d_diag(k)     = d_diag(k)     + defc_a(iEdge,iCell)*u(k,EdgesOnCell(iEdge,iCell))  &
                                                   - defc_b(iEdge,iCell)*v(k,EdgesOnCell(iEdge,iCell))
                     d_off_diag(k) = d_off_diag(k) + defc_b(iEdge,iCell)*u(k,EdgesOnCell(iEdge,iCell))  &
                                                   + defc_a(iEdge,iCell)*v(k,EdgesOnCell(iEdge,iCell))
                  end do
               end do
!DIR$ IVDEP
               do k=1, nVertLevels
                  ! here is the Smagorinsky formulation, 
                  ! followed by imposition of an upper bound on the eddy viscosity
                  kdiff(k,iCell) = min((c_s * config_len_disp)**2 * sqrt(d_diag(k)**2 + d_off_diag(k)**2),(0.01*config_len_disp**2) * invDt)
               end do
            end do

            h_mom_eddy_visc4   = config_visc4_2dsmag * config_len_disp**3
            h_theta_eddy_visc4 = h_mom_eddy_visc4

         else if(config_horiz_mixing == "2d_fixed") then

            kdiff(1:nVertLevels,cellStart:cellEnd) = config_h_theta_eddy_visc2
            h_mom_eddy_visc4 = config_h_mom_eddy_visc4
            h_theta_eddy_visc4 = config_h_theta_eddy_visc4

         end if

         if (config_mpas_cam_coef > 0.0) then

            do iCell = cellStart,cellEnd
               !
               ! 2nd-order filter for top absorbing layer as in CAM-SE :  WCS 10 May 2017
               ! From MPAS-CAM V4.0 code, with addition to config-specified coefficient (V4.0_coef = 0.2; SE_coef = 1.0)
               !
               kdiff(nVertLevels-2,iCell) = max(kdiff(nVertLevels-2,iCell),    2.0833*config_len_disp*config_mpas_cam_coef)
               kdiff(nVertLevels-1,iCell) = max(kdiff(nVertLevels-1,iCell),2.0*2.0833*config_len_disp*config_mpas_cam_coef)
               kdiff(nVertLevels  ,iCell) = max(kdiff(nVertLevels  ,iCell),4.0*2.0833*config_len_disp*config_mpas_cam_coef)
            end do

         end if
            
      end if

      ! tendency for density.
      ! accumulate total water here for later use in w tendency calculation.

      ! accumulate horizontal mass-flux

      do iCell=cellStart,cellEnd
         h_divergence(1:nVertLevels,iCell) = 0.0
         do i=1,nEdgesOnCell(iCell)
            iEdge = edgesOnCell(i,iCell)
            edge_sign = edgesOnCell_sign(i,iCell) * dvEdge(iEdge)
!DIR$ IVDEP
            do k=1,nVertLevels
               h_divergence(k,iCell) = h_divergence(k,iCell) + edge_sign * ru(k,iEdge)
            end do
         end do
      end do

      ! compute horiontal mass-flux divergence, add vertical mass flux divergence to complete tend_rho

      do iCell = cellStart,cellEnd
         r = invAreaCell(iCell)
         do k = 1,nVertLevels
            h_divergence(k,iCell) = h_divergence(k,iCell) * r
         end do
      end do    

      !
      ! dp / dz and tend_rho
      !
      ! only needed on first rk_step with pert variables defined a pert from time t
      !
      if(rk_step == 1) then

        rgas_cprcv = rgas*cp/cv
        do iCell = cellStart,cellEnd

!DIR$ IVDEP
          do k = 1,nVertLevels
            tend_rho(k,iCell) = -h_divergence(k,iCell)-rdzw(k)*(rw(k+1,iCell)-rw(k,iCell)) + tend_rho_physics(k,iCell)
            dpdz(k,iCell) = -gravity*(rb(k,iCell)*(qtot(k,iCell)) + rr_save(k,iCell)*(1.+qtot(k,iCell)))
          end do
        end do
      end if

!$OMP BARRIER

      !
      ! Compute u (normal) velocity tendency for each edge (cell face)
      !

      do iEdge=edgeSolveStart,edgeSolveEnd

         cell1 = cellsOnEdge(1,iEdge)
         cell2 = cellsOnEdge(2,iEdge)

         ! horizontal pressure gradient 

         if(rk_step == 1) then
!DIR$ IVDEP
            do k=1,nVertLevels
               tend_u_euler(k,iEdge) =  - cqu(k,iEdge)*( (pp(k,cell2)-pp(k,cell1))*invDcEdge(iEdge)/(.5*(zz(k,cell2)+zz(k,cell1))) &
                                              -0.5*zxu(k,iEdge)*(dpdz(k,cell1)+dpdz(k,cell2)) )
            end do

         end if

         ! vertical transport of u

         wduz(1) = 0.

         k = 2
         wduz(k) =  0.5*( rw(k,cell1)+rw(k,cell2))*(fzm(k)*u(k,iEdge)+fzp(k)*u(k-1,iEdge))
         do k=3,nVertLevels-1
            wduz(k) = flux3( u(k-2,iEdge),u(k-1,iEdge),u(k,iEdge),u(k+1,iEdge),0.5*(rw(k,cell1)+rw(k,cell2)), 1.0_RKIND )
         end do
         k = nVertLevels
         wduz(k) =  0.5*( rw(k,cell1)+rw(k,cell2))*(fzm(k)*u(k,iEdge)+fzp(k)*u(k-1,iEdge))

         wduz(nVertLevels+1) = 0.

!DIR$ IVDEP
         do k=1,nVertLevels
            tend_u(k,iEdge) = - rdzw(k)*(wduz(k+1)-wduz(k)) !  first use of tend_u
         end do

         ! Next, nonlinear Coriolis term (q) following Ringler et al JCP 2009

         q(:) = 0.0
         do j = 1,nEdgesOnEdge(iEdge)
            eoe = edgesOnEdge(j,iEdge)
            do k=1,nVertLevels
               workpv = 0.5 * (pv_edge(k,iEdge) + pv_edge(k,eoe))
!  the original definition of pv_edge had a factor of 1/density.  We have removed that factor
!  given that it was not integral to any conservation property of the system
               q(k) = q(k) + weightsOnEdge(j,iEdge) * u(k,eoe) * workpv
            end do
         end do

!DIR$ IVDEP
         do k=1,nVertLevels

            ! horizontal ke gradient and vorticity terms in the vector invariant formulation
            ! of the horizontal momentum equation
            tend_u(k,iEdge) = tend_u(k,iEdge) + rho_edge(k,iEdge)* (q(k) - (ke(k,cell2) - ke(k,cell1))       &
                                                                 * invDcEdge(iEdge))                            &
                                             - u(k,iEdge)*0.5*(h_divergence(k,cell1)+h_divergence(k,cell2)) 
#ifdef CURVATURE
            ! curvature terms for the sphere
            tend_u(k,iEdge) = tend_u(k,iEdge) &
                             - 2.*omega*cos(angleEdge(iEdge))*cos(latEdge(iEdge))  &
                               *rho_edge(k,iEdge)*.25*(w(k,cell1)+w(k+1,cell1)+w(k,cell2)+w(k+1,cell2))          & 
                             - u(k,iEdge)*.25*(w(k+1,cell1)+w(k,cell1)+w(k,cell2)+w(k+1,cell2))                  &
                               *rho_edge(k,iEdge) * inv_r_earth
#endif
         end do

      end do


      !
      !  horizontal mixing for u
      !  mixing terms are integrated using forward-Euler, so this tendency is only computed in the
      !  first Runge-Kutta substep and saved for use in later RK substeps 2 and 3.
      !

      if (rk_step == 1) then

!$OMP BARRIER

         ! del^4 horizontal filter.  We compute this as del^2 ( del^2 (u) ).
         ! First, storage to hold the result from the first del^2 computation.

         delsq_u(1:nVertLevels,edgeStart:edgeEnd) = 0.0

         do iEdge=edgeStart,edgeEnd
            cell1 = cellsOnEdge(1,iEdge)
            cell2 = cellsOnEdge(2,iEdge)
            vertex1 = verticesOnEdge(1,iEdge)
            vertex2 = verticesOnEdge(2,iEdge)
            r_dc = invDcEdge(iEdge)
            r_dv = min(invDvEdge(iEdge), 4*invDcEdge(iEdge))

!DIR$ IVDEP
            do k=1,nVertLevels

               ! Compute diffusion, computed as \nabla divergence - k \times \nabla vorticity
               !                    only valid for h_mom_eddy_visc4 == constant
              u_diffusion =   ( divergence(k,cell2)  - divergence(k,cell1) ) * r_dc  &
                              -( vorticity(k,vertex2) - vorticity(k,vertex1) ) * r_dv

               delsq_u(k,iEdge) = delsq_u(k,iEdge) + u_diffusion

               kdiffu = 0.5*(kdiff(k,cell1)+kdiff(k,cell2))

               ! include 2nd-orer diffusion here 
               tend_u_euler(k,iEdge) = tend_u_euler(k,iEdge) &
                                       + rho_edge(k,iEdge)* kdiffu * u_diffusion * meshScalingDel2(iEdge)

            end do
         end do

         if (h_mom_eddy_visc4 > 0.0) then  ! 4th order mixing is active

!$OMP BARRIER

            do iVertex=vertexStart,vertexEnd
               delsq_vorticity(1:nVertLevels,iVertex) = 0.0
               do i=1,vertexDegree
                  iEdge = edgesOnVertex(i,iVertex)
                  edge_sign = invAreaTriangle(iVertex) * dcEdge(iEdge) * edgesOnVertex_sign(i,iVertex)
                  do k=1,nVertLevels
                     delsq_vorticity(k,iVertex) = delsq_vorticity(k,iVertex) + edge_sign * delsq_u(k,iEdge)
                  end do
               end do
            end do

            do iCell=cellStart,cellEnd
               delsq_divergence(1:nVertLevels,iCell) = 0.0
               r = invAreaCell(iCell)
               do i=1,nEdgesOnCell(iCell)
                  iEdge = edgesOnCell(i,iCell)
                  edge_sign = r * dvEdge(iEdge) * edgesOnCell_sign(i,iCell)
                  do k=1,nVertLevels
                     delsq_divergence(k,iCell) = delsq_divergence(k,iCell) + edge_sign * delsq_u(k,iEdge)
                  end do
               end do
            end do



         
!$OMP BARRIER

            do iEdge=edgeSolveStart,edgeSolveEnd
               cell1 = cellsOnEdge(1,iEdge)
               cell2 = cellsOnEdge(2,iEdge)
               vertex1 = verticesOnEdge(1,iEdge)
               vertex2 = verticesOnEdge(2,iEdge)

               u_mix_scale = meshScalingDel4(iEdge)*h_mom_eddy_visc4
               r_dc = u_mix_scale * config_del4u_div_factor * invDcEdge(iEdge)
               r_dv = u_mix_scale * min(invDvEdge(iEdge), 4*invDcEdge(iEdge))

!DIR$ IVDEP
               do k=1,nVertLevels

                  ! Compute diffusion, computed as \nabla divergence - k \times \nabla vorticity
                  !                    only valid for h_mom_eddy_visc4 == constant
                  !
                  ! Here, we scale the diffusion on the divergence part a factor of config_del4u_div_factor 
                  !    relative to the rotational part.  The stability constraint on the divergence component is much less
                  !    stringent than the rotational part, and this flexibility may be useful.
                  !
                  u_diffusion =  rho_edge(k,iEdge) *  ( ( delsq_divergence(k,cell2)  - delsq_divergence(k,cell1) ) * r_dc  &
                                                       -( delsq_vorticity(k,vertex2) - delsq_vorticity(k,vertex1) ) * r_dv )
                  tend_u_euler(k,iEdge) = tend_u_euler(k,iEdge) - u_diffusion
                  
               end do
            end do
         
         end if ! 4th order mixing is active 

      !
      !  vertical mixing for u - 2nd order filter in physical (z) space
      !
         if ( v_mom_eddy_visc2 > 0.0 ) then

            if (config_mix_full) then  ! mix full state

               do iEdge=edgeSolveStart,edgeSolveEnd

                  cell1 = cellsOnEdge(1,iEdge)
                  cell2 = cellsOnEdge(2,iEdge)

                  do k=2,nVertLevels-1

                     z1 = 0.5*(zgrid(k-1,cell1)+zgrid(k-1,cell2))
                     z2 = 0.5*(zgrid(k  ,cell1)+zgrid(k  ,cell2))
                     z3 = 0.5*(zgrid(k+1,cell1)+zgrid(k+1,cell2))
                     z4 = 0.5*(zgrid(k+2,cell1)+zgrid(k+2,cell2))

                     zm = 0.5*(z1+z2)
                     z0 = 0.5*(z2+z3)
                     zp = 0.5*(z3+z4)

                     tend_u_euler(k,iEdge) = tend_u_euler(k,iEdge) + rho_edge(k,iEdge) * v_mom_eddy_visc2*(  &
                                        (u(k+1,iEdge)-u(k  ,iEdge))/(zp-z0)                      &
                                       -(u(k  ,iEdge)-u(k-1,iEdge))/(z0-zm) )/(0.5*(zp-zm))
                  end do
               end do

            else  ! idealized cases where we mix on the perturbation from the initial 1-D state

               do iEdge=edgeSolveStart,edgeSolveEnd

                  cell1 = cellsOnEdge(1,iEdge)
                  cell2 = cellsOnEdge(2,iEdge)

                  do k=1,nVertLevels
                     u_mix(k) = u(k,iEdge) - u_init(k) * cos( angleEdge(iEdge) ) &
                                           - v_init(k) * sin( angleEdge(iEdge) )
                  end do

                  do k=2,nVertLevels-1

                     z1 = 0.5*(zgrid(k-1,cell1)+zgrid(k-1,cell2))
                     z2 = 0.5*(zgrid(k  ,cell1)+zgrid(k  ,cell2))
                     z3 = 0.5*(zgrid(k+1,cell1)+zgrid(k+1,cell2))
                     z4 = 0.5*(zgrid(k+2,cell1)+zgrid(k+2,cell2))

                     zm = 0.5*(z1+z2)
                     z0 = 0.5*(z2+z3)
                     zp = 0.5*(z3+z4)

                     tend_u_euler(k,iEdge) = tend_u_euler(k,iEdge) + rho_edge(k,iEdge) * v_mom_eddy_visc2*(  &
                                        (u_mix(k+1)-u_mix(k  ))/(zp-z0)                      &
                                       -(u_mix(k  )-u_mix(k-1))/(z0-zm) )/(0.5*(zp-zm))
                  end do
               end do

            end if  ! mix perturbation state

         end if  ! vertical mixing of horizontal momentum

      end if ! (rk_step 1 test for computing mixing terms)

!$OMP BARRIER

!  add in mixing and physics tendency for u

!  Rayleigh damping on u
      if (config_rayleigh_damp_u) then
         rayleigh_coef_inverse = 1.0 / ( real(config_number_rayleigh_damp_u_levels) &
                                         * (config_rayleigh_damp_u_timescale_days*seconds_per_day) )
         do k=nVertLevels-config_number_rayleigh_damp_u_levels+1,nVertLevels
            rayleigh_damp_coef(k) = real(k - (nVertLevels-config_number_rayleigh_damp_u_levels))*rayleigh_coef_inverse
         end do

         do iEdge=edgeSolveStart,edgeSolveEnd
!DIR$ IVDEP
            do k=nVertlevels-config_number_rayleigh_damp_u_levels+1,nVertLevels
               tend_u(k,iEdge) = tend_u(k,iEdge) - rho_edge(k,iEdge)*u(k,iEdge)*rayleigh_damp_coef(k)
            end do
         end do
      end if

      do iEdge=edgeSolveStart,edgeSolveEnd
!DIR$ IVDEP
         do k=1,nVertLevels
!            tend_u(k,iEdge) = tend_u(k,iEdge) + tend_u_euler(k,iEdge)
            tend_u(k,iEdge) = tend_u(k,iEdge) + tend_u_euler(k,iEdge) + tend_ru_physics(k,iEdge)
         end do
      end do


!----------- rhs for w


      !
      !  horizontal advection for w
      !

      do iCell=cellSolveStart,cellSolveEnd    ! Technically updating fewer cells than before...
         tend_w(1:nVertLevels+1,iCell) = 0.0
         do i=1,nEdgesOnCell(iCell)
            iEdge = edgesOnCell(i,iCell)
            edge_sign = edgesOnCell_sign(i,iCell) * dvEdge(iEdge) * 0.5

            do k=2,nVertLevels
               ru_edge_w(k) = fzm(k)*ru(k,iEdge) + fzp(k)*ru(k-1,iEdge)
            end do

            flux_arr(1:nVertLevels) = 0.0

            ! flux_arr stores the value of w at the cell edge used in the horizontal transport

            do j=1,nAdvCellsForEdge(iEdge)
               iAdvCell = advCellsForEdge(j,iEdge)
               do k=2,nVertLevels
                  scalar_weight = adv_coefs(j,iEdge) + sign(1.0_RKIND,ru_edge_w(k)) * adv_coefs_3rd(j,iEdge)
                  flux_arr(k) = flux_arr(k) + scalar_weight * w(k,iAdvCell)
               end do
            end do

!DIR$ IVDEP
            do k=2,nVertLevels
               tend_w(k,iCell) = tend_w(k,iCell) - edgesOnCell_sign(i,iCell) * ru_edge_w(k)*flux_arr(k)
            end do

         end do
      end do

#ifdef CURVATURE
      do iCell = cellSolveStart, cellSolveEnd
!DIR$ IVDEP
         do k=2,nVertLevels
            tend_w(k,iCell) = tend_w(k,iCell) + (rho_zz(k,iCell)*fzm(k)+rho_zz(k-1,iCell)*fzp(k))*          &
                                      ( (fzm(k)*ur_cell(k,iCell)+fzp(k)*ur_cell(k-1,iCell))**2.             &
                                       +(fzm(k)*vr_cell(k,iCell)+fzp(k)*vr_cell(k-1,iCell))**2. )/r_earth   &
                                + 2.*omega*cos(latCell(iCell))                                              &
                                       *(fzm(k)*ur_cell(k,iCell)+fzp(k)*ur_cell(k-1,iCell))                 &
                                       *(rho_zz(k,iCell)*fzm(k)+rho_zz(k-1,iCell)*fzp(k))

         end do
      end do
#endif


      !
      !  horizontal mixing for w - we could combine this with advection directly (i.e. as a turbulent flux),
      !  but here we can also code in hyperdiffusion if we wish (2nd order at present)
      !

      if (rk_step == 1) then

!  !OMP BARRIER  why is this openmp barrier here???

         ! del^4 horizontal filter.  We compute this as del^2 ( del^2 (u) ).
         !
         ! First, storage to hold the result from the first del^2 computation.
         !  we copied code from the theta mixing, hence the theta* names.


         delsq_w(1:nVertLevels,cellStart:cellEnd) = 0.0

         do iCell=cellStart,cellEnd
            tend_w_euler(1:nVertLevels+1,iCell) = 0.0
            r_areaCell = invAreaCell(iCell)
            do i=1,nEdgesOnCell(iCell)
               iEdge = edgesOnCell(i,iCell)

               edge_sign = 0.5 * r_areaCell*edgesOnCell_sign(i,iCell) * dvEdge(iEdge) * invDcEdge(iEdge)

               cell1 = cellsOnEdge(1,iEdge)
               cell2 = cellsOnEdge(2,iEdge)

!DIR$ IVDEP
              do k=2,nVertLevels

                  w_turb_flux =  edge_sign*(rho_edge(k,iEdge)+rho_edge(k-1,iEdge))*(w(k,cell2) - w(k,cell1))
                  delsq_w(k,iCell) = delsq_w(k,iCell) + w_turb_flux
                  w_turb_flux = w_turb_flux * meshScalingDel2(iEdge) * 0.25 * &
                                  (kdiff(k,cell1)+kdiff(k,cell2)+kdiff(k-1,cell1)+kdiff(k-1,cell2))
                  tend_w_euler(k,iCell) = tend_w_euler(k,iCell) + w_turb_flux
               end do
            end do
         end do

!$OMP BARRIER

         if (h_mom_eddy_visc4 > 0.0) then  ! 4th order mixing is active

            do iCell=cellSolveStart,cellSolveEnd    ! Technically updating fewer cells than before...
               r_areaCell = h_mom_eddy_visc4 * invAreaCell(iCell)
               do i=1,nEdgesOnCell(iCell)
                  iEdge = edgesOnCell(i,iCell)
                  cell1 = cellsOnEdge(1,iEdge)
                  cell2 = cellsOnEdge(2,iEdge)

                  edge_sign = meshScalingDel4(iEdge)*r_areaCell*dvEdge(iEdge)*edgesOnCell_sign(i,iCell) * invDcEdge(iEdge)

                  do k=2,nVertLevels
                     tend_w_euler(k,iCell) = tend_w_euler(k,iCell) - edge_sign * (delsq_w(k,cell2) - delsq_w(k,cell1))
                  end do
           
               end do
            end do

         end if ! 4th order mixing is active 

      end if ! horizontal mixing for w computed in first rk_step

! Note for OpenMP parallelization: We could avoid allocating the delsq_w scratch
!   array, and just use the delsq_theta array as was previously done; however,
!   particularly when oversubscribing cores with threads, there is the risk that
!   some threads may reach code further below that re-uses the delsq_theta array, 
!   in which case we would need a barrier somewhere between here and that code 
!   below to ensure correct behavior.

      !
      !  vertical advection, pressure gradient and buoyancy for w
      !

      do iCell=cellSolveStart,cellSolveEnd

         wdwz(1) = 0.0

         k = 2
         wdwz(k) =  0.25*(rw(k,icell)+rw(k-1,iCell))*(w(k,iCell)+w(k-1,iCell))
         do k=3,nVertLevels-1
            wdwz(k) = flux3( w(k-2,iCell),w(k-1,iCell),w(k,iCell),w(k+1,iCell),0.5*(rw(k,iCell)+rw(k-1,iCell)), 1.0_RKIND )
         end do
         k = nVertLevels
         wdwz(k) =  0.25*(rw(k,icell)+rw(k-1,iCell))*(w(k,iCell)+w(k-1,iCell))

         wdwz(nVertLevels+1) = 0.0

      !  Note: next we are also dividing through by the cell area after the horizontal flux divergence

!DIR$ IVDEP
         do k=2,nVertLevels
            tend_w(k,iCell) = tend_w(k,iCell) * invAreaCell(iCell) -rdzu(k)*(wdwz(k+1)-wdwz(k))
         end do

         if(rk_step == 1) then
!DIR$ IVDEP
            do k=2,nVertLevels
              tend_w_euler(k,iCell) = tend_w_euler(k,iCell) - cqw(k,iCell)*(   &
                                           rdzu(k)*(pp(k,iCell)-pp(k-1,iCell)) &
                                         - (fzm(k)*dpdz(k,iCell) + fzp(k)*dpdz(k-1,iCell)) )  ! dpdz is the buoyancy term here.
            end do
          end if

      end do

      if (rk_step == 1) then

         if ( v_mom_eddy_visc2 > 0.0 ) then

            do iCell=cellSolveStart,cellSolveEnd
!DIR$ IVDEP
               do k=2,nVertLevels
                  tend_w_euler(k,iCell) = tend_w_euler(k,iCell) + v_mom_eddy_visc2*0.5*(rho_zz(k,iCell)+rho_zz(k-1,iCell))*(  &
                                           (w(k+1,iCell)-w(k  ,iCell))*rdzw(k)                              &
                                          -(w(k  ,iCell)-w(k-1,iCell))*rdzw(k-1) )*rdzu(k)
               end do
            end do

         end if

      end if ! mixing term computed first rk_step

      ! add in mixing terms for w

      do iCell = cellSolveStart,cellSolveEnd
!DIR$ IVDEP
         do k=2,nVertLevels
            tend_w(k,iCell) = tend_w(k,iCell) + tend_w_euler(k,iCell)
         end do
      end do

!----------- rhs for theta

      !
      !  horizontal advection for theta
      !

      do iCell=cellSolveStart,cellSolveEnd    ! Technically updating fewer cells than before...
         tend_theta(1:nVertLevels,iCell) = 0.0
         do i=1,nEdgesOnCell(iCell)
            iEdge = edgesOnCell(i,iCell)

            flux_arr(1:nVertLevels) = 0.0

            do j=1,nAdvCellsForEdge(iEdge)
               iAdvCell = advCellsForEdge(j,iEdge)
               do k=1,nVertLevels
                  scalar_weight = adv_coefs(j,iEdge) + sign(1.0_RKIND,ru(k,iEdge))*adv_coefs_3rd(j,iEdge)
                  flux_arr(k) = flux_arr(k) + scalar_weight* theta_m(k,iAdvCell)
               end do
            end do

!DIR$ IVDEP
            do k=1,nVertLevels
               tend_theta(k,iCell) = tend_theta(k,iCell) - edgesOnCell_sign(i,iCell) * ru(k,iEdge) * flux_arr(k)
            end do

         end do
      end do

!  addition to pick up perturbation flux for rtheta_pp equation

      if(rk_step > 1) then
        do iCell=cellSolveStart,cellSolveEnd
          do i=1,nEdgesOnCell(iCell) 
            iEdge = edgesOnCell(i,iCell)
            cell1 = cellsOnEdge(1,iEdge)
            cell2 = cellsOnEdge(2,iEdge)
!DIR$ IVDEP
            do k=1,nVertLevels
               flux = edgesOnCell_sign(i,iCell)*dvEdge(iEdge)*(ru_save(k,iEdge)-ru(k,iEdge))*0.5*(theta_m_save(k,cell2)+theta_m_save(k,cell1))
               tend_theta(k,iCell) = tend_theta(k,iCell)-flux  ! division by areaCell picked up down below
            end do
          end do
        end do
      end if

      !
      !  horizontal mixing for theta_m - we could combine this with advection directly (i.e. as a turbulent flux),
      !  but here we can also code in hyperdiffusion if we wish (2nd order at present)
      !

      if (rk_step == 1) then

         delsq_theta(1:nVertLevels,cellStart:cellEnd) = 0.0

         do iCell=cellStart,cellEnd
            tend_theta_euler(1:nVertLevels,iCell) = 0.0
            r_areaCell = invAreaCell(iCell)
            do i=1,nEdgesOnCell(iCell)
               iEdge = edgesOnCell(i,iCell)
               edge_sign = r_areaCell*edgesOnCell_sign(i,iCell) * dvEdge(iEdge) * invDcEdge(iEdge)
               pr_scale = prandtl_inv * meshScalingDel2(iEdge)
               cell1 = cellsOnEdge(1,iEdge)
               cell2 = cellsOnEdge(2,iEdge)
!DIR$ IVDEP
               do k=1,nVertLevels

!  we are computing the Smagorinsky filter at more points than needed here so as to pick up the delsq_theta for 4th order filter below

                  theta_turb_flux = edge_sign*(theta_m(k,cell2) - theta_m(k,cell1))*rho_edge(k,iEdge)
                  delsq_theta(k,iCell) = delsq_theta(k,iCell) + theta_turb_flux
                  theta_turb_flux = theta_turb_flux*0.5*(kdiff(k,cell1)+kdiff(k,cell2)) * pr_scale
                  tend_theta_euler(k,iCell) = tend_theta_euler(k,iCell) + theta_turb_flux

               end do
            end do
          end do

!$OMP BARRIER
            
         if (h_theta_eddy_visc4 > 0.0) then  ! 4th order mixing is active

            do iCell=cellSolveStart,cellSolveEnd    ! Technically updating fewer cells than before...
               r_areaCell = h_theta_eddy_visc4 * prandtl_inv * invAreaCell(iCell)
               do i=1,nEdgesOnCell(iCell)

                  iEdge = edgesOnCell(i,iCell)
                  edge_sign = meshScalingDel4(iEdge)*r_areaCell*dvEdge(iEdge)*edgesOnCell_sign(i,iCell)*invDcEdge(iEdge)

                  cell1 = cellsOnEdge(1,iEdge)
                  cell2 = cellsOnEdge(2,iEdge)

                  do k=1,nVertLevels
                     tend_theta_euler(k,iCell) = tend_theta_euler(k,iCell) - edge_sign*(delsq_theta(k,cell2) - delsq_theta(k,cell1))
                  end do
               end do
            end do

         end if ! 4th order mixing is active 

      end if ! theta mixing calculated first rk_step

      !
      !  vertical advection plus diabatic term
      !  Note: we are also dividing through by the cell area after the horizontal flux divergence
      !
      do iCell = cellSolveStart,cellSolveEnd

         wdtz(1) = 0.0

         k = 2
         wdtz(k) =  rw(k,icell)*(fzm(k)*theta_m(k,iCell)+fzp(k)*theta_m(k-1,iCell))  
         wdtz(k) =  wdtz(k)+(rw_save(k,icell)-rw(k,icell))*(fzm(k)*theta_m_save(k,iCell)+fzp(k)*theta_m_save(k-1,iCell))
         do k=3,nVertLevels-1
            wdtz(k) = flux3( theta_m(k-2,iCell),theta_m(k-1,iCell),theta_m(k,iCell),theta_m(k+1,iCell), rw(k,iCell), coef_3rd_order )
            wdtz(k) =  wdtz(k) + (rw_save(k,icell)-rw(k,iCell))*(fzm(k)*theta_m_save(k,iCell)+fzp(k)*theta_m_save(k-1,iCell))  ! rtheta_pp redefinition
         end do
         k = nVertLevels
         wdtz(k) =  rw_save(k,icell)*(fzm(k)*theta_m(k,iCell)+fzp(k)*theta_m(k-1,iCell))  ! rtheta_pp redefinition

         wdtz(nVertLevels+1) = 0.0

!DIR$ IVDEP
         do k=1,nVertLevels
            tend_theta(k,iCell) = tend_theta(k,iCell)*invAreaCell(iCell) -rdzw(k)*(wdtz(k+1)-wdtz(k))
            tend_rtheta_adv(k,iCell) = tend_theta(k,iCell)   !  this is for the Tiedke scheme
            rthdynten(k,iCell) = tend_theta(k,iCell)/rho_zz(k,iCell)  !  this is for the Grell-Freitas scheme
            tend_theta(k,iCell) = tend_theta(k,iCell) + rho_zz(k,iCell)*rt_diabatic_tend(k,iCell)
         end do
      end do

      !
      !  vertical mixing for theta - 2nd order 
      !

      if (rk_step == 1) then

         if ( v_theta_eddy_visc2 > 0.0 ) then  ! vertical mixing for theta_m

            if (config_mix_full) then

               do iCell = cellSolveStart,cellSolveEnd
                  do k=2,nVertLevels-1
                     z1 = zgrid(k-1,iCell)
                     z2 = zgrid(k  ,iCell)
                     z3 = zgrid(k+1,iCell)
                     z4 = zgrid(k+2,iCell)

                     zm = 0.5*(z1+z2)
                     z0 = 0.5*(z2+z3)
                     zp = 0.5*(z3+z4)

                     tend_theta_euler(k,iCell) = tend_theta_euler(k,iCell) + v_theta_eddy_visc2*prandtl_inv*rho_zz(k,iCell)*(&
                                              (theta_m(k+1,iCell)-theta_m(k  ,iCell))/(zp-z0)                 &
                                             -(theta_m(k  ,iCell)-theta_m(k-1,iCell))/(z0-zm) )/(0.5*(zp-zm))
                  end do
               end do

         else  ! idealized cases where we mix on the perturbation from the initial 1-D state

               do iCell = cellSolveStart,cellSolveEnd
                  do k=2,nVertLevels-1
                     z1 = zgrid(k-1,iCell)
                     z2 = zgrid(k  ,iCell)
                     z3 = zgrid(k+1,iCell)
                     z4 = zgrid(k+2,iCell)

                     zm = 0.5*(z1+z2)
                     z0 = 0.5*(z2+z3)
                     zp = 0.5*(z3+z4)

                     tend_theta_euler(k,iCell) = tend_theta_euler(k,iCell) + v_theta_eddy_visc2*prandtl_inv*rho_zz(k,iCell)*(&
                                              ((theta_m(k+1,iCell)-t_init(k+1,iCell))-(theta_m(k  ,iCell)-t_init(k,iCell)))/(zp-z0)      &
                                             -((theta_m(k  ,iCell)-t_init(k,iCell))-(theta_m(k-1,iCell)-t_init(k-1,iCell)))/(z0-zm) )/(0.5*(zp-zm))
                  end do
               end do

            end if

         end if

      end if ! compute vertical theta mixing on first rk_step

      do iCell = cellSolveStart,cellSolveEnd
!DIR$ IVDEP
         do k=1,nVertLevels
!            tend_theta(k,iCell) = tend_theta(k,iCell) + tend_theta_euler(k,iCell)
            tend_theta(k,iCell) = tend_theta(k,iCell) + tend_theta_euler(k,iCell) + tend_rtheta_physics(k,iCell)
         end do
      end do

   end subroutine atm_compute_dyn_tend_work


   subroutine atm_compute_solve_diagnostics(dt, state, time_lev, diag, mesh, configs, &
                                            cellStart, cellEnd, vertexStart, vertexEnd, edgeStart, edgeEnd, &
                                            rk_step )
   !!!!!!!!!!!!!!!!!!!!!!!!!!!!!!!!!!!!!!!!!!!!!!!!!!!!!!!!!!!!!!!!!!!!!!!!!!!!!!!! 
   ! Compute diagnostic fields used in the tendency computations
   !
   ! Input: state (s), grid - grid metadata
   !
   ! Output: diag - computed diagnostics
   !!!!!!!!!!!!!!!!!!!!!!!!!!!!!!!!!!!!!!!!!!!!!!!!!!!!!!!!!!!!!!!!!!!!!!!!!!!!!!!! 

      implicit none

      real (kind=RKIND), intent(in) :: dt
      type (mpas_pool_type), intent(inout) :: state
      integer, intent(in) :: time_lev                   ! which time level of state to use
      integer, intent(in), optional :: rk_step          ! which rk_step
      type (mpas_pool_type), intent(inout) :: diag
      type (mpas_pool_type), intent(in) :: mesh
      type (mpas_pool_type), intent(in) :: configs
      integer, intent(in) :: cellStart, cellEnd, vertexStart, vertexEnd, edgeStart, edgeEnd


      integer, pointer :: nCells, nEdges, nVertices, nVertLevels, vertexDegree
      real (kind=RKIND), dimension(:), pointer :: fVertex, fEdge, invAreaTriangle, invAreaCell
      real (kind=RKIND), dimension(:), pointer :: dvEdge, dcEdge, invDvEdge, invDcEdge
      real (kind=RKIND), dimension(:,:), pointer :: weightsOnEdge, kiteAreasOnVertex, h_edge, h, u, v, &
                                                    vorticity, ke, pv_edge, pv_vertex, pv_cell, gradPVn, gradPVt, &
                                                    divergence
      integer, dimension(:,:), pointer :: cellsOnEdge, cellsOnVertex, verticesOnEdge, edgesOnCell, edgesOnEdge, edgesOnVertex, &
                                          kiteForCell, verticesOnCell
      real (kind=RKIND), dimension(:,:), pointer :: edgesOnVertex_sign, edgesOnCell_sign
      integer, dimension(:), pointer :: nEdgesOnCell, nEdgesOnEdge

      real (kind=RKIND), pointer :: config_apvm_upwinding


      call mpas_pool_get_config(configs, 'config_apvm_upwinding', config_apvm_upwinding)

      call mpas_pool_get_array(state, 'rho_zz', h, time_lev)
      call mpas_pool_get_array(state, 'u', u, time_lev)

      call mpas_pool_get_array(diag, 'v', v)
      call mpas_pool_get_array(diag, 'rho_edge', h_edge)
      call mpas_pool_get_array(diag, 'vorticity', vorticity)
      call mpas_pool_get_array(diag, 'divergence', divergence)
      call mpas_pool_get_array(diag, 'ke', ke)
      call mpas_pool_get_array(diag, 'pv_edge', pv_edge)
      call mpas_pool_get_array(diag, 'pv_vertex', pv_vertex)
      call mpas_pool_get_array(diag, 'pv_cell', pv_cell)
      call mpas_pool_get_array(diag, 'gradPVn', gradPVn)
      call mpas_pool_get_array(diag, 'gradPVt', gradPVt)

      call mpas_pool_get_array(mesh, 'weightsOnEdge', weightsOnEdge)
      call mpas_pool_get_array(mesh, 'kiteAreasOnVertex', kiteAreasOnVertex)
      call mpas_pool_get_array(mesh, 'cellsOnEdge', cellsOnEdge)
      call mpas_pool_get_array(mesh, 'cellsOnVertex', cellsOnVertex)
      call mpas_pool_get_array(mesh, 'verticesOnEdge', verticesOnEdge)
      call mpas_pool_get_array(mesh, 'verticesOnCell', verticesOnCell)
      call mpas_pool_get_array(mesh, 'nEdgesOnCell', nEdgesOnCell)
      call mpas_pool_get_array(mesh, 'edgesOnCell', edgesOnCell)
      call mpas_pool_get_array(mesh, 'nEdgesOnEdge', nEdgesOnEdge)
      call mpas_pool_get_array(mesh, 'edgesOnEdge', edgesOnEdge)
      call mpas_pool_get_array(mesh, 'edgesOnVertex', edgesOnVertex)
      call mpas_pool_get_array(mesh, 'edgesOnVertex_sign', edgesOnVertex_sign)
      call mpas_pool_get_array(mesh, 'edgesOnCell_sign', edgesOnCell_sign)
      call mpas_pool_get_array(mesh, 'kiteForCell', kiteForCell)
      call mpas_pool_get_array(mesh, 'dcEdge', dcEdge)
      call mpas_pool_get_array(mesh, 'dvEdge', dvEdge)
      call mpas_pool_get_array(mesh, 'invDcEdge', invDcEdge)
      call mpas_pool_get_array(mesh, 'invDvEdge', invDvEdge)
      call mpas_pool_get_array(mesh, 'invAreaCell', invAreaCell)
      call mpas_pool_get_array(mesh, 'invAreaTriangle', invAreaTriangle)
      call mpas_pool_get_array(mesh, 'fVertex', fVertex)
      call mpas_pool_get_array(mesh, 'fEdge', fEdge)

      call mpas_pool_get_dimension(mesh, 'nCells', nCells)
      call mpas_pool_get_dimension(mesh, 'nEdges', nEdges)
      call mpas_pool_get_dimension(mesh, 'nVertices', nVertices)
      call mpas_pool_get_dimension(mesh, 'nVertLevels', nVertLevels)
      call mpas_pool_get_dimension(mesh, 'vertexDegree', vertexDegree)

      call atm_compute_solve_diagnostics_work(nCells, nEdges, nVertices, &
               vertexDegree, dt, config_apvm_upwinding, &
               fVertex, fEdge, invAreaTriangle, invAreaCell, dvEdge, dcEdge, invDvEdge, invDcEdge, &
               weightsOnEdge, kiteAreasOnVertex, h_edge, h, u, v, vorticity, ke, pv_edge, pv_vertex, pv_cell, &
               gradPVn, gradPVt, divergence, cellsOnEdge, cellsOnVertex, verticesOnEdge, edgesOnCell, edgesOnEdge, &
               edgesOnVertex, kiteForCell, verticesOnCell, edgesOnVertex_sign, edgesOnCell_sign, nEdgesOnCell, nEdgesOnEdge, &
               cellStart, cellEnd, vertexStart, vertexEnd, edgeStart, edgeEnd, &
               rk_step)

   end subroutine atm_compute_solve_diagnostics


   subroutine atm_compute_solve_diagnostics_work(nCells, nEdges, nVertices, &
            vertexDegree, dt, config_apvm_upwinding, &
            fVertex, fEdge, invAreaTriangle, invAreaCell, dvEdge, dcEdge, invDvEdge, invDcEdge, &
            weightsOnEdge, kiteAreasOnVertex, h_edge, h, u, v, vorticity, ke, pv_edge, pv_vertex, pv_cell, &
            gradPVn, gradPVt, divergence, cellsOnEdge, cellsOnVertex, verticesOnEdge, edgesOnCell, edgesOnEdge, &
            edgesOnVertex, kiteForCell, verticesOnCell, edgesOnVertex_sign, edgesOnCell_sign, nEdgesOnCell, nEdgesOnEdge, &
            cellStart, cellEnd, vertexStart, vertexEnd, edgeStart, edgeEnd, &
            rk_step)

      use mpas_atm_dimensions

      implicit none

      !
      ! Dummy arguments
      !
      integer, intent(in) :: nCells, nEdges, nVertices, vertexDegree
      real (kind=RKIND), intent(in) :: dt, config_apvm_upwinding
      real (kind=RKIND), dimension(nVertices+1) :: fVertex
      real (kind=RKIND), dimension(nEdges+1) :: fEdge
      real (kind=RKIND), dimension(nVertices+1) :: invAreaTriangle
      real (kind=RKIND), dimension(nCells+1) :: invAreaCell
      real (kind=RKIND), dimension(nEdges+1) :: dvEdge
      real (kind=RKIND), dimension(nEdges+1) :: dcEdge
      real (kind=RKIND), dimension(nEdges+1) :: invDvEdge
      real (kind=RKIND), dimension(nEdges+1) :: invDcEdge
      real (kind=RKIND), dimension(maxEdges2,nEdges+1) :: weightsOnEdge
      real (kind=RKIND), dimension(3,nVertices+1) :: kiteAreasOnVertex
      real (kind=RKIND), dimension(nVertLevels,nEdges+1) :: h_edge
      real (kind=RKIND), dimension(nVertLevels,nCells+1) :: h
      real (kind=RKIND), dimension(nVertLevels,nEdges+1) :: u
      real (kind=RKIND), dimension(nVertLevels,nEdges+1) :: v
      real (kind=RKIND), dimension(nVertLevels,nVertices+1) :: vorticity
      real (kind=RKIND), dimension(nVertLevels,nCells+1) :: ke
      real (kind=RKIND), dimension(nVertLevels,nEdges+1) :: pv_edge
      real (kind=RKIND), dimension(nVertLevels,nVertices+1) :: pv_vertex
      real (kind=RKIND), dimension(nVertLevels,nCells+1) :: pv_cell
      real (kind=RKIND), dimension(nVertLevels,nEdges+1) :: gradPVn
      real (kind=RKIND), dimension(nVertLevels,nEdges+1) :: gradPVt
      real (kind=RKIND), dimension(nVertLevels,nCells+1) :: divergence
      integer, dimension(2,nEdges+1) :: cellsOnEdge
      integer, dimension(3,nVertices+1) :: cellsOnVertex
      integer, dimension(2,nEdges+1) :: verticesOnEdge
      integer, dimension(maxEdges,nCells+1) :: edgesOnCell
      integer, dimension(maxEdges2,nEdges+1) :: edgesOnEdge
      integer, dimension(3,nVertices+1) :: edgesOnVertex
      integer, dimension(maxEdges,nCells+1) :: kiteForCell
      integer, dimension(maxEdges,nCells+1) :: verticesOnCell
      real (kind=RKIND), dimension(3,nVertices+1) :: edgesOnVertex_sign
      real (kind=RKIND), dimension(maxEdges,nCells+1) :: edgesOnCell_sign
      integer, dimension(nCells+1) :: nEdgesOnCell
      integer, dimension(nEdges+1) :: nEdgesOnEdge

      integer, intent(in) :: cellStart, cellEnd, vertexStart, vertexEnd, edgeStart, edgeEnd

      integer, intent(in), optional :: rk_step

      !
      ! Local variables
      !
      integer :: iEdge, iCell, iVertex, k, cell1, cell2, eoe, i, j
      real (kind=RKIND) :: h_vertex, r, s
      real (kind=RKIND) :: r1, r2

      logical, parameter :: hollingsworth=.true.
      real (kind=RKIND) :: ke_fact, efac
      logical :: reconstruct_v


      !
      ! Compute height on cell edges at velocity locations
      !
      do iEdge=edgeStart,edgeEnd
         cell1 = cellsOnEdge(1,iEdge)
         cell2 = cellsOnEdge(2,iEdge)
!DIR$ IVDEP
         do k=1,nVertLevels
            h_edge(k,iEdge) = 0.5 * (h(k,cell1) + h(k,cell2))
         end do

!  the first openmp barrier below is set so that ke_edge is computed
!  it would be good to move this somewhere else?

         efac = dcEdge(iEdge)*dvEdge(iEdge)
         do k=1,nVertLevels
            ke_edge(k,iEdge) = efac*u(k,iEdge)**2
         end do

      end do

      !
      ! Compute circulation and relative vorticity at each vertex
      !
      do iVertex=vertexStart,vertexEnd
         vorticity(1:nVertLevels,iVertex) = 0.0
         do i=1,vertexDegree
            iEdge = edgesOnVertex(i,iVertex)
            s = edgesOnVertex_sign(i,iVertex) * dcEdge(iEdge)
!DIR$ IVDEP
            do k=1,nVertLevels
               vorticity(k,iVertex) = vorticity(k,iVertex) + s * u(k,iEdge)
            end do
         end do
!DIR$ IVDEP
         do k=1,nVertLevels
            vorticity(k,iVertex) = vorticity(k,iVertex) * invAreaTriangle(iVertex)
         end do
      end do


      !
      ! Compute the divergence at each cell center
      !
      do iCell=cellStart,cellEnd
         divergence(1:nVertLevels,iCell) = 0.0
         do i=1,nEdgesOnCell(iCell)
            iEdge = edgesOnCell(i,iCell)
            s = edgesOnCell_sign(i,iCell) * dvEdge(iEdge)
!DIR$ IVDEP
            do k=1,nVertLevels
              divergence(k,iCell) = divergence(k,iCell) + s * u(k,iEdge)
            end do
         end do
         r = invAreaCell(iCell)
         do k = 1,nVertLevels
            divergence(k,iCell) = divergence(k,iCell) * r
         end do
      end do


!$OMP BARRIER

      !
      ! Compute kinetic energy in each cell (Ringler et al JCP 2009)
      !
      ! Replace 2.0 with 2 in exponentiation to avoid outside chance that
      ! compiler will actually allow "float raised to float" operation
      do iCell=cellStart,cellEnd
         ke(1:nVertLevels,iCell) = 0.0
         do i=1,nEdgesOnCell(iCell)
            iEdge = edgesOnCell(i,iCell)
            do k=1,nVertLevels
!               ke(k,iCell) = ke(k,iCell) + 0.25 * dcEdge(iEdge) * dvEdge(iEdge) * u(k,iEdge)**2
               ke(k,iCell) = ke(k,iCell) + 0.25 * ke_edge(k,iEdge)
            end do
         end do
!DIR$ IVDEP
         do k=1,nVertLevels
            ke(k,iCell) = ke(k,iCell) * invAreaCell(iCell)
         end do
      end do


      if (hollingsworth) then

         ! Compute ke at cell vertices - AG's new KE construction, part 1
         ! *** approximation here because we don't have inner triangle areas
         !

         ! Replace 2.0 with 2 in exponentiation to avoid outside chance that
         ! compiler will actually allow "float raised to float" operation
         do iVertex=vertexStart,vertexEnd
            r = 0.25 * invAreaTriangle(iVertex) 
            do k=1,nVertLevels

!               ke_vertex(k,iVertex) = (  dcEdge(EdgesOnVertex(1,iVertex))*dvEdge(EdgesOnVertex(1,iVertex))*u(k,EdgesOnVertex(1,iVertex))**2  &
!                                        +dcEdge(EdgesOnVertex(2,iVertex))*dvEdge(EdgesOnVertex(2,iVertex))*u(k,EdgesOnVertex(2,iVertex))**2  &
!                                        +dcEdge(EdgesOnVertex(3,iVertex))*dvEdge(EdgesOnVertex(3,iVertex))*u(k,EdgesOnVertex(3,iVertex))**2  &
!                                      ) * r

               ke_vertex(k,iVertex) = (  ke_edge(k,EdgesOnVertex(1,iVertex))+ke_edge(k,EdgesOnVertex(2,iVertex))+ke_edge(k,EdgesOnVertex(3,iVertex)) )*r

            end do
         end do

!$OMP BARRIER

         ! adjust ke at cell vertices - AG's new KE construction, part 2
         !

         ke_fact = 1.0 - .375

         do iCell=cellStart,cellEnd
            do k=1,nVertLevels
               ke(k,iCell) = ke_fact * ke(k,iCell)
            end do
         end do


         do iCell=cellStart,cellEnd
            r = invAreaCell(iCell)
            do i=1,nEdgesOnCell(iCell)
               iVertex = verticesOnCell(i,iCell)
               j = kiteForCell(i,iCell)
!DIR$ IVDEP
               do k = 1,nVertLevels
                  ke(k,iCell) = ke(k,iCell) + (1.-ke_fact)*kiteAreasOnVertex(j,iVertex) * ke_vertex(k,iVertex) * r
               end do
            end do
         end do

      end if

      !
      ! Compute v (tangential) velocities following Thuburn et al JCP 2009
      ! The tangential velocity is only used to compute the Smagorinsky coefficient

      reconstruct_v = .true.
      if(present(rk_step)) then
        if(rk_step /= 3) reconstruct_v = .false.
      end if

      if (reconstruct_v) then
        do iEdge = edgeStart,edgeEnd
          v(1:nVertLevels,iEdge) = 0.0
          do i=1,nEdgesOnEdge(iEdge)
            eoe = edgesOnEdge(i,iEdge)
!DIR$ IVDEP
            do k = 1,nVertLevels
              v(k,iEdge) = v(k,iEdge) + weightsOnEdge(i,iEdge) * u(k, eoe)
            end do
          end do
        end do
      end if

      !
      ! Compute height at vertices, pv at vertices, and average pv to edge locations
      !  ( this computes pv_vertex at all vertices bounding real cells )
      !
      ! Avoid dividing h_vertex by areaTriangle and move areaTriangle into
      ! numerator for the pv_vertex calculation
      do iVertex = vertexStart,vertexEnd
!DIR$ IVDEP
         do k=1,nVertLevels
!
! the following commented code is for the PV conserving shallow water solver.  
!            h_vertex = 0.0
!            do i=1,vertexDegree
!               h_vertex = h_vertex + h(k,cellsOnVertex(i,iVertex)) * kiteAreasOnVertex(i,iVertex)
!            end do
!            pv_vertex(k,iVertex) = (fVertex(iVertex) + vorticity(k,iVertex)) * areaTriangle(iVertex) / h_vertex
            pv_vertex(k,iVertex) = (fVertex(iVertex) + vorticity(k,iVertex))
         end do
      end do

!$OMP BARRIER

      !
      ! Compute pv at the edges
      !   ( this computes pv_edge at all edges bounding real cells )
      !
      do iEdge = edgeStart,edgeEnd
!DIR$ IVDEP
         do k=1,nVertLevels
            pv_edge(k,iEdge) =  0.5 * (pv_vertex(k,verticesOnEdge(1,iEdge)) + pv_vertex(k,verticesOnEdge(2,iEdge)))
         end do
      end do

      if (config_apvm_upwinding > 0.0) then

      !
      ! Compute pv at cell centers
      !    ( this computes pv_cell for all real cells )
      !  only needed for APVM upwinding
      !
      do iCell=cellStart,cellEnd
         pv_cell(1:nVertLevels,iCell) = 0.0
         r = invAreaCell(iCell)
         do i=1,nEdgesOnCell(iCell)
            iVertex = verticesOnCell(i,iCell)
            j = kiteForCell(i,iCell)
!DIR$ IVDEP
            do k = 1,nVertLevels
               pv_cell(k,iCell) = pv_cell(k,iCell) + kiteAreasOnVertex(j,iVertex) * pv_vertex(k,iVertex) * r
            end do
         end do
      end do


!$OMP BARRIER

         !
         ! Modify PV edge with upstream bias. 
         !
         ! Compute gradient of PV in the tangent direction
         !   ( this computes gradPVt at all edges bounding real cells )
         !
         ! Compute gradient of PV in normal direction
         !   (tdr: 2009-10-02: this is not correct because the pv_cell in the halo is not correct)
         !
         ! Modify PV edge with upstream bias.
         !
         ! Merged loops for calculating gradPVt, gradPVn and pv_edge
         ! Also precomputed inverses of dvEdge and dcEdge to avoid repeated divisions
         !
         r = config_apvm_upwinding * dt
         do iEdge = edgeStart,edgeEnd
            r1 = 1.0_RKIND * invDvEdge(iEdge)
            r2 = 1.0_RKIND * invDcEdge(iEdge)
!DIR$ IVDEP
            do k = 1,nVertLevels
               gradPVt(k,iEdge) = (pv_vertex(k,verticesOnEdge(2,iEdge)) - pv_vertex(k,verticesOnEdge(1,iEdge))) * r1
               gradPVn(k,iEdge) = (pv_cell(k,cellsOnEdge(2,iEdge)) - pv_cell(k,cellsOnEdge(1,iEdge))) * r2
               pv_edge(k,iEdge) = pv_edge(k,iEdge) - r * (v(k,iEdge) * gradPVt(k,iEdge) + u(k,iEdge) * gradPVn(k,iEdge))
            end do
         end do

      end if  ! apvm upwinding

   end subroutine atm_compute_solve_diagnostics_work


   subroutine atm_init_coupled_diagnostics(state, time_lev, diag, mesh, configs, &
                                       cellStart, cellEnd, vertexStart, vertexEnd, edgeStart, edgeEnd, &
                                       cellSolveStart, cellSolveEnd, vertexSolveStart, vertexSolveEnd, edgeSolveStart, edgeSolveEnd)

      implicit none
   
      type (mpas_pool_type), intent(inout) :: state
      integer, intent(in) :: time_lev                    ! which time level to use from state
      type (mpas_pool_type), intent(inout) :: diag
      type (mpas_pool_type), intent(inout) :: mesh
      type (mpas_pool_type), intent(in) :: configs
      integer, intent(in) :: cellStart, cellEnd, vertexStart, vertexEnd, edgeStart, edgeEnd
      integer, intent(in) :: cellSolveStart, cellSolveEnd, vertexSolveStart, vertexSolveEnd, edgeSolveStart, edgeSolveEnd

      integer :: i, k, iCell, iEdge, cell1, cell2
      integer, pointer :: nCells, nEdges, nVertLevels
      integer, pointer :: index_qv
      real (kind=RKIND) :: p0, rcv, flux
      integer, dimension(:), pointer :: nEdgesOnCell
      integer, dimension(:,:), pointer :: cellsOnEdge, edgesOnCell
      real (kind=RKIND), dimension(:,:), pointer :: edgesOnCell_sign
      real (kind=RKIND), dimension(:,:), pointer :: theta_m
      real (kind=RKIND), dimension(:,:), pointer :: theta
      real (kind=RKIND), dimension(:,:), pointer :: rho_zz
      real (kind=RKIND), dimension(:,:), pointer :: rho
      real (kind=RKIND), dimension(:,:), pointer :: rho_p
      real (kind=RKIND), dimension(:,:), pointer :: rho_base
      real (kind=RKIND), dimension(:,:), pointer :: rtheta_base
      real (kind=RKIND), dimension(:,:), pointer :: theta_base
      real (kind=RKIND), dimension(:,:), pointer :: rtheta_p
      real (kind=RKIND), dimension(:,:), pointer :: zz
      real (kind=RKIND), dimension(:,:,:), pointer :: scalars
      real (kind=RKIND), dimension(:,:), pointer :: ru
      real (kind=RKIND), dimension(:,:), pointer :: rw
      real (kind=RKIND), dimension(:,:), pointer :: u
      real (kind=RKIND), dimension(:,:), pointer :: w
      real (kind=RKIND), dimension(:,:), pointer :: pressure_p
      real (kind=RKIND), dimension(:,:), pointer :: pressure_base
      real (kind=RKIND), dimension(:,:), pointer :: exner
      real (kind=RKIND), dimension(:,:), pointer :: exner_base
      real (kind=RKIND), dimension(:), pointer :: fzm, fzp
      real (kind=RKIND), dimension(:,:,:), pointer :: zb, zb3, zb_cell, zb3_cell


      call mpas_pool_get_dimension(mesh, 'nCells', nCells)
      call mpas_pool_get_dimension(mesh, 'nEdges', nEdges)
      call mpas_pool_get_dimension(mesh, 'nVertLevels', nVertLevels)
      call mpas_pool_get_dimension(state, 'index_qv', index_qv)

      call mpas_pool_get_array(mesh, 'cellsOnEdge', cellsOnEdge)
      call mpas_pool_get_array(mesh, 'nEdgesOnCell', nEdgesOnCell)
      call mpas_pool_get_array(mesh, 'edgesOnCell', edgesOnCell)
      call mpas_pool_get_array(mesh, 'edgesOnCell_sign', edgesOnCell_sign)

      call mpas_pool_get_array(state, 'theta_m', theta_m, time_lev)
      call mpas_pool_get_array(diag, 'theta', theta)
      call mpas_pool_get_array(state, 'rho_zz', rho_zz, time_lev)
      call mpas_pool_get_array(diag, 'rho', rho)
      call mpas_pool_get_array(diag, 'rho_p', rho_p)
      call mpas_pool_get_array(diag, 'rho_base', rho_base)
      call mpas_pool_get_array(diag, 'rtheta_base', rtheta_base)
      call mpas_pool_get_array(diag, 'theta_base', theta_base)
      call mpas_pool_get_array(diag, 'rtheta_p', rtheta_p)
      call mpas_pool_get_array(mesh, 'zz', zz)
      call mpas_pool_get_array(state, 'scalars', scalars, time_lev)
      call mpas_pool_get_array(diag, 'ru', ru)
      call mpas_pool_get_array(diag, 'rw', rw)
      call mpas_pool_get_array(state, 'u', u, time_lev)
      call mpas_pool_get_array(state, 'w', w, time_lev)
      call mpas_pool_get_array(diag, 'pressure_p', pressure_p)
      call mpas_pool_get_array(diag, 'pressure_base', pressure_base)
      call mpas_pool_get_array(diag, 'exner', exner)
      call mpas_pool_get_array(diag, 'exner_base', exner_base)
      call mpas_pool_get_array(mesh, 'fzm', fzm)
      call mpas_pool_get_array(mesh, 'fzp', fzp)
      call mpas_pool_get_array(mesh, 'zb', zb)
      call mpas_pool_get_array(mesh, 'zb3', zb3)
      call mpas_pool_get_array(mesh, 'zb_cell', zb_cell)
      call mpas_pool_get_array(mesh, 'zb3_cell', zb3_cell)


      rcv = rgas / (cp-rgas)
      p0 = 1.e5  ! this should come from somewhere else...

      do iCell=cellStart,cellEnd
         do k=1,nVertLevels
            theta_m(k,iCell) = theta(k,iCell) * (1._RKIND + rvord * scalars(index_qv,k,iCell))
            rho_zz(k,iCell) = rho(k,iCell) / zz(k,iCell)
         end do
      end do

!$OMP BARRIER

      do iEdge=edgeStart,edgeEnd
         cell1 = cellsOnEdge(1,iEdge)
         cell2 = cellsOnEdge(2,iEdge)
         do k=1,nVertLevels
            ru(k,iEdge) = 0.5 * u(k,iEdge) * (rho_zz(k,cell1) + rho_zz(k,cell2))
         end do
      end do

!$OMP BARRIER

      ! Compute rw (i.e. rho_zz * omega) from rho_zz, w, and ru.
      ! We are reversing the procedure we use in subroutine atm_recover_large_step_variables.
      ! first, the piece that depends on w.
      do iCell=cellStart,cellEnd
         rw(1,iCell) = 0.0
         rw(nVertLevels+1,iCell) = 0.0
         do k=2,nVertLevels
            rw(k,iCell) = w(k,iCell)     &
                          * (fzp(k) * rho_zz(k-1,iCell) + fzm(k) * rho_zz(k,iCell)) &
                          * (fzp(k) * zz(k-1,iCell) + fzm(k) * zz(k,iCell))
         end do
      end do
  
      ! next, the piece that depends on ru
      do iCell=cellStart,cellEnd
         do i=1,nEdgesOnCell(iCell)
            iEdge = edgesOnCell(i,iCell)
            do k = 2,nVertLevels
            flux = (fzm(k)*ru(k,iEdge) + fzp(k)*ru(k-1,iEdge))
            rw(k,iCell) = rw(k,iCell)   &
                          - edgesOnCell_sign(i,iCell) * (zb_cell(k,i,iCell) + sign(1.0_RKIND,flux) * zb3_cell(k,i,iCell))*flux   &
                          * (fzp(k) * zz(k-1,iCell) + fzm(k) * zz(k,iCell))
            end do
         end do
      end do

      do iCell=cellStart,cellEnd
         do k=1,nVertLevels
            rho_p(k,iCell) = rho_zz(k,iCell) - rho_base(k,iCell)
         end do
      end do

      do iCell=cellStart,cellEnd
         do k=1,nVertLevels
            rtheta_base(k,iCell) = theta_base(k,iCell) * rho_base(k,iCell)
         end do
      end do

      do iCell=cellStart,cellEnd
         do k=1,nVertLevels
            rtheta_p(k,iCell) = theta_m(k,iCell) * rho_p(k,iCell)  &
                                             + rho_base(k,iCell)   * (theta_m(k,iCell) - theta_base(k,iCell))
         end do
      end do

      do iCell=cellStart,cellEnd
         do k=1,nVertLevels
            exner(k,iCell) = (zz(k,iCell) * (rgas/p0) * (rtheta_p(k,iCell) + rtheta_base(k,iCell)))**rcv
            exner_base(k,iCell) = (zz(k,iCell) * (rgas/p0) * (rtheta_base(k,iCell)))**rcv  ! WCS addition 20180403
         end do
      end do

      do iCell=cellStart,cellEnd
         do k=1,nVertLevels
            pressure_p(k,iCell) = zz(k,iCell) * rgas &
                                               * (  exner(k,iCell) * rtheta_p(k,iCell) &
                                                  + rtheta_base(k,iCell) * (exner(k,iCell) - exner_base(k,iCell)) &
                                                 )
            pressure_base(k,iCell) = zz(k,iCell) * rgas * exner_base(k,iCell) * rtheta_base(k,iCell)      ! WCS addition 20180403
         end do
      end do

   end subroutine atm_init_coupled_diagnostics


   subroutine atm_rk_dynamics_substep_finish( state, diag, dynamics_substep, dynamics_split, &
                                       cellStart, cellEnd, vertexStart, vertexEnd, edgeStart, edgeEnd, &
                                       cellSolveStart, cellSolveEnd, vertexSolveStart, vertexSolveEnd, edgeSolveStart, edgeSolveEnd)

      implicit none

      !  this routine resets the dry dynamics variables at the end of an rk3 substep for the case
      !  where the dry dynamics is split from the scalar transport (i.e. where the dry dynamics is
      !  using a different, usually smaller, timestep.
      !
      !  WCS 18 November 2014

      type (mpas_pool_type), intent(inout) :: state
      type (mpas_pool_type), intent(inout) :: diag
      integer, intent(in) :: dynamics_substep, dynamics_split
      integer, intent(in) :: cellStart, cellEnd, vertexStart, vertexEnd, edgeStart, edgeEnd
      integer, intent(in) :: cellSolveStart, cellSolveEnd, vertexSolveStart, vertexSolveEnd, edgeSolveStart, edgeSolveEnd

      real (kind=RKIND) :: inv_dynamics_split
      
      real (kind=RKIND), dimension(:,:), pointer :: ru
      real (kind=RKIND), dimension(:,:), pointer :: ru_save
      real (kind=RKIND), dimension(:,:), pointer :: rw
      real (kind=RKIND), dimension(:,:), pointer :: rw_save
      real (kind=RKIND), dimension(:,:), pointer :: rtheta_p
      real (kind=RKIND), dimension(:,:), pointer :: rtheta_p_save
      real (kind=RKIND), dimension(:,:), pointer :: rho_p
      real (kind=RKIND), dimension(:,:), pointer :: rho_p_save

      real (kind=RKIND), dimension(:,:), pointer :: u_1, u_2
      real (kind=RKIND), dimension(:,:), pointer :: w_1, w_2
      real (kind=RKIND), dimension(:,:), pointer :: theta_m_1, theta_m_2
      real (kind=RKIND), dimension(:,:), pointer :: rho_zz_1, rho_zz_2, rho_zz_old_split
      real (kind=RKIND), dimension(:,:), pointer :: ruAvg, wwAvg, ruAvg_split, wwAvg_split

      call mpas_pool_get_array(diag, 'ru', ru)
      call mpas_pool_get_array(diag, 'ru_save', ru_save)
      call mpas_pool_get_array(diag, 'rw', rw)
      call mpas_pool_get_array(diag, 'rw_save', rw_save)
      call mpas_pool_get_array(diag, 'rtheta_p', rtheta_p)
      call mpas_pool_get_array(diag, 'rtheta_p_save', rtheta_p_save)
      call mpas_pool_get_array(diag, 'rho_p', rho_p)
      call mpas_pool_get_array(diag, 'rho_p_save', rho_p_save)
      call mpas_pool_get_array(diag, 'rho_zz_old_split', rho_zz_old_split)
      call mpas_pool_get_array(diag, 'ruAvg', ruAvg)
      call mpas_pool_get_array(diag, 'ruAvg_split', ruAvg_split)
      call mpas_pool_get_array(diag, 'wwAvg', wwAvg)
      call mpas_pool_get_array(diag, 'wwAvg_split', wwAvg_split)

      call mpas_pool_get_array(state, 'u', u_1, 1)
      call mpas_pool_get_array(state, 'u', u_2, 2)
      call mpas_pool_get_array(state, 'w', w_1, 1)
      call mpas_pool_get_array(state, 'w', w_2, 2)
      call mpas_pool_get_array(state, 'theta_m', theta_m_1, 1)
      call mpas_pool_get_array(state, 'theta_m', theta_m_2, 2)
      call mpas_pool_get_array(state, 'rho_zz', rho_zz_1, 1)
      call mpas_pool_get_array(state, 'rho_zz', rho_zz_2, 2)

      inv_dynamics_split = 1.0_RKIND / real(dynamics_split)
      
      if (dynamics_substep < dynamics_split) then

         ru_save(:,edgeStart:edgeEnd) = ru(:,edgeStart:edgeEnd)
         rw_save(:,cellStart:cellEnd) = rw(:,cellStart:cellEnd)
         rtheta_p_save(:,cellStart:cellEnd) = rtheta_p(:,cellStart:cellEnd)
         rho_p_save(:,cellStart:cellEnd) = rho_p(:,cellStart:cellEnd)

         u_1(:,edgeStart:edgeEnd) = u_2(:,edgeStart:edgeEnd)
         w_1(:,cellStart:cellEnd) = w_2(:,cellStart:cellEnd)
         theta_m_1(:,cellStart:cellEnd) = theta_m_2(:,cellStart:cellEnd)
         rho_zz_1(:,cellStart:cellEnd) = rho_zz_2(:,cellStart:cellEnd)

      end if

      if (dynamics_substep == 1) then
         ruAvg_split(:,edgeStart:edgeEnd) = ruAvg(:,edgeStart:edgeEnd)
         wwAvg_split(:,cellStart:cellEnd) = wwAvg(:,cellStart:cellEnd)
      else
         ruAvg_split(:,edgeStart:edgeEnd) = ruAvg(:,edgeStart:edgeEnd)+ruAvg_split(:,edgeStart:edgeEnd)
         wwAvg_split(:,cellStart:cellEnd) = wwAvg(:,cellStart:cellEnd)+wwAvg_split(:,cellStart:cellEnd)
      end if

      if (dynamics_substep == dynamics_split) then
         ruAvg(:,edgeStart:edgeEnd) = ruAvg_split(:,edgeStart:edgeEnd) * inv_dynamics_split
         wwAvg(:,cellStart:cellEnd) = wwAvg_split(:,cellStart:cellEnd) * inv_dynamics_split
         rho_zz_1(:,cellStart:cellEnd) = rho_zz_old_split(:,cellStart:cellEnd)
      end if

   end subroutine atm_rk_dynamics_substep_finish


!-------------------------------------------------------------------------
!
! these next 2 routines set an approximate zero gradient boundary condition for w for regional_MPAS
!   
   subroutine atm_zero_gradient_w_bdy( state, mesh, cellSolveStart, cellSolveEnd )

      ! reconstitute state variables from acoustic-step perturbation variables 
      ! after the acoustic steps.  The perturbation variables were originally set in
      ! subroutine atm_set_smlstep_pert_variables prior to their acoustic-steps update.
      ! we are also computing a few other state-derived variables here.

      implicit none

      type (mpas_pool_type), intent(inout) :: state
      type (mpas_pool_type), intent(inout) :: mesh
      integer, intent(in) :: cellSolveStart, cellSolveEnd

      real (kind=RKIND), dimension(:,:), pointer :: w

      integer, dimension(:), pointer :: bdyMaskCell, nearestRelaxationCell
      integer, pointer :: nCells

      call mpas_pool_get_array(state, 'w', w, 2)
      call mpas_pool_get_array(mesh, 'bdyMaskCell', bdyMaskCell)
      call mpas_pool_get_array(mesh, 'nearestRelaxationCell', nearestRelaxationCell)
      call mpas_pool_get_dimension(mesh, 'nCells', nCells)
      
      call atm_zero_gradient_w_bdy_work( w, bdyMaskCell, nearestRelaxationCell, nCells, cellSolveStart, cellSolveEnd )

   end subroutine atm_zero_gradient_w_bdy

!-------------------------------------------------------------------------

   subroutine atm_zero_gradient_w_bdy_work( w, bdyMaskCell, nearestRelaxationCell, nCells, cellSolveStart, cellSolveEnd )

      use mpas_atm_dimensions

      implicit none

      !
      ! Dummy arguments
      !
      integer, intent(in) :: cellSolveStart, cellSolveEnd, nCells
      integer, dimension(nCells+1), intent(in) :: bdyMaskCell, nearestRelaxationCell
      real (kind=RKIND), dimension(nVertLevels+1,nCells+1), intent(inout) :: w

      ! local variables

      integer :: iCell, k

      do iCell=cellSolveStart,cellSolveEnd
         if (bdyMaskCell(iCell) > nRelaxZone) then
!DIR$ IVDEP
            do k = 2, nVertLevels
              w(k,iCell) = w(k,nearestRelaxationCell(iCell))
            end do
         end if  
      end do

   end subroutine atm_zero_gradient_w_bdy_work

!-------------------------------------------------------------------------

   subroutine atm_bdy_adjust_dynamics_speczone_tend( tend, mesh, config, nVertLevels,               &
                                                     ru_driving_tend, rt_driving_tend, rho_driving_tend,         &
                                                     cellStart, cellEnd, edgeStart, edgeEnd,                     &
                                                     cellSolveStart, cellSolveEnd, edgeSolveStart, edgeSolveEnd )

      implicit none

      !  this routine resets the dry dynamics variables at the end of an rk3 substep for the case
      !  where the dry dynamics is split from the scalar transport (i.e. where the dry dynamics is
      !  using a different, usually smaller, timestep.
      !
      !  WCS Fall 2016

      type (mpas_pool_type), intent(inout) :: tend
      type (mpas_pool_type), intent(in) :: mesh
      type (mpas_pool_type), intent(in) :: config
      integer, intent(in) :: nVertLevels
      integer, intent(in) :: cellStart, cellEnd, edgeStart, edgeEnd
      integer, intent(in) :: cellSolveStart, cellSolveEnd, edgeSolveStart, edgeSolveEnd

      real (kind=RKIND), dimension(:,:), intent(in) :: ru_driving_tend, rt_driving_tend, rho_driving_tend
      real (kind=RKIND), dimension(:,:), pointer :: tend_ru, tend_rt, tend_rho, tend_rw, rt_diabatic_tend
      integer, dimension(:), pointer :: bdyMaskCell, bdyMaskEdge

      integer :: iCell, iEdge, k

      call mpas_pool_get_array(tend, 'u', tend_ru)
      call mpas_pool_get_array(tend, 'rho_zz', tend_rho)
      call mpas_pool_get_array(tend, 'theta_m', tend_rt)
      call mpas_pool_get_array(tend, 'w', tend_rw)
      call mpas_pool_get_array(mesh, 'bdyMaskCell', bdyMaskCell)
      call mpas_pool_get_array(mesh, 'bdyMaskEdge', bdyMaskEdge)
      call mpas_pool_get_array(tend, 'rt_diabatic_tend', rt_diabatic_tend)
      
      do iCell = cellSolveStart, cellSolveEnd
         if(bdyMaskCell(iCell) > nRelaxZone) then
            do k=1, nVertLevels
               tend_rho(k,iCell) = rho_driving_tend(k,iCell)
               tend_rt(k,iCell) = rt_driving_tend(k,iCell)
               tend_rw(k,iCell) = 0.
               rt_diabatic_tend(k,iCell) = 0.
            end do
         end if
      end do

      do iEdge = edgeSolveStart, edgeSolveEnd
         if(bdyMaskEdge(iEdge) > nRelaxZone) then
            do k=1, nVertLevels
               tend_ru(k,iEdge) = ru_driving_tend(k,iEdge)
            end do
         end if
      end do
      
    end subroutine atm_bdy_adjust_dynamics_speczone_tend

!-------------------------------------------------------------------------

   subroutine atm_bdy_adjust_dynamics_relaxzone_tend( tend, state, diag, mesh, nVertLevels, dt,                                             &
                                                      ru_driving_values, rt_driving_values, rho_driving_values,                                     &
                                                      cellStart, cellEnd, edgeStart, edgeEnd,                               &
                                                      cellSolveStart, cellSolveEnd, edgeSolveStart, edgeSolveEnd )

      implicit none

      !  this routine resets the dry dynamics variables at the end of an rk3 substep for the case
      !  where the dry dynamics is split from the scalar transport (i.e. where the dry dynamics is
      !  using a different, usually smaller, timestep.
      !
      !  WCS Fall 2016

      type (mpas_pool_type), intent(in) :: state
      type (mpas_pool_type), intent(inout) :: tend
      type (mpas_pool_type), intent(in) :: diag
      type (mpas_pool_type), intent(in) :: mesh
      integer, intent(in) :: nVertLevels
      integer, intent(in) :: cellStart, cellEnd, edgeStart, edgeEnd
      integer, intent(in) :: cellSolveStart, cellSolveEnd, edgeSolveStart, edgeSolveEnd

      real (kind=RKIND), intent(in) :: dt

      real (kind=RKIND), dimension(:,:), intent(in) :: ru_driving_values, rt_driving_values, rho_driving_values

      real (kind=RKIND), dimension(:,:), pointer :: tend_ru, tend_rt, tend_rho, tend_rw, ru, theta_m, rho_zz
      real (kind=RKIND), dimension(:), pointer :: dcEdge, dvEdge, invDcEdge, invDvEdge, invAreaCell, invAreaTriangle
      real (kind=RKIND), dimension(:,:), pointer :: edgesOnCell_sign, edgesOnVertex_sign
      integer, dimension(:), pointer :: bdyMaskCell, bdyMaskEdge, nEdgesOnCell
      integer, dimension(:,:), pointer :: cellsOnEdge, verticesOnEdge, edgesOnCell, edgesOnVertex
      integer, pointer :: vertexDegree
      

      real (kind=RKIND) :: edge_sign, laplacian_filter_coef, rayleigh_damping_coef, r_dc, r_dv, invArea
      real (kind=RKIND), dimension(nVertLevels) :: divergence1, divergence2, vorticity1, vorticity2      
      integer :: iCell, iEdge, i, k, cell1, cell2, iEdge_vort, iEdge_div
      integer :: vertex1, vertex2, iVertex

      real (kind=RKIND), dimension(:), pointer :: meshScalingRegionalCell, meshScalingRegionalEdge

      call mpas_pool_get_array(tend, 'u', tend_ru)
      call mpas_pool_get_array(tend, 'rho_zz', tend_rho)
      call mpas_pool_get_array(tend, 'theta_m', tend_rt)
      call mpas_pool_get_array(tend, 'w', tend_rw)
      call mpas_pool_get_array(mesh, 'bdyMaskCell', bdyMaskCell)
      call mpas_pool_get_array(mesh, 'bdyMaskEdge', bdyMaskEdge)

      call mpas_pool_get_array(mesh, 'meshScalingRegionalCell', meshScalingRegionalCell)
      call mpas_pool_get_array(mesh, 'meshScalingRegionalEdge', meshScalingRegionalEdge)

      call mpas_pool_get_array(diag, 'ru', ru)
      call mpas_pool_get_array(state, 'theta_m', theta_m, 2)
      call mpas_pool_get_array(state, 'rho_zz', rho_zz, 2)

      call mpas_pool_get_dimension(mesh, 'vertexDegree', vertexDegree)
      call mpas_pool_get_array(mesh, 'dcEdge', dcEdge)
      call mpas_pool_get_array(mesh, 'dvEdge', dvEdge)
      call mpas_pool_get_array(mesh, 'invDcEdge', invDcEdge)
      call mpas_pool_get_array(mesh, 'invDvEdge', invDvEdge)
      call mpas_pool_get_array(mesh, 'invAreaCell', invAreaCell)
      call mpas_pool_get_array(mesh, 'invAreaTriangle', invAreaTriangle)
      call mpas_pool_get_array(mesh, 'edgesOnCell_sign', edgesOnCell_sign)
      call mpas_pool_get_array(mesh, 'edgesOnVertex_sign', edgesOnVertex_sign)
      call mpas_pool_get_array(mesh, 'cellsOnEdge', cellsOnEdge)
      call mpas_pool_get_array(mesh, 'edgesOnCell', edgesOnCell)
      call mpas_pool_get_array(mesh, 'edgesOnVertex', edgesOnVertex)
      call mpas_pool_get_array(mesh, 'nEdgesOnCell',nEdgesOnCell)
      call mpas_pool_get_array(mesh, 'verticesOnEdge', verticesOnEdge)
      
      !  First, Rayleigh damping terms for ru, rtheta_m and rho_zz

      do iCell = cellSolveStart, cellSolveEnd
         if( (bdyMaskCell(iCell) > 1) .and. (bdyMaskCell(iCell) <= nRelaxZone) ) then
            rayleigh_damping_coef = (real(bdyMaskCell(iCell)) - 1.)/real(nRelaxZone)/(50.*dt*meshScalingRegionalCell(iCell))
            do k=1, nVertLevels
               tend_rho(k,iCell) = tend_rho(k,iCell) - rayleigh_damping_coef * (rho_zz(k,iCell) - rho_driving_values(k,iCell))
               tend_rt(k,iCell)  = tend_rt(k,iCell)  - rayleigh_damping_coef * (rho_zz(k,iCell)*theta_m(k,iCell) - rt_driving_values(k,iCell))
            end do
         end if
      end do

      do iEdge = edgeStart, edgeEnd
         if( (bdyMaskEdge(iEdge) > 1) .and. (bdyMaskEdge(iEdge) <= nRelaxZone) ) then
            rayleigh_damping_coef = (real(bdyMaskEdge(iEdge)) - 1.)/real(nRelaxZone)/(50.*dt*meshScalingRegionalEdge(iEdge))
            do k=1, nVertLevels
               tend_ru(k,iEdge) = tend_ru(k,iEdge) - rayleigh_damping_coef * (ru(k,iEdge) - ru_driving_values(k,iEdge))
            end do
         end if
      end do
      
      !  Second, the horizontal filter for rtheta_m and rho_zz

      do iCell = cellSolveStart, cellSolveEnd ! threaded over cells

         if ( (bdyMaskCell(iCell) > 1) .and. (bdyMaskCell(iCell) <= nRelaxZone) ) then ! relaxation zone

            laplacian_filter_coef = (real(bdyMaskCell(iCell)) - 1.)/real(nRelaxZone)/(10.*dt*meshScalingRegionalCell(iCell))
            !
            do i=1,nEdgesOnCell(iCell)
               iEdge = edgesOnCell(i,iCell)
               !  edge_sign = r_areaCell*edgesOnCell_sign(i,iCell) * dvEdge(iEdge) * invDcEdge(iEdge) * laplacian_filter_coef
               ! this is a dimensionless laplacian, so we leave out the r_areaCell
               edge_sign = edgesOnCell_sign(i,iCell) * dvEdge(iEdge) * invDcEdge(iEdge) * laplacian_filter_coef
               cell1 = cellsOnEdge(1,iEdge)
               cell2 = cellsOnEdge(2,iEdge)
!DIR$ IVDEP
               do k=1,nVertLevels
                  tend_rt(k,iCell)  = tend_rt(k,iCell)  + edge_sign*(   (rho_zz(k,cell2)*theta_m(k,cell2)-rt_driving_values(k,cell2)) &
                                                                    - (rho_zz(k,cell1)*theta_m(k,cell1)-rt_driving_values(k,cell1)) )
                  tend_rho(k,iCell) = tend_rho(k,iCell) + edge_sign*(   (rho_zz(k,cell2)-rho_driving_values(k,cell2)) &
                                                                    - (rho_zz(k,cell1)-rho_driving_values(k,cell1)) )
               end do
            end do

         end if

      end do

      !  Third (and last), the horizontal filter for ru

      do iEdge = edgeStart, edgeEnd

         if ( (bdyMaskEdge(iEdge) > 1) .and. (bdyMaskEdge(iEdge) <= nRelaxZone) ) then ! relaxation zone

            laplacian_filter_coef = dcEdge(iEdge)**2 * (real(bdyMaskEdge(iEdge)) - 1.)/   &
                                                real(nRelaxZone)/(10.*dt*meshScalingRegionalEdge(iEdge))

            cell1 = cellsOnEdge(1,iEdge)
            cell2 = cellsOnEdge(2,iEdge)
            vertex1 = verticesOnEdge(1,iEdge)
            vertex2 = verticesOnEdge(2,iEdge)
            r_dc = invDcEdge(iEdge)
            r_dv = min(invDvEdge(iEdge), 4*invDcEdge(iEdge))

            iCell = cell1
            invArea = invAreaCell(iCell)
            divergence1(1:nVertLevels) = 0.
            do i=1,nEdgesOnCell(iCell)
               iEdge_div = edgesOnCell(i,iCell)
               edge_sign = invArea * dvEdge(iEdge_div) * edgesOnCell_sign(i,iCell)
               do k=1,nVertLevels
                  divergence1(k) = divergence1(k) + edge_sign * (ru(k,iEdge_div) - ru_driving_values(k,iEdge_div))
               end do
            end do

            iCell = cell2
            invArea = invAreaCell(iCell)
            divergence2(1:nVertLevels) = 0.
            do i=1,nEdgesOnCell(iCell)
               iEdge_div = edgesOnCell(i,iCell)
               edge_sign = invArea * dvEdge(iEdge_div) * edgesOnCell_sign(i,iCell)
               do k=1,nVertLevels
                  divergence2(k) = divergence2(k) + edge_sign * (ru(k,iEdge_div) - ru_driving_values(k,iEdge_div))
               end do
            end do
            
            iVertex = vertex1
            vorticity1(1:nVertLevels) = 0.
            do i=1,vertexDegree
               iEdge_vort = edgesOnVertex(i,iVertex)
               edge_sign = invAreaTriangle(iVertex) * dcEdge(iEdge_vort) * edgesOnVertex_sign(i,iVertex)
               do k=1,nVertLevels
                  vorticity1(k) = vorticity1(k) + edge_sign * (ru(k,iEdge_vort) - ru_driving_values(k,iEdge_vort))
               end do
            end do

            iVertex = vertex2
            vorticity2(1:nVertLevels) = 0.
            do i=1,vertexDegree
               iEdge_vort = edgesOnVertex(i,iVertex)
               edge_sign = invAreaTriangle(iVertex) * dcEdge(iEdge_vort) * edgesOnVertex_sign(i,iVertex)
               do k=1,nVertLevels
                  vorticity2(k) = vorticity2(k) + edge_sign * (ru(k,iEdge_vort) - ru_driving_values(k,iEdge_vort))
               end do
            end do

            ! Compute diffusion, computed as \nabla divergence - k \times \nabla vorticity
            !
             do k=1,nVertLevels
                tend_ru(k,iEdge) = tend_ru(k,iEdge) + laplacian_filter_coef * (  ( divergence2(k) - divergence1(k) ) * r_dc  &
                                                                                -( vorticity2(k)  - vorticity1(k)  ) * r_dv )
             end do

          end if  !  end test for relaxation-zone edge

       end do  !  end of loop over edges
       
   end subroutine atm_bdy_adjust_dynamics_relaxzone_tend
      

   subroutine atm_bdy_reset_speczone_values( state, diag, mesh, nVertLevels, &
                                             rt_driving_values, rho_driving_values, &
                                             cellStart, cellEnd, &
                                             cellSolveStart, cellSolveEnd )

      implicit none

      !  this routine resets theta_m and rtheta_m after the microphysics, i.e. at the very end of the timestep
      !
      !  WCS 24 February 2017

      type (mpas_pool_type), intent(in) :: state
      type (mpas_pool_type), intent(in) :: diag
      type (mpas_pool_type), intent(in) :: mesh
      integer, intent(in) :: nVertLevels
      integer, intent(in) :: cellStart, cellEnd
      integer, intent(in) :: cellSolveStart, cellSolveEnd

      real (kind=RKIND), dimension(:,:), intent(in) :: rt_driving_values, rho_driving_values

      real (kind=RKIND), dimension(:,:), pointer :: theta_m, rtheta_p, rtheta_base
      integer, dimension(:), pointer :: bdyMaskCell
      
      integer :: iCell, k

      call mpas_pool_get_array(mesh, 'bdyMaskCell', bdyMaskCell)
      call mpas_pool_get_array(state, 'theta_m', theta_m, 2)
      call mpas_pool_get_array(diag, 'rtheta_p', rtheta_p)
      call mpas_pool_get_array(diag, 'rtheta_base', rtheta_base)
      
      do iCell = cellSolveStart, cellSolveEnd
         if( bdyMaskCell(iCell) > nRelaxZone) then
            do k=1, nVertLevels
              theta_m(k,iCell) = rt_driving_values(k,iCell)/rho_driving_values(k,iCell)
              rtheta_p(k,iCell) = rt_driving_values(k,iCell) - rtheta_base(k,iCell)
            end do
         end if
      end do

   end subroutine atm_bdy_reset_speczone_values

!-------------------------------------------------------------------------
   subroutine atm_bdy_adjust_scalars( state, diag, mesh, config, scalars_driving, nVertLevels, dt, dt_rk, &
                                       cellStart, cellEnd, &
                                       cellSolveStart, cellSolveEnd )

      implicit none

      !  this routine resets the dry dynamics variables at the end of an rk3 substep for the case
      !  where the dry dynamics is split from the scalar transport (i.e. where the dry dynamics is
      !  using a different, usually smaller, timestep.
      !
      !  WCS 24 February 2017

      type (mpas_pool_type), intent(inout) :: state
      type (mpas_pool_type), intent(in) :: diag
      type (mpas_pool_type), intent(in) :: mesh
      type (mpas_pool_type), intent(in) :: config
      integer, intent(in) :: nVertLevels
      integer, intent(in) :: cellStart, cellEnd
      integer, intent(in) :: cellSolveStart, cellSolveEnd

      real (kind=RKIND), intent(in) :: dt, dt_rk
      real (kind=RKIND), dimension(:,:,:), intent(in) :: scalars_driving
      real (kind=RKIND), dimension(:,:,:), pointer :: scalars_new
      real (kind=RKIND), dimension(:,:), pointer :: edgesOnCell_sign

      real (kind=RKIND), dimension(:), pointer :: invDcEdge, dvEdge, meshScalingRegionalCell
      integer, dimension(:), pointer :: nEdgesOnCell
      integer, dimension(:,:), pointer :: edgesOnCell, cellsOnEdge
      integer, pointer :: nCells, maxEdges, num_scalars
      integer, dimension(:), pointer :: bdyMaskCell

      call mpas_pool_get_array(state, 'scalars', scalars_new, 2)

      call mpas_pool_get_array(mesh, 'invDcEdge', invDcEdge )
      call mpas_pool_get_array(mesh, 'dvEdge', dvEdge )
      call mpas_pool_get_array(mesh, 'edgesOnCell', edgesOnCell)
      call mpas_pool_get_array(mesh, 'nEdgesOnCell', nEdgesOnCell)
      call mpas_pool_get_array(mesh, 'cellsOnEdge', cellsOnEdge)
      call mpas_pool_get_array(mesh, 'bdyMaskCell', bdyMaskCell)
      call mpas_pool_get_array(mesh, 'meshScalingRegionalCell', meshScalingRegionalCell)
      call mpas_pool_get_array(mesh, 'edgesOnCell_sign', edgesOnCell_sign)

      call mpas_pool_get_dimension(mesh, 'nCells', nCells)
      call mpas_pool_get_dimension(mesh, 'maxEdges', maxEdges)

      call mpas_pool_get_dimension(state, 'num_scalars', num_scalars)

      call atm_bdy_adjust_scalars_work( scalars_new, scalars_driving, dt, dt_rk, &
                                        nVertLevels, nCells, num_scalars, &
                                        nEdgesOnCell, edgesOnCell, EdgesOnCell_sign, cellsOnEdge, dvEdge, invDcEdge, bdyMaskCell, &
                                        meshScalingRegionalCell,  &
                                        cellStart, cellEnd, &
                                        cellSolveStart, cellSolveEnd )

   end subroutine atm_bdy_adjust_scalars

!-------------------------------------------------------------------------

   subroutine atm_bdy_adjust_scalars_work( scalars_new, scalars_driving, dt, dt_rk, &
                                           nVertLevels, nCells, num_scalars, &
                                           nEdgesOnCell, edgesOnCell, EdgesOnCell_sign, cellsOnEdge, dvEdge, invDcEdge, bdyMaskCell, &
                                           meshScalingRegionalCell,  &
                                           cellStart, cellEnd, &
                                           cellSolveStart, cellSolveEnd )

      implicit none

      real (kind=RKIND), dimension(:,:,:), intent(in) :: scalars_driving
      real (kind=RKIND), dimension(:,:,:), intent(inout) :: scalars_new
      real (kind=RKIND), dimension(:,:), intent(in) :: edgesOnCell_sign
      integer, intent(in) :: nVertLevels, nCells, num_scalars
      integer, intent(in) :: cellStart, cellEnd
      integer, intent(in) :: cellSolveStart, cellSolveEnd
      integer, dimension(:), intent(in) :: nEdgesOnCell, bdyMaskCell
      integer, dimension(:,:), intent(in) :: edgesOnCell, cellsOnEdge
      real (kind=RKIND), dimension(:), intent(in) :: dvEdge, invDcEdge, meshScalingRegionalCell
      real (kind=RKIND), intent(in) :: dt, dt_rk

      ! local variables

      real (kind=RKIND), dimension(1:num_scalars,1:nVertLevels, cellSolveStart:cellSolveEnd) :: scalars_tmp
      real (kind=RKIND) :: edge_sign, laplacian_filter_coef, rayleigh_damping_coef, filter_flux
      integer :: iCell, iEdge, iScalar, i, k, cell1, cell2

      !---

      do iCell = cellSolveStart, cellSolveEnd ! threaded over cells

         if ( (bdyMaskCell(iCell) > 1) .and. (bdyMaskCell(iCell) <= nRelaxZone) ) then ! relaxation zone

            laplacian_filter_coef = dt_rk*(real(bdyMaskCell(iCell)) - 1.)/real(nRelaxZone)/(10.*dt*meshScalingRegionalCell(iCell))
            rayleigh_damping_coef = laplacian_filter_coef/5.0
            scalars_tmp(1:num_scalars,1:nVertLevels,iCell) = scalars_new(1:num_scalars,1:nVertLevels,iCell)

            !  first, we compute the 2nd-order laplacian filter
            !
            do i=1,nEdgesOnCell(iCell)
               iEdge = edgesOnCell(i,iCell)
               !  edge_sign = r_areaCell*edgesOnCell_sign(i,iCell) * dvEdge(iEdge) * invDcEdge(iEdge) * laplacian_filter_coef
               ! this is a dimensionless laplacian, so we leave out the r_areaCell
               edge_sign = edgesOnCell_sign(i,iCell) * dvEdge(iEdge) * invDcEdge(iEdge) * laplacian_filter_coef
               cell1 = cellsOnEdge(1,iEdge)
               cell2 = cellsOnEdge(2,iEdge)
!DIR$ IVDEP
               do k=1,nVertLevels
                  do iScalar = 1, num_scalars
                     filter_flux = edge_sign*(   (scalars_new(iScalar,k,cell2)-scalars_driving(iScalar,k,cell2)) &
                                               - (scalars_new(iScalar,k,cell1)-scalars_driving(iScalar,k,cell1)) )
                     scalars_tmp(iScalar,k,iCell) = scalars_tmp(iScalar,k,iCell) + filter_flux
                  end do
               end do
            end do

            !  second, we compute the Rayleigh damping component
            !
!DIR$ IVDEP
            do k=1,nVertLevels
               do iScalar = 1, num_scalars
                  scalars_tmp(iScalar,k,iCell) =scalars_tmp(iScalar,k,iCell) - rayleigh_damping_coef * (scalars_new(iScalar,k,iCell)-scalars_driving(iScalar,k,iCell))
               end do
            end do

         else  if ( bdyMaskCell(iCell) > nRelaxZone) then ! specified zone
            
            !  update the specified-zone values
            !
!DIR$ IVDEP
            do k=1,nVertLevels
               do iScalar = 1, num_scalars
                  scalars_tmp(iScalar,k,iCell) = scalars_driving(iScalar,k,iCell)
               end do
            end do

         end if

      end do  ! updates now in temp storage
            
!$OMP BARRIER

      do iCell = cellSolveStart, cellSolveEnd ! threaded over cells
         if (bdyMaskCell(iCell) > 1) then ! update values
!DIR$ IVDEP
            do k=1,nVertLevels
               do iScalar = 1, num_scalars
                  scalars_new(iScalar,k,iCell) = scalars_tmp(iScalar,k,iCell)
               end do
            end do
         end if
      end do

   end subroutine atm_bdy_adjust_scalars_work

!-------------------------------------------------------------------------

   subroutine atm_bdy_set_scalars( state, mesh, scalars_driving, nVertLevels, &
                                   cellStart, cellEnd, &
                                   cellSolveStart, cellSolveEnd )

      implicit none

      !  this routine resets the dry dynamics variables at the end of an rk3 substep for the case
      !  where the dry dynamics is split from the scalar transport (i.e. where the dry dynamics is
      !  using a different, usually smaller, timestep.
      !
      !  WCS 24 February 2017

      type (mpas_pool_type), intent(inout) :: state
      type (mpas_pool_type), intent(in) :: mesh
      integer, intent(in) :: nVertLevels
      integer, intent(in) :: cellStart, cellEnd
      integer, intent(in) :: cellSolveStart, cellSolveEnd

      real (kind=RKIND), dimension(:,:,:), intent(in) :: scalars_driving

      real (kind=RKIND), dimension(:,:,:), pointer :: scalars_new
      integer, pointer :: nCells, num_scalars
      integer, dimension(:), pointer :: bdyMaskCell

      call mpas_pool_get_array(mesh, 'bdyMaskCell', bdyMaskCell)

      call mpas_pool_get_dimension(mesh, 'nCells', nCells)

      call mpas_pool_get_dimension(state, 'num_scalars', num_scalars)

      call mpas_pool_get_array(state, 'scalars', scalars_new, 2)

      call atm_bdy_set_scalars_work( scalars_driving, scalars_new, &
                                        nVertLevels, nCells, num_scalars, &
                                        bdyMaskCell, &
                                        cellStart, cellEnd, &
                                        cellSolveStart, cellSolveEnd )

   end subroutine atm_bdy_set_scalars

!-------------------------------------------------------------------------

   subroutine atm_bdy_set_scalars_work( scalars_driving, scalars_new, &
                                           nVertLevels, nCells, num_scalars, &
                                           bdyMaskCell, &
                                           cellStart, cellEnd, &
                                           cellSolveStart, cellSolveEnd )

      implicit none

      real (kind=RKIND), dimension(:,:,:), intent(in) :: scalars_driving
      real (kind=RKIND), dimension(:,:,:), intent(inout) :: scalars_new
      integer, intent(in) :: nVertLevels, nCells, num_scalars
      integer, intent(in) :: cellStart, cellEnd
      integer, intent(in) :: cellSolveStart, cellSolveEnd
      integer, dimension(:), intent(in) :: bdyMaskCell

      ! local variables

      real (kind=RKIND) :: laplacian_filter_coef, rayleigh_damping_coef, filter_flux
      integer :: iCell, iScalar, i, k, cell1, cell2

      !---

      do iCell = cellSolveStart, cellSolveEnd ! threaded over cells

         if ( bdyMaskCell(iCell) > nRelaxZone) then ! specified zone
            
            !  update the specified-zone values
            !
!DIR$ IVDEP
            do k=1,nVertLevels
               do iScalar = 1, num_scalars
                  scalars_new(iScalar,k,iCell) = scalars_driving(iScalar,k,iCell)
               end do
            end do

         end if

      end do  ! updates now in temp storage
            
   end subroutine atm_bdy_set_scalars_work

!-------------------------------------------------------------------------

   subroutine summarize_timestep(domain)

       use ieee_arithmetic, only : ieee_is_nan

       implicit none

       type (domain_type), intent(inout) :: domain

       real (kind=RKIND), parameter :: pi_const = 2.0_RKIND*asin(1.0_RKIND)

       logical, pointer :: config_print_global_minmax_vel
       logical, pointer :: config_print_detailed_minmax_vel
       logical, pointer :: config_print_global_minmax_sca

       type (block_type), pointer :: block

       integer :: iCell, k, iEdge, iScalar
       integer, pointer :: num_scalars, nCellsSolve, nEdgesSolve, nVertLevels

       type (mpas_pool_type), pointer :: state
       type (mpas_pool_type), pointer :: diag
       type (mpas_pool_type), pointer :: mesh

       real (kind=RKIND) :: scalar_min, scalar_max
       real (kind=RKIND) :: global_scalar_min, global_scalar_max

       real (kind=RKIND), dimension(:), pointer :: latCell
       real (kind=RKIND), dimension(:), pointer :: lonCell
       real (kind=RKIND), dimension(:), pointer :: latEdge
       real (kind=RKIND), dimension(:), pointer :: lonEdge
       integer, dimension(:), pointer :: indexToCellID
       integer :: indexMax, indexMax_global
       integer :: kMax, kMax_global
       real (kind=RKIND) :: latMax, latMax_global
       real (kind=RKIND) :: lonMax, lonMax_global
       real (kind=RKIND), dimension(5) :: localVals, globalVals

       real (kind=RKIND) :: spd
       real (kind=RKIND), dimension(:,:), pointer :: w
       real (kind=RKIND), dimension(:,:), pointer :: u, v, uReconstructZonal, uReconstructMeridional, uReconstructX, uReconstructY, uReconstructZ
       real (kind=RKIND), dimension(:,:,:), pointer :: scalars, scalars_1, scalars_2

       call mpas_pool_get_config(domain % blocklist % configs, 'config_print_global_minmax_vel', config_print_global_minmax_vel)
       call mpas_pool_get_config(domain % blocklist % configs, 'config_print_detailed_minmax_vel', config_print_detailed_minmax_vel)
       call mpas_pool_get_config(domain % blocklist % configs, 'config_print_global_minmax_sca', config_print_global_minmax_sca)

      if (config_print_detailed_minmax_vel) then
         call mpas_log_write('')

         block => domain % blocklist
         do while (associated(block))
            call mpas_pool_get_subpool(block % structs, 'state', state)
            call mpas_pool_get_subpool(block % structs, 'diag', diag)
            call mpas_pool_get_subpool(block % structs, 'mesh', mesh)

            call mpas_pool_get_array(state, 'w', w, 2)
            call mpas_pool_get_array(state, 'u', u, 2)
            call mpas_pool_get_array(diag, 'v', v)
            call mpas_pool_get_array(mesh, 'indexToCellID', indexToCellID)
            call mpas_pool_get_array(mesh, 'latCell', latCell)
            call mpas_pool_get_array(mesh, 'lonCell', lonCell)
            call mpas_pool_get_array(mesh, 'latEdge', latEdge)
            call mpas_pool_get_array(mesh, 'lonEdge', lonEdge)
            call mpas_pool_get_dimension(state, 'nCellsSolve', nCellsSolve)
            call mpas_pool_get_dimension(state, 'nEdgesSolve', nEdgesSolve)
            call mpas_pool_get_dimension(state, 'nVertLevels', nVertLevels)

            scalar_min = 1.0e20
            indexMax = -1
            kMax = -1
            latMax = 0.0
            lonMax = 0.0
            do iCell = 1, nCellsSolve
            do k = 1, nVertLevels
               if (w(k,iCell) < scalar_min) then
                  scalar_min = w(k,iCell)
                  indexMax = iCell
                  kMax = k
                  latMax = latCell(iCell)
                  lonMax = lonCell(iCell)
               end if
            end do
            end do
            localVals(1) = scalar_min
            localVals(2) = real(indexMax,kind=RKIND)
            localVals(3) = real(kMax,kind=RKIND)
            localVals(4) = latMax
            localVals(5) = lonMax
            call mpas_dmpar_minattributes_real(domain % dminfo, scalar_min, localVals, globalVals)
            global_scalar_min = globalVals(1)
            indexMax_global = int(globalVals(2))
            kMax_global = int(globalVals(3))
            latMax_global = globalVals(4)
            lonMax_global = globalVals(5)
            latMax_global = latMax_global * 180.0_RKIND / pi_const
            lonMax_global = lonMax_global * 180.0_RKIND / pi_const
            if (lonMax_global > 180.0) then
               lonMax_global = lonMax_global - 360.0
            end if
            ! format statement should be '(a,f9.4,a,i4,a,f7.3,a,f8.3,a)'
            call mpas_log_write(' global min w: $r k=$i, $r lat, $r lon', intArgs=(/kMax_global/), &
                                realArgs=(/global_scalar_min, latMax_global, lonMax_global/))

            scalar_max = -1.0e20
            indexMax = -1
            kMax = -1
            latMax = 0.0
            lonMax = 0.0
            do iCell = 1, nCellsSolve
            do k = 1, nVertLevels
               if (w(k,iCell) > scalar_max) then
                  scalar_max = w(k,iCell)
                  indexMax = iCell
                  kMax = k
                  latMax = latCell(iCell)
                  lonMax = lonCell(iCell)
               end if
            end do
            end do
            localVals(1) = scalar_max
            localVals(2) = real(indexMax,kind=RKIND)
            localVals(3) = real(kMax,kind=RKIND)
            localVals(4) = latMax
            localVals(5) = lonMax
            call mpas_dmpar_maxattributes_real(domain % dminfo, scalar_max, localVals, globalVals)
            global_scalar_max = globalVals(1)
            indexMax_global = int(globalVals(2))
            kMax_global = int(globalVals(3))
            latMax_global = globalVals(4)
            lonMax_global = globalVals(5)
            latMax_global = latMax_global * 180.0_RKIND / pi_const
            lonMax_global = lonMax_global * 180.0_RKIND / pi_const
            if (lonMax_global > 180.0) then
               lonMax_global = lonMax_global - 360.0
            end if
            ! format statement should be '(a,f9.4,a,i4,a,f7.3,a,f8.3,a)'
            call mpas_log_write(' global max w: $r k=$i, $r lat, $r lon', intArgs=(/kMax_global/), &
                                realArgs=(/global_scalar_max, latMax_global, lonMax_global/))

            scalar_min = 1.0e20
            indexMax = -1
            kMax = -1
            latMax = 0.0
            lonMax = 0.0
            do iEdge = 1, nEdgesSolve
            do k = 1, nVertLevels
               if (u(k,iEdge) < scalar_min) then
                  scalar_min = u(k,iEdge)
                  indexMax = iEdge
                  kMax = k
                  latMax = latEdge(iEdge)
                  lonMax = lonEdge(iEdge)
               end if
            end do
            end do
            localVals(1) = scalar_min
            localVals(2) = real(indexMax,kind=RKIND)
            localVals(3) = real(kMax,kind=RKIND)
            localVals(4) = latMax
            localVals(5) = lonMax
            call mpas_dmpar_minattributes_real(domain % dminfo, scalar_min, localVals, globalVals)
            global_scalar_min = globalVals(1)
            indexMax_global = int(globalVals(2))
            kMax_global = int(globalVals(3))
            latMax_global = globalVals(4)
            lonMax_global = globalVals(5)
            latMax_global = latMax_global * 180.0_RKIND / pi_const
            lonMax_global = lonMax_global * 180.0_RKIND / pi_const
            if (lonMax_global > 180.0) then
               lonMax_global = lonMax_global - 360.0
            end if
            ! format statement should be '(a,f9.4,a,i4,a,f7.3,a,f8.3,a)'
            call mpas_log_write(' global min u: $r k=$i, $r lat, $r lon', intArgs=(/kMax_global/), &
                                realArgs=(/global_scalar_min, latMax_global, lonMax_global/))

            scalar_max = -1.0e20
            indexMax = -1
            kMax = -1
            latMax = 0.0
            lonMax = 0.0
            do iEdge = 1, nEdgesSolve
            do k = 1, nVertLevels
               if (u(k,iEdge) > scalar_max) then
                  scalar_max = u(k,iEdge)
                  indexMax = iEdge
                  kMax = k
                  latMax = latEdge(iEdge)
                  lonMax = lonEdge(iEdge)
               end if
            end do
            end do
            localVals(1) = scalar_max
            localVals(2) = real(indexMax,kind=RKIND)
            localVals(3) = real(kMax,kind=RKIND)
            localVals(4) = latMax
            localVals(5) = lonMax
            call mpas_dmpar_maxattributes_real(domain % dminfo, scalar_max, localVals, globalVals)
            global_scalar_max = globalVals(1)
            indexMax_global = int(globalVals(2))
            kMax_global = int(globalVals(3))
            latMax_global = globalVals(4)
            lonMax_global = globalVals(5)
            latMax_global = latMax_global * 180.0_RKIND / pi_const
            lonMax_global = lonMax_global * 180.0_RKIND / pi_const
            if (lonMax_global > 180.0) then
               lonMax_global = lonMax_global - 360.0
            end if
            ! format statement should be '(a,f9.4,a,i4,a,f7.3,a,f8.3,a)'
            call mpas_log_write(' global max u: $r k=$i, $r lat, $r lon', intArgs=(/kMax_global/), &
                                realArgs=(/global_scalar_max, latMax_global, lonMax_global/))

            scalar_max = -1.0e20
            indexMax = -1
            kMax = -1
            latMax = 0.0
            lonMax = 0.0
            do iEdge = 1, nEdgesSolve
            do k = 1, nVertLevels
               spd = sqrt(u(k,iEdge)*u(k,iEdge) + v(k,iEdge)*v(k,iEdge))
               if (spd > scalar_max) then
                  scalar_max = spd
                  indexMax = iEdge
                  kMax = k
                  latMax = latEdge(iEdge)
                  lonMax = lonEdge(iEdge)
               end if
            end do
            end do
            localVals(1) = scalar_max
            localVals(2) = real(indexMax,kind=RKIND)
            localVals(3) = real(kMax,kind=RKIND)
            localVals(4) = latMax
            localVals(5) = lonMax
            call mpas_dmpar_maxattributes_real(domain % dminfo, scalar_max, localVals, globalVals)
            global_scalar_max = globalVals(1)
            indexMax_global = int(globalVals(2))
            kMax_global = int(globalVals(3))
            latMax_global = globalVals(4)
            lonMax_global = globalVals(5)
            latMax_global = latMax_global * 180.0_RKIND / pi_const
            lonMax_global = lonMax_global * 180.0_RKIND / pi_const
            if (lonMax_global > 180.0) then
               lonMax_global = lonMax_global - 360.0
            end if
            ! format statement should be '(a,f9.4,a,i4,a,f7.3,a,f8.3,a)'
            call mpas_log_write(' global max wsp: $r k=$i, $r lat, $r lon', intArgs=(/kMax_global/), &
                                realArgs=(/global_scalar_max, latMax_global, lonMax_global/))

            !
            ! Check for NaNs
            !
            do iCell = 1, nCellsSolve
            do k = 1, nVertLevels
               if (ieee_is_nan(w(k,iCell))) then
                  call mpas_log_write('NaN detected in ''w'' field.', messageType=MPAS_LOG_CRIT)
               end if
            end do
            end do

            do iEdge = 1, nEdgesSolve
            do k = 1, nVertLevels
               if (ieee_is_nan(u(k,iEdge))) then
                  call mpas_log_write('NaN detected in ''u'' field.', messageType=MPAS_LOG_CRIT)
               end if
            end do
            end do

            block => block % next
         end do

      else if (config_print_global_minmax_vel) then
         call mpas_log_write('')

         block => domain % blocklist
         do while (associated(block))
            call mpas_pool_get_subpool(block % structs, 'state', state)

            call mpas_pool_get_array(state, 'w', w, 2)
            call mpas_pool_get_array(state, 'u', u, 2)
            call mpas_pool_get_dimension(state, 'nCellsSolve', nCellsSolve)
            call mpas_pool_get_dimension(state, 'nEdgesSolve', nEdgesSolve)
            call mpas_pool_get_dimension(state, 'nVertLevels', nVertLevels)

            scalar_min = 0.0
            scalar_max = 0.0
            do iCell = 1, nCellsSolve
            do k = 1, nVertLevels
               scalar_min = min(scalar_min, w(k,iCell))
               scalar_max = max(scalar_max, w(k,iCell))
            end do
            end do
            call mpas_dmpar_min_real(domain % dminfo, scalar_min, global_scalar_min)
            call mpas_dmpar_max_real(domain % dminfo, scalar_max, global_scalar_max)
            call mpas_log_write('global min, max w $r $r', realArgs=(/global_scalar_min, global_scalar_max/))

            scalar_min = 0.0
            scalar_max = 0.0
            do iEdge = 1, nEdgesSolve
            do k = 1, nVertLevels
               scalar_min = min(scalar_min, u(k,iEdge))
               scalar_max = max(scalar_max, u(k,iEdge))
            end do
            end do
            call mpas_dmpar_min_real(domain % dminfo, scalar_min, global_scalar_min)
            call mpas_dmpar_max_real(domain % dminfo, scalar_max, global_scalar_max)
            call mpas_log_write('global min, max u $r $r', realArgs=(/global_scalar_min, global_scalar_max/))

            block => block % next
         end do
      end if

      if (config_print_global_minmax_sca) then
         if (.not. (config_print_global_minmax_vel .or. config_print_detailed_minmax_vel)) then
            call mpas_log_write('')
         end if

         block => domain % blocklist
         do while (associated(block))
            call mpas_pool_get_subpool(block % structs, 'state', state)

            call mpas_pool_get_array(state, 'scalars', scalars, 2)
            call mpas_pool_get_dimension(state, 'nCellsSolve', nCellsSolve)
            call mpas_pool_get_dimension(state, 'nVertLevels', nVertLevels)
            call mpas_pool_get_dimension(state, 'num_scalars', num_scalars)

            do iScalar = 1, num_scalars
               scalar_min = 0.0
               scalar_max = 0.0
               do iCell = 1, nCellsSolve
               do k = 1, nVertLevels
                  scalar_min = min(scalar_min, scalars(iScalar,k,iCell))
                  scalar_max = max(scalar_max, scalars(iScalar,k,iCell))
               end do
               end do
               call mpas_dmpar_min_real(domain % dminfo, scalar_min, global_scalar_min)
               call mpas_dmpar_max_real(domain % dminfo, scalar_max, global_scalar_max)
               call mpas_log_write(' global min, max scalar $i $r $r', intArgs=(/iScalar/), realArgs=(/global_scalar_min, global_scalar_max/))
            end do

            block => block % next
         end do
      end if

   end subroutine summarize_timestep

end module atm_time_integration<|MERGE_RESOLUTION|>--- conflicted
+++ resolved
@@ -3200,15 +3200,9 @@
 
       implicit none
 
-<<<<<<< HEAD
+      integer, intent(in) :: nCells           ! for allocating stack variables
       integer, intent(in) :: nEdges            ! for allocating stack variables
-      integer, intent(in) :: num_scalars_dummy ! for allocating stack variables
-      integer, intent(in) :: nCells            ! for allocating stack variables
-      integer, intent(in) :: nVertLevels_dummy ! for allocating stack variables
-=======
-      integer, intent(in) :: nCells           ! for allocating stack variables
       integer, intent(in) :: num_scalars
->>>>>>> 62fac884
       real (kind=RKIND), intent(in) :: dt
       integer, intent(in) :: edgeStart, edgeEnd
       integer, intent(in) :: cellSolveStart, cellSolveEnd
@@ -3229,11 +3223,6 @@
       real (kind=RKIND), dimension(num_scalars,nVertLevels,nEdges+1), intent(inout) :: horiz_flux_arr
       real (kind=RKIND), dimension(:), intent(in) :: invAreaCell
       integer, dimension(:), intent(in) :: bdyMaskCell, bdyMaskEdge ! regional_MPAS addition
-<<<<<<< HEAD
-      integer, intent(in) :: nCellsSolve
-=======
-      integer, intent(in) :: nEdges
->>>>>>> 62fac884
 
       integer :: i, j, iCell, iAdvCell, iEdge, k, iScalar, cell1, cell2
       real (kind=RKIND) :: rho_zz_new_inv
