[MMM-physics]
local_path = ./physics_mmm
protocol = git
<<<<<<< HEAD
repo_url = https://github.com/NCAR/MMM-physics.git
tag = 20240525-MPASv8.2
=======
repo_url = git@github.com:NCAR/MMM-physics.git
tag = 20240626-MPASv8.2
>>>>>>> 9bf3e24e

required = True

[externals_description]
schema_version = 1.0.0<|MERGE_RESOLUTION|>--- conflicted
+++ resolved
@@ -1,13 +1,8 @@
 [MMM-physics]
 local_path = ./physics_mmm
 protocol = git
-<<<<<<< HEAD
 repo_url = https://github.com/NCAR/MMM-physics.git
-tag = 20240525-MPASv8.2
-=======
-repo_url = git@github.com:NCAR/MMM-physics.git
 tag = 20240626-MPASv8.2
->>>>>>> 9bf3e24e
 
 required = True
 
