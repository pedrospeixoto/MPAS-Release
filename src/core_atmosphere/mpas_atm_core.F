--- conflicted
+++ resolved
@@ -26,11 +26,8 @@
       use mpas_atm_dimensions, only : mpas_atm_set_dims
       use mpas_atm_diagnostics_manager, only : mpas_atm_diag_setup
       use mpas_atm_threading, only : mpas_atm_threading_init
-<<<<<<< HEAD
       use atm_time_integration, only : mpas_atm_dynamics_init
-=======
       use mpas_timer, only : mpas_timer_start, mpas_timer_stop
->>>>>>> cb478f6b
 
       implicit none
 
@@ -102,16 +99,13 @@
       else
          init_stream_name = 'input'
       end if
-<<<<<<< HEAD
       call mpas_log_write('Reading initial state from '''//trim(init_stream_name)//''' stream')
 
       call mpas_dmpar_get_time(input_start_time)
       call MPAS_stream_mgr_read(domain % streamManager, streamID=trim(init_stream_name), ierr=ierr)
       call mpas_dmpar_get_time(input_stop_time)
-
-=======
       call mpas_timer_stop('read_ICs')
->>>>>>> cb478f6b
+
       if (ierr /= MPAS_STREAM_MGR_NOERR) then
          call mpas_log_write('********************************************************************************', messageType=MPAS_LOG_ERR)
          call mpas_log_write('Error reading initial conditions',                                                 messageType=MPAS_LOG_ERR)
