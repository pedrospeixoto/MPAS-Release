! Copyright (c) 2013,  Los Alamos National Security, LLC (LANS)
! and the University Corporation for Atmospheric Research (UCAR).
!
! Unless noted otherwise source code is licensed under the BSD license.
! Additional copyright and license information can be found in the LICENSE file
! distributed with this code, or at http://mpas-dev.github.com/license.html
!
module atm_core

   use mpas_derived_types
   use mpas_pool_routines
   use mpas_dmpar
   use mpas_log, only : mpas_log_write, mpas_log_info
   use mpas_io_units, only : mpas_new_unit, mpas_release_unit

   !
   ! Abstract interface for routine used to communicate halos of fields
   ! in a named group
   !
   abstract interface
      subroutine halo_exchange_routine(domain, halo_group, ierr)

         use mpas_derived_types, only : domain_type

         type (domain_type), intent(inout) :: domain
         character(len=*), intent(in) :: halo_group
         integer, intent(out), optional :: ierr

      end subroutine halo_exchange_routine
   end interface

   type (MPAS_Clock_type), pointer :: clock


   contains


   function atm_core_init(domain, startTimeStamp) result(ierr)

      use mpas_timekeeping
      use mpas_kind_types
      use mpas_stream_manager
      use mpas_atm_dimensions, only : mpas_atm_set_dims
      use mpas_atm_diagnostics_manager, only : mpas_atm_diag_setup
      use mpas_atm_threading, only : mpas_atm_threading_init
      use atm_time_integration, only : mpas_atm_dynamics_init
      use mpas_timer, only : mpas_timer_start, mpas_timer_stop
<<<<<<< HEAD
      use mpas_attlist, only : mpas_modify_att
      use mpas_string_utils, only : mpas_string_replace
=======
      use mpas_atm_halos, only: atm_build_halo_groups, exchange_halo_group
>>>>>>> 824623f1

      implicit none

      type (domain_type), intent(inout) :: domain
      character(len=*), intent(out) :: startTimeStamp
      integer :: ierr

      real (kind=RKIND), pointer :: dt
      type (block_type), pointer :: block

      logical, pointer :: config_do_restart

      type (mpas_pool_type), pointer :: state
      type (mpas_pool_type), pointer :: mesh
      type (mpas_pool_type), pointer :: diag
      type (field2DReal), pointer :: u_field, pv_edge_field, ru_field, rw_field
      type (field0DReal), pointer :: Time_field
      character (len=StrKIND), pointer :: xtime
      character (len=StrKIND), pointer :: initial_time1, initial_time2
      type (MPAS_Time_Type) :: startTime

      real (kind=RKIND), pointer :: nominalMinDc
      real (kind=RKIND), pointer :: config_len_disp
      real (kind=RKIND), pointer :: Time

      integer, pointer :: nVertLevels, maxEdges, maxEdges2, num_scalars
      character (len=ShortStrKIND) :: init_stream_name
      real (kind=R8KIND) :: input_start_time, input_stop_time


      ierr = 0


      !
      ! Setup threading
      !
      call mpas_atm_threading_init(domain % blocklist, ierr)
      if ( ierr /= 0 ) then
         call mpas_log_write('Threading setup failed for core '//trim(domain % core % coreName), messageType=MPAS_LOG_CRIT)
      end if


      !
      ! Set up inner dimensions used by arrays in optimized dynamics routines
      !
      call mpas_pool_get_subpool(domain % blocklist % structs, 'state', state)
      call mpas_pool_get_dimension(state, 'nVertLevels', nVertLevels)
      call mpas_pool_get_dimension(state, 'maxEdges', maxEdges)
      call mpas_pool_get_dimension(state, 'maxEdges2', maxEdges2)
      call mpas_pool_get_dimension(state, 'num_scalars', num_scalars)
      call mpas_atm_set_dims(nVertLevels, maxEdges, maxEdges2, num_scalars)

      !
      ! Set "local" clock to point to the clock contained in the domain type
      !
      clock => domain % clock
      mpas_log_info => domain % logInfo

      !
      ! Build halo exchange groups and set method for exchanging halos in a group
      !
      call atm_build_halo_groups(domain, ierr)
      if (ierr /= 0) then
         call mpas_log_write('Failed to build halo exchange groups.', messageType=MPAS_LOG_ERR)
         return
      end if

      call mpas_pool_get_config(domain % blocklist % configs, 'config_do_restart', config_do_restart)
      call mpas_pool_get_config(domain % blocklist % configs, 'config_dt', dt)

      !
      ! If this is a restart run, read the restart stream, else read the input
      ! stream.
      ! Regardless of which stream we read for initial conditions, reset the
      ! input alarms for both input and restart before reading any remaining
      ! input streams.
      !
      call mpas_timer_start('read_ICs')
      if (config_do_restart) then
         init_stream_name = 'restart'
      else
         init_stream_name = 'input'
      end if
      call mpas_log_write('Reading initial state from '''//trim(init_stream_name)//''' stream')

      call mpas_dmpar_get_time(input_start_time)
      call MPAS_stream_mgr_read(domain % streamManager, streamID=trim(init_stream_name), ierr=ierr)
      call mpas_dmpar_get_time(input_stop_time)
      call mpas_timer_stop('read_ICs')

      if (ierr /= MPAS_STREAM_MGR_NOERR) then
         call mpas_log_write('********************************************************************************', messageType=MPAS_LOG_ERR)
         call mpas_log_write('Error reading initial conditions',                                                 messageType=MPAS_LOG_ERR)
         call mpas_log_write('********************************************************************************', messageType=MPAS_LOG_CRIT)
      end if

      call mpas_log_write(' Timing for read of '''//trim(init_stream_name)//''' stream: $r s', &
                          realArgs=(/real(input_stop_time - input_start_time, kind=RKIND)/))

      call MPAS_stream_mgr_reset_alarms(domain % streamManager, streamID='input', direction=MPAS_STREAM_INPUT, ierr=ierr)
      call MPAS_stream_mgr_reset_alarms(domain % streamManager, streamID='restart', direction=MPAS_STREAM_INPUT, ierr=ierr)
      call mpas_log_write(' ----- done reading initial state -----')


      !
      ! Determine horizontal length scale used by horizontal diffusion and 3-d divergence damping
      !
      call mpas_pool_get_subpool(domain % blocklist % structs, 'mesh', mesh)
      nullify(nominalMinDc)
      call mpas_pool_get_array(mesh, 'nominalMinDc', nominalMinDc)

      nullify(config_len_disp)
      call mpas_pool_get_config(domain % blocklist % configs, 'config_len_disp', config_len_disp)

      call mpas_log_write('')

      !
      ! If config_len_disp was specified as a valid value, use that
      !
      if (config_len_disp > 0.0_RKIND) then
         call mpas_log_write('Setting nominalMinDc to $r based on namelist option config_len_disp', realArgs=[config_len_disp])

         !
         ! But if nominalMinDc was available in the input file and is different, print a warning
         !
         if (nominalMinDc > 0.0_RKIND .and. abs(nominalMinDc - config_len_disp) > 1.0e-6_RKIND * config_len_disp) then
            call mpas_log_write('nominalMinDc was read from input file as a positive value ($r) that differs', &
                                realArgs=[nominalMinDc], messageType=MPAS_LOG_WARN)
            call mpas_log_write('from the specified config_len_disp value ($r)', &
                                realArgs=[config_len_disp], messageType=MPAS_LOG_WARN)
         end if

         nominalMinDc = config_len_disp

      !
      ! Otherwise, try to use nominalMinDc
      !
      else
         if (nominalMinDc > 0.0_RKIND) then
            call mpas_log_write('Setting config_len_disp to $r based on nominalMinDc value in input file', realArgs=[nominalMinDc])
            config_len_disp = nominalMinDc
         else
            call mpas_log_write('Both config_len_disp and nominalMinDc are <= 0.0.', messageType=MPAS_LOG_ERR)
            call mpas_log_write('Please either specify config_len_disp in the &nhyd_model namelist group,', &
                                messageType=MPAS_LOG_ERR)
            call mpas_log_write('or use an input file that provides a valid value for the nominalMinDc variable.', &
                                messageType=MPAS_LOG_ERR)
            ierr = 1
            return
         end if
      end if


      !
      ! Read all other inputs
      ! For now we don't do this here to match results with previous code; to match requires 
      ! that we read in SST and seaice fields after the call to atm_mpas_init_block()
      !
!      call MPAS_stream_mgr_read(domain % streamManager, ierr=ierr)
!      call MPAS_stream_mgr_reset_alarms(domain % streamManager, direction=MPAS_STREAM_INPUT, ierr=ierr) 

      if (.not. config_do_restart) then
         block => domain % blocklist
         do while (associated(block))
            call mpas_pool_get_subpool(block % structs, 'state', state)
            call mpas_pool_initialize_time_levels(state)
            block => block % next
         end do
      end if

      !
      ! Read a new data stream for Incremental Analysis Update (IAU), if config_IAU_option /= 'off'    : HA (June-15-2016)
      ! FIXME: should I check xtime for the IAU fields? Maybe not.
      ! Note: Because the 'iau' stream has the 'iau' package attached to it, the MPAS_stream_mgr_read( )
      !       call here will actually try to read the stream only if IAU is being used in the run.
      !
      call MPAS_stream_mgr_read(domain % streamManager, streamID='iau', whence=MPAS_STREAM_NEAREST, ierr=ierr)
      if (ierr /= MPAS_STREAM_MGR_NOERR) then
         call mpas_log_write('********************************************************************************', messageType=MPAS_LOG_ERR)
         call mpas_log_write('Error reading IAU files',                                                          messageType=MPAS_LOG_ERR)
         call mpas_log_write('********************************************************************************', messageType=MPAS_LOG_CRIT)
      end if
      call MPAS_stream_mgr_reset_alarms(domain % streamManager, streamID='iau', ierr=ierr)

      !
      ! Set startTimeStamp based on the start time of the simulation clock
      !
      startTime = mpas_get_clock_time(clock, MPAS_START_TIME, ierr)
      call mpas_get_time(startTime, dateTimeString=startTimeStamp) 

      call exchange_halo_group(domain, 'initialization:u')


      !
      ! Perform basic compatibility checks among the fields that were read and the run-time options that were selected
      !
      call mpas_atm_run_compatibility(domain % dminfo, domain % blocklist, domain % streamManager, ierr)
      if (ierr /= 0) then
          call mpas_log_write('Please correct issues with the model input fields and/or namelist.', messageType=MPAS_LOG_ERR)
          return
      end if


      block => domain % blocklist
      do while (associated(block))
         call mpas_pool_get_subpool(block % structs, 'mesh', mesh)
         call mpas_pool_get_subpool(block % structs, 'state', state)

         call atm_mpas_init_block(domain % dminfo, domain % streamManager, block, mesh, dt)

         call mpas_pool_get_array(state, 'xtime', xtime, 1)
         xtime = startTimeStamp

         ! Initialize initial_time in second time level. We need to do this because initial state
         ! is read into time level 1, and if we write output from the set of state arrays that
         ! represent the original time level 2, the initial_time field will be invalid.
         call mpas_pool_get_array(state, 'initial_time', initial_time1, 1)
         call mpas_pool_get_array(state, 'initial_time', initial_time2, 2)
         initial_time2 = initial_time1

         ! Set the units to be cf compliant 'seconds since <cf-timestamp>'
         call mpas_pool_get_field(state, 'Time', Time_field)
         call mpas_modify_att(Time_field % attLists(1) % attList, 'units', &
              'seconds since ' // mpas_string_replace(initial_time1, '_', ' '))

          block => block % next
      end do

      call exchange_halo_group(domain, 'initialization:pv_edge,ru,rw')

      call mpas_atm_diag_setup(domain % streamManager, domain % blocklist % configs, &
                               domain % blocklist % structs, domain % clock, domain % dminfo)

      !
      ! Prepare the dynamics for integration
      !
      call mpas_atm_dynamics_init(domain)

   end function atm_core_init


   subroutine atm_simulation_clock_init(core_clock, configs, ierr)

      use mpas_timekeeping

      implicit none

      type (MPAS_Clock_type), intent(inout) :: core_clock
      type (mpas_pool_type), intent(inout) :: configs
      integer, intent(out) :: ierr

      type (MPAS_Time_Type) :: startTime, stopTime
      type (MPAS_TimeInterval_type) :: runDuration, timeStep
      integer :: local_err
      real (kind=RKIND), pointer :: config_dt
      character (len=StrKIND), pointer :: config_start_time
      character (len=StrKIND), pointer :: config_restart_timestamp_name
      character (len=StrKIND), pointer :: config_run_duration
      character (len=StrKIND), pointer :: config_stop_time
      character (len=StrKIND) :: startTimeStamp
      integer :: iounit


      ierr = 0

      call mpas_pool_get_config(configs, 'config_dt', config_dt)
      call mpas_pool_get_config(configs, 'config_start_time', config_start_time)
      call mpas_pool_get_config(configs, 'config_restart_timestamp_name', config_restart_timestamp_name)
      call mpas_pool_get_config(configs, 'config_run_duration', config_run_duration)
      call mpas_pool_get_config(configs, 'config_stop_time', config_stop_time)

      if(trim(config_start_time) == 'file') then
         call mpas_new_unit(iounit)
         open(iounit,file=trim(config_restart_timestamp_name),form='formatted',status='old')
         read(iounit,*) startTimeStamp
         close(iounit)
         call mpas_release_unit(iounit)
      else
        startTimeStamp = config_start_time
      end if
      call mpas_set_time(curr_time=startTime, dateTimeString=startTimeStamp, ierr=local_err)
      call mpas_set_timeInterval(timeStep, dt=config_dt, ierr=local_err)

      if (trim(config_run_duration) /= "none") then
         call mpas_set_timeInterval(runDuration, timeString=config_run_duration, ierr=local_err)
         call mpas_create_clock(core_clock, startTime=startTime, timeStep=timeStep, runDuration=runDuration, ierr=local_err)

         if (trim(config_stop_time) /= "none") then
            call mpas_set_time(curr_time=stopTime, dateTimeString=config_stop_time, ierr=local_err)
            if(startTime + runduration /= stopTime) then
               call mpas_log_write('config_run_duration and config_stop_time are inconsistent: using config_run_duration.', messageType=MPAS_LOG_WARN)
            end if
         end if
      else if (trim(config_stop_time) /= "none") then
         call mpas_set_time(curr_time=stopTime, dateTimeString=config_stop_time, ierr=local_err)
         call mpas_create_clock(core_clock, startTime=startTime, timeStep=timeStep, stopTime=stopTime, ierr=local_err)
      else
          call mpas_log_write('Neither config_run_duration nor config_stop_time were specified.', messageType=MPAS_LOG_ERR)
          ierr = 1
      end if

      !TODO: set phyics alarms here...
      !....
      !....

   end subroutine atm_simulation_clock_init


   subroutine atm_mpas_init_block(dminfo, stream_manager, block, mesh, dt)
   
      use atm_time_integration
      use mpas_rbf_interpolation
      use mpas_vector_reconstruction
      use mpas_stream_manager
      use mpas_atm_boundaries, only : mpas_atm_setup_bdy_masks
#ifdef DO_PHYSICS
!     use mpas_atmphys_aquaplanet
      use mpas_atmphys_control
      use mpas_atmphys_init
      use mpas_atmphys_manager
#endif

      implicit none
   
      type (dm_info), intent(in) :: dminfo
      type (MPAS_streamManager_type), intent(inout) :: stream_manager
      type (block_type), intent(inout) :: block
      type (mpas_pool_type), intent(inout) :: mesh     !MGD does this need to be a pointer?
      real (kind=RKIND), intent(in) :: dt

      type (mpas_pool_type), pointer :: state
      type (mpas_pool_type), pointer :: diag
      type (mpas_pool_type), pointer :: tend
      type (mpas_pool_type), pointer :: sfc_input
      type (mpas_pool_type), pointer :: diag_physics
      type (mpas_pool_type), pointer :: atm_input

      integer :: iCell,iEdge,iVertex
      
      real (kind=RKIND), dimension(:,:), pointer :: u, uReconstructX, uReconstructY, uReconstructZ, uReconstructZonal, uReconstructMeridional
      real (kind=RKIND), dimension(:), pointer :: meshScalingDel2, meshScalingDel4
      real (kind=RKIND), dimension(:), pointer :: areaCell, invAreaCell
      real (kind=RKIND), dimension(:), pointer :: dvEdge, invDvEdge
      real (kind=RKIND), dimension(:), pointer :: dcEdge, invDcEdge
      real (kind=RKIND), dimension(:), pointer :: areaTriangle, invAreaTriangle
      integer, pointer :: nCells, nEdges, nVertices, nVertLevels, nEdgesSolve
      integer :: thread
      character(len=StrKIND), pointer :: mminlu

      integer, pointer :: nThreads
      integer, dimension(:), pointer :: cellThreadStart, cellThreadEnd
      integer, dimension(:), pointer :: cellSolveThreadStart, cellSolveThreadEnd
      integer, dimension(:), pointer :: edgeThreadStart, edgeThreadEnd
      integer, dimension(:), pointer :: edgeSolveThreadStart, edgeSolveThreadEnd
      integer, dimension(:), pointer :: vertexThreadStart, vertexThreadEnd
      integer, dimension(:), pointer :: vertexSolveThreadStart, vertexSolveThreadEnd


      logical, pointer :: config_do_restart, config_do_DAcycling

      call atm_compute_signs(mesh)
   
      call mpas_pool_get_subpool(block % structs, 'diag', diag)
      call mpas_pool_get_subpool(block % structs, 'state', state)

      call mpas_pool_get_subpool(block % structs, 'state', state)

      call mpas_pool_get_config(block % configs, 'config_do_restart', config_do_restart)
      call mpas_pool_get_config(block % configs, 'config_do_DAcycling', config_do_DAcycling)

      !!!!!!!!!!!!!!!!!!!!!!!!!!!!!!!!!!!!!!!!!!!!!!!
      !!!! Compute inverses to avoid divides later
      
      call mpas_pool_get_array(mesh, 'areaCell', areaCell)
      call mpas_pool_get_array(mesh, 'invAreaCell', invAreaCell)
      
      call mpas_pool_get_array(mesh, 'dvEdge', dvEdge)
      call mpas_pool_get_array(mesh, 'dcEdge', dcEdge)      
      call mpas_pool_get_array(mesh, 'invDvEdge', invDvEdge)
      call mpas_pool_get_array(mesh, 'invDcEdge', invDcEdge)      
      
      call mpas_pool_get_array(mesh, 'areaTriangle', areaTriangle)
      call mpas_pool_get_array(mesh, 'invAreaTriangle', invAreaTriangle)
      
      call mpas_pool_get_dimension(mesh, 'nCells', nCells)      
      call mpas_pool_get_dimension(mesh, 'nEdges', nEdges)
      call mpas_pool_get_dimension(mesh, 'nVertices', nVertices)
 
      do iCell=1,nCells 
         invAreaCell(iCell) = 1.0_RKIND / areaCell(iCell)
      end do
        
      do iEdge=1,nEdges 
         invDvEdge(iEdge) = 1.0_RKIND / dvEdge(iEdge)
      end do
      
      do iEdge=1,nEdges 
         invDcEdge(iEdge) = 1.0_RKIND / dcEdge(iEdge)
      end do
      
      do iVertex=1,nVertices
         invAreaTriangle(iVertex) = 1.0_RKIND / areaTriangle(iVertex)
      end do
      
      !!!!! End compute inverses
      !!!!!!!!!!!!!!!!!!!!!!!!!!!!!!!!!!!!!!!!!!!!!!!

      call atm_adv_coef_compression(mesh)

      call atm_couple_coef_3rd_order(mesh, block % configs)
      
      call mpas_pool_get_dimension(state, 'nVertices', nVertices)
      call mpas_pool_get_dimension(state, 'nVertLevels', nVertLevels)

      allocate(ke_vertex(nVertLevels,nVertices+1))  ! ke_vertex is a module variable defined in mpas_atm_time_integration.F
      ke_vertex(:,nVertices+1) = 0.0_RKIND
      allocate(ke_edge(nVertLevels,nEdges+1))       ! ke_edge is a module variable defined in mpas_atm_time_integration.F
      ke_edge(:,nEdges+1) = 0.0_RKIND

      call mpas_pool_get_dimension(block % dimensions, 'nThreads', nThreads)

      call mpas_pool_get_dimension(block % dimensions, 'cellThreadStart', cellThreadStart)
      call mpas_pool_get_dimension(block % dimensions, 'cellThreadEnd', cellThreadEnd)
      call mpas_pool_get_dimension(block % dimensions, 'cellSolveThreadStart', cellSolveThreadStart)
      call mpas_pool_get_dimension(block % dimensions, 'cellSolveThreadEnd', cellSolveThreadEnd)

      call mpas_pool_get_dimension(block % dimensions, 'vertexThreadStart', vertexThreadStart)
      call mpas_pool_get_dimension(block % dimensions, 'vertexThreadEnd', vertexThreadEnd)
      call mpas_pool_get_dimension(block % dimensions, 'vertexSolveThreadStart', vertexSolveThreadStart)
      call mpas_pool_get_dimension(block % dimensions, 'vertexSolveThreadEnd', vertexSolveThreadEnd)

      call mpas_pool_get_dimension(block % dimensions, 'edgeThreadStart', edgeThreadStart)
      call mpas_pool_get_dimension(block % dimensions, 'edgeThreadEnd', edgeThreadEnd)
      call mpas_pool_get_dimension(block % dimensions, 'edgeSolveThreadStart', edgeSolveThreadStart)
      call mpas_pool_get_dimension(block % dimensions, 'edgeSolveThreadEnd', edgeSolveThreadEnd)

!$OMP PARALLEL DO
      do thread=1,nThreads
         if (.not. config_do_restart .or. (config_do_restart .and. config_do_DAcycling)) then
            call atm_init_coupled_diagnostics(state, 1, diag, mesh, block % configs, &
                                              cellThreadStart(thread), cellThreadEnd(thread), &
                                              vertexThreadStart(thread), vertexThreadEnd(thread), &
                                              edgeThreadStart(thread), edgeThreadEnd(thread), &
                                              cellSolveThreadStart(thread), cellSolveThreadEnd(thread), &
                                              vertexSolveThreadStart(thread), vertexSolveThreadEnd(thread), &
                                              edgeSolveThreadStart(thread), edgeSolveThreadEnd(thread))
         end if

         call atm_compute_solve_diagnostics(dt, state, 1, diag, mesh, block % configs, &
                                            cellThreadStart(thread), cellThreadEnd(thread), &
                                            vertexThreadStart(thread), vertexThreadEnd(thread), &
                                            edgeThreadStart(thread), edgeThreadEnd(thread))
      end do
!$OMP END PARALLEL DO

      deallocate(ke_vertex)
      deallocate(ke_edge)

      call mpas_rbf_interp_initialize(mesh)
      call mpas_init_reconstruct(mesh)

      call mpas_pool_get_array(state, 'u', u, 1)
      call mpas_pool_get_array(diag, 'uReconstructX', uReconstructX)
      call mpas_pool_get_array(diag, 'uReconstructY', uReconstructY)
      call mpas_pool_get_array(diag, 'uReconstructZ', uReconstructZ)
      call mpas_pool_get_array(diag, 'uReconstructZonal', uReconstructZonal)
      call mpas_pool_get_array(diag, 'uReconstructMeridional', uReconstructMeridional)
      call mpas_reconstruct(mesh, u,                   &
                            uReconstructX,             &
                            uReconstructY,             &
                            uReconstructZ,             &
                            uReconstructZonal,         &
                            uReconstructMeridional     &
                           )
   
#ifdef DO_PHYSICS
      !proceed with initialization of physics parameterization if moist_physics is set to true:
      call mpas_pool_get_subpool(block % structs, 'sfc_input', sfc_input)

      ! Before calling physics_init, ensure that mminlu contains the name of the land use dataset
      call mpas_pool_get_array(sfc_input, 'mminlu', mminlu)
      if (len_trim(mminlu) == 0) then
            call mpas_log_write('****************************************************************')
            call mpas_log_write('No information on land use dataset is available.')
            call mpas_log_write('Assume that we are using ''USGS''.')
            call mpas_log_write('****************************************************************')
            write(mminlu,'(a)') 'USGS'
      end if


      if (moist_physics) then
         !initialization of some input variables in registry:
         call mpas_pool_get_subpool(block % structs, 'tend', tend)
         call mpas_pool_get_subpool(block % structs, 'diag_physics', diag_physics)
         call mpas_pool_get_subpool(block % structs, 'atm_input', atm_input)
         call physics_tables_init(dminfo, block % configs)
         call physics_registry_init(mesh, block % configs, sfc_input)
         call physics_run_init(block % configs, mesh, state, clock, stream_manager)

         !initialization of all physics:
         call physics_init(dminfo, clock, block % configs, mesh, diag, tend, state, 1, diag_physics, &
                           atm_input, sfc_input)
      endif
#endif
   
      call atm_compute_mesh_scaling(mesh, block % configs)

      call atm_compute_damping_coefs(mesh, block % configs)

      !
      ! Set up mask fields used in limited-area simulations
      !
      call mpas_atm_setup_bdy_masks(mesh, block % configs)

      call mpas_pool_get_dimension(mesh, 'nEdgesSolve', nEdgesSolve)
      call mpas_pool_get_array(mesh, 'meshScalingDel2', meshScalingDel2)
      call mpas_pool_get_array(mesh, 'meshScalingDel4', meshScalingDel4)

      call mpas_log_write('min/max of meshScalingDel2 = $r $r', &
                          realArgs=(/minval(meshScalingDel2(1:nEdgesSolve)), maxval(meshScalingDel2(1:nEdgesSolve))/))
      call mpas_log_write('min/max of meshScalingDel4 = $r $r', &
                          realArgs=(/minval(meshScalingDel4(1:nEdgesSolve)), maxval(meshScalingDel4(1:nEdgesSolve))/))

   end subroutine atm_mpas_init_block
   
   
   function atm_core_run(domain) result(ierr)
   
      use mpas_timekeeping
      use mpas_kind_types
      use mpas_stream_manager
      use mpas_derived_types, only : MPAS_STREAM_LATEST_BEFORE, MPAS_STREAM_INPUT, MPAS_STREAM_INPUT_OUTPUT
      use mpas_timer, only : mpas_timer_start, mpas_timer_stop
      use mpas_atm_boundaries, only : mpas_atm_update_bdy_tend
      use mpas_atm_diagnostics_manager, only : mpas_atm_diag_update, mpas_atm_diag_compute, mpas_atm_diag_reset
   
      implicit none
   
      type (domain_type), intent(inout) :: domain
      integer :: ierr
   
      real (kind=RKIND), pointer :: dt
      logical, pointer :: config_do_restart
      logical, pointer :: config_apply_lbcs
      type (block_type), pointer :: block_ptr

      type (MPAS_Time_Type) :: currTime
      character(len=StrKIND) :: timeStamp
      character (len=StrKIND), pointer :: config_restart_timestamp_name
      integer :: itimestep
      integer :: iounit

      integer :: stream_dir
      character(len=StrKIND) :: input_stream, read_time

      type (mpas_pool_type), pointer :: state, diag, mesh, diag_physics, tend, tend_physics

      ! For timing information
      real (kind=R8KIND) :: integ_start_time, integ_stop_time
      real (kind=R8KIND) :: diag_start_time, diag_stop_time
      real (kind=R8KIND) :: input_start_time, input_stop_time
      real (kind=R8KIND) :: output_start_time, output_stop_time
      
      ierr = 0

      clock => domain % clock
      mpas_log_info => domain % logInfo
      
      ! Eventually, dt should be domain specific
      call mpas_pool_get_config(domain % blocklist % configs, 'config_dt', dt)
      call mpas_pool_get_config(domain % blocklist % configs, 'config_do_restart', config_do_restart)
      call mpas_pool_get_config(domain % blocklist % configs, 'config_restart_timestamp_name', config_restart_timestamp_name)

      ! Avoid writing a restart file at the initial time
      call MPAS_stream_mgr_reset_alarms(domain % streamManager, streamID='restart', direction=MPAS_STREAM_OUTPUT, ierr=ierr)

      ! Also, for restart runs, avoid writing the initial history or diagnostics fields to avoid overwriting those from the preceding run
      if (config_do_restart) then
         call MPAS_stream_mgr_reset_alarms(domain % streamManager, streamID='output', direction=MPAS_STREAM_OUTPUT, ierr=ierr)
         call MPAS_stream_mgr_reset_alarms(domain % streamManager, streamID='diagnostics', direction=MPAS_STREAM_OUTPUT, ierr=ierr)
      end if

      call mpas_dmpar_get_time(diag_start_time)

      if (MPAS_stream_mgr_ringing_alarms(domain % streamManager, direction=MPAS_STREAM_OUTPUT, ierr=ierr)) then
         block_ptr => domain % blocklist
         do while (associated(block_ptr))
            call mpas_pool_get_subpool(block_ptr % structs, 'state', state)
            call mpas_pool_get_subpool(block_ptr % structs, 'diag', diag)
#ifdef DO_PHYSICS
            call mpas_pool_get_subpool(block_ptr % structs, 'diag_physics', diag_physics)
#endif
            call mpas_pool_get_subpool(block_ptr % structs, 'mesh', mesh)
            call atm_compute_output_diagnostics(state, 1, diag, mesh)

            block_ptr => block_ptr % next
         end do
      end if
      call mpas_timer_start('diagnostic_fields')
      call mpas_atm_diag_reset()
      call mpas_atm_diag_update()
      call mpas_atm_diag_compute()
      call mpas_timer_stop('diagnostic_fields')

      call mpas_dmpar_get_time(diag_stop_time)

      call mpas_timer_start('stream_output')
      call mpas_dmpar_get_time(output_start_time)
      call mpas_stream_mgr_write(domain % streamManager, ierr=ierr)
      call mpas_dmpar_get_time(output_stop_time)
      call mpas_timer_stop('stream_output')
      if (ierr /= MPAS_STREAM_MGR_NOERR .and. &
          ierr /= MPAS_STREAM_MGR_ERR_CLOBBER_FILE .and. &
          ierr /= MPAS_STREAM_MGR_ERR_CLOBBER_REC) then
         call mpas_log_write('********************************************************************************', messageType=MPAS_LOG_ERR)
         call mpas_log_write('Error writing one or more output streams',                                         messageType=MPAS_LOG_ERR)
         call mpas_log_write('********************************************************************************', messageType=MPAS_LOG_CRIT)
      end if
      if (MPAS_stream_mgr_ringing_alarms(domain % streamManager, direction=MPAS_STREAM_OUTPUT, ierr=ierr)) then
         call mpas_log_write('Timing for diagnostic computation: $r s', realArgs=(/real(diag_stop_time - diag_start_time, kind=RKIND)/))
         call mpas_log_write('Timing for stream output: $r s', realArgs=(/real(output_stop_time - output_start_time, kind=RKIND)/))
      end if

      call mpas_timer_start('diagnostic_fields')
      call mpas_atm_diag_reset()
      call mpas_timer_stop('diagnostic_fields')

      call mpas_stream_mgr_reset_alarms(domain % streamManager, direction=MPAS_STREAM_OUTPUT, ierr=ierr)

      block_ptr => domain % blocklist
      call mpas_pool_get_subpool(block_ptr % structs, 'mesh', mesh)
      call mpas_pool_get_subpool(block_ptr % structs, 'state', state)
      call mpas_pool_get_subpool(block_ptr % structs, 'diag', diag)
#ifdef DO_PHYSICS
      call mpas_pool_get_subpool(block_ptr % structs, 'diag_physics', diag_physics)
#endif

      call mpas_pool_get_config(domain % blocklist % configs, 'config_apply_lbcs', config_apply_lbcs)

      !
      ! Read initial boundary state
      !
      if (config_apply_lbcs .and. &
          MPAS_stream_mgr_ringing_alarms(domain % streamManager, streamID='lbc_in', direction=MPAS_STREAM_INPUT, ierr=ierr)) then
         block_ptr => domain % blocklist
         do while (associated(block_ptr))
            call mpas_atm_update_bdy_tend(clock, domain % streamManager, block_ptr, .true., ierr)
            if (ierr /= 0) then
               currTime = mpas_get_clock_time(clock, MPAS_NOW, ierr)
               call mpas_get_time(curr_time=currTime, dateTimeString=timeStamp)
               call mpas_log_write('Failed to process LBC data on or before '//trim(timeStamp), messageType=MPAS_LOG_ERR)
               return
            end if

            block_ptr => block_ptr % next
         end do
      end if

      ! During integration, time level 1 stores the model state at the beginning of the
      !   time step, and time level 2 stores the state advanced dt in time by timestep(...)
      itimestep = 1
      do while (.not. mpas_is_clock_stop_time(clock))

         currTime = mpas_get_clock_time(clock, MPAS_NOW, ierr)
         call mpas_get_time(curr_time=currTime, dateTimeString=timeStamp, ierr=ierr)         

         call mpas_log_write('')
         call mpas_log_write('Begin timestep '//trim(timeStamp))

         !
         ! Read future boundary state and compute boundary tendencies
         !
         if (config_apply_lbcs .and. &
             MPAS_stream_mgr_ringing_alarms(domain % streamManager, streamID='lbc_in', direction=MPAS_STREAM_INPUT, ierr=ierr)) then
            block_ptr => domain % blocklist
            do while (associated(block_ptr))
               call mpas_atm_update_bdy_tend(clock, domain % streamManager, block_ptr, .false., ierr)
               if (ierr /= 0) then
                  call mpas_log_write('Failed to process LBC data at next time after '//trim(timeStamp), messageType=MPAS_LOG_ERR)
                  return
               end if

               block_ptr => block_ptr % next
            end do
         end if

         ! Regardless of whether boundary tendencies were updated, above, we do not want to read the 'lbc_in' stream
         ! as a general input stream, below.
         call MPAS_stream_mgr_reset_alarms(domain % streamManager, streamID='lbc_in', direction=MPAS_STREAM_INPUT, ierr=ierr)


         !
         ! Read external field updates
         !
         call MPAS_stream_mgr_begin_iteration(domain % streamManager, ierr=ierr)
         do while (MPAS_stream_mgr_get_next_stream(domain % streamManager, streamID=input_stream, directionProperty=stream_dir))
            if (stream_dir == MPAS_STREAM_INPUT .or. stream_dir == MPAS_STREAM_INPUT_OUTPUT) then
               if (MPAS_stream_mgr_ringing_alarms(domain % streamManager, streamID=input_stream, &
                                                  direction=MPAS_STREAM_INPUT, ierr=ierr)) then
                  call mpas_timer_start('stream_input')
                  call mpas_dmpar_get_time(input_start_time)
                  call MPAS_stream_mgr_read(domain % streamManager, streamID=input_stream, whence=MPAS_STREAM_LATEST_BEFORE, &
                                            actualWhen=read_time, ierr=ierr)
                  call mpas_dmpar_get_time(input_stop_time)
                  call mpas_timer_stop('stream_input')
                  if (ierr /= MPAS_STREAM_MGR_NOERR) then
                     call mpas_log_write('********************************************************************************', messageType=MPAS_LOG_ERR)
                     call mpas_log_write('Error reading input stream '//trim(input_stream),                                  messageType=MPAS_LOG_ERR)
                     call mpas_log_write('********************************************************************************', messageType=MPAS_LOG_CRIT)
                  end if

                  call mpas_log_write('----------------------------------------------------------------------')
                  call mpas_log_write('  Read '''//trim(input_stream)//''' input stream valid at '//trim(read_time))
                  call mpas_log_write('   Timing for stream input: $r s', realArgs=(/real(input_stop_time - input_start_time, kind=RKIND)/))
                  call mpas_log_write('----------------------------------------------------------------------')

                  call MPAS_stream_mgr_reset_alarms(domain % streamManager, streamID=input_stream, direction=MPAS_STREAM_INPUT, ierr=ierr)
               end if
            end if
         end do

         call mpas_timer_start("time integration")
         call mpas_dmpar_get_time(integ_start_time)
         call atm_do_timestep(domain, dt, itimestep)
         call mpas_dmpar_get_time(integ_stop_time)
         call mpas_timer_stop("time integration")   
         call mpas_log_write(' Timing for integration step: $r s', realArgs=(/real(integ_stop_time - integ_start_time, kind=RKIND)/))

         ! Move time level 2 fields back into time level 1 for next time step
         call mpas_pool_get_subpool(domain % blocklist % structs, 'state', state)
         call mpas_pool_shift_time_levels(state)
         
         ! Advance clock before writing output
         itimestep = itimestep + 1
         call mpas_advance_clock(clock)
         currTime = mpas_get_clock_time(clock, MPAS_NOW, ierr)


         call mpas_dmpar_get_time(diag_start_time)

         !
         ! Write any output streams that have alarms ringing, after computing diagnostics fields
         !
         call mpas_get_time(curr_time=currTime, dateTimeString=timeStamp, ierr=ierr)
         if (MPAS_stream_mgr_ringing_alarms(domain % streamManager, direction=MPAS_STREAM_OUTPUT, ierr=ierr)) then
           block_ptr => domain % blocklist
           do while (associated(block_ptr))
              call mpas_pool_get_subpool(block_ptr % structs, 'state', state)
              call mpas_pool_get_subpool(block_ptr % structs, 'diag', diag)
#ifdef DO_PHYSICS
              call mpas_pool_get_subpool(block_ptr % structs, 'diag_physics', diag_physics)
              call mpas_pool_get_subpool(block_ptr % structs, 'tend_physics', tend_physics)
#endif
              call mpas_pool_get_subpool(block_ptr % structs, 'mesh', mesh)
              call mpas_pool_get_subpool(block_ptr % structs, 'tend', tend)
              call atm_compute_output_diagnostics(state, 1, diag, mesh)

              block_ptr => block_ptr % next
           end do
         end if

         call mpas_timer_start('diagnostic_fields')
         call mpas_atm_diag_update()
         call mpas_atm_diag_compute()
         call mpas_timer_stop('diagnostic_fields')
         call mpas_dmpar_get_time(diag_stop_time)

         call mpas_timer_start('stream_output')
         call mpas_dmpar_get_time(output_start_time)
         call mpas_stream_mgr_write(domain % streamManager, ierr=ierr)
         call mpas_dmpar_get_time(output_stop_time)
         call mpas_timer_stop('stream_output')
         if (ierr /= MPAS_STREAM_MGR_NOERR .and. &
             ierr /= MPAS_STREAM_MGR_ERR_CLOBBER_FILE .and. &
             ierr /= MPAS_STREAM_MGR_ERR_CLOBBER_REC) then
            call mpas_log_write('********************************************************************************', messageType=MPAS_LOG_ERR)
            call mpas_log_write('Error writing one or more output streams',                                         messageType=MPAS_LOG_ERR)
            call mpas_log_write('********************************************************************************', messageType=MPAS_LOG_CRIT)
         end if
         if (MPAS_stream_mgr_ringing_alarms(domain % streamManager, direction=MPAS_STREAM_OUTPUT, ierr=ierr)) then
            call mpas_log_write('Timing for diagnostic computation: $r s', realArgs=(/real(diag_stop_time - diag_start_time, kind=RKIND)/))
            call mpas_log_write('Timing for stream output: $r s', realArgs=(/real(output_stop_time - output_start_time, kind=RKIND)/))
         end if

         ! reset any diagnostics here

         if (MPAS_stream_mgr_ringing_alarms(domain % streamManager, streamID='diagnostics', direction=MPAS_STREAM_OUTPUT, ierr=ierr)) then
            block_ptr => domain % blocklist
            do while (associated(block_ptr))

#ifdef DO_PHYSICS
               call mpas_pool_get_subpool(block_ptr % structs, 'diag_physics', diag_physics)
#endif
               call atm_reset_diagnostics(diag_physics)

               block_ptr => block_ptr % next
            end do
         end if


         ! Only after we've successfully written the restart file should we we
         !    write the restart_timestamp file
         if (MPAS_stream_mgr_ringing_alarms(domain % streamManager, streamID='restart', direction=MPAS_STREAM_OUTPUT, ierr=ierr)) then
            if (domain % dminfo % my_proc_id == 0) then
               call mpas_new_unit(iounit)
               open(iounit,file=trim(config_restart_timestamp_name),form='formatted',status='replace')
               write(iounit,*) trim(timeStamp)
               close(iounit)
               call mpas_release_unit(iounit)
            end if
         end if

         call mpas_timer_start('diagnostic_fields')
         call mpas_atm_diag_reset()
         call mpas_timer_stop('diagnostic_fields')

         call mpas_stream_mgr_reset_alarms(domain % streamManager, direction=MPAS_STREAM_OUTPUT, ierr=ierr)

      end do
   
   end function atm_core_run

   
   subroutine atm_compute_output_diagnostics(state, time_lev, diag, mesh)
   !!!!!!!!!!!!!!!!!!!!!!!!!!!!!!!!!!!!!!!!!!!!!!!!!!!!!!!!!!!!!!!!!!!!!!!!!!!!!!!!
   ! Compute diagnostic fields for a domain to be written to history files
   !
   ! Input: state - contains model prognostic fields
   !        mesh  - contains grid metadata
   !
   ! Output: state - upon returning, diagnostic fields will have be computed
   !!!!!!!!!!!!!!!!!!!!!!!!!!!!!!!!!!!!!!!!!!!!!!!!!!!!!!!!!!!!!!!!!!!!!!!!!!!!!!!!
   
      use mpas_constants
   
      implicit none
   
      type (mpas_pool_type), intent(inout) :: state
      integer, intent(in) :: time_lev            ! which time level to use from state
      type (mpas_pool_type), intent(inout) :: diag
      type (mpas_pool_type), intent(in) :: mesh
   
      integer :: iCell, k
      integer, pointer :: nCells, nVertLevels, index_qv
      real (kind=RKIND), dimension(:,:), pointer :: theta, rho, theta_m, rho_zz, zz
      real (kind=RKIND), dimension(:,:), pointer :: pressure_base, pressure_p, pressure
      real (kind=RKIND), dimension(:,:,:), pointer :: scalars

      call mpas_pool_get_dimension(mesh, 'nCells', nCells)
      call mpas_pool_get_dimension(mesh, 'nVertLevels', nVertLevels)
      call mpas_pool_get_dimension(state, 'index_qv', index_qv)

      call mpas_pool_get_array(state, 'theta_m', theta_m, time_lev)
      call mpas_pool_get_array(state, 'rho_zz', rho_zz, time_lev)
      call mpas_pool_get_array(state, 'scalars', scalars, time_lev)

      call mpas_pool_get_array(diag, 'theta', theta)
      call mpas_pool_get_array(diag, 'rho', rho)
      call mpas_pool_get_array(diag, 'pressure_p', pressure_p)
      call mpas_pool_get_array(diag, 'pressure_base', pressure_base)
      call mpas_pool_get_array(diag, 'pressure', pressure)

      call mpas_pool_get_array(mesh, 'zz', zz)

      do iCell=1,nCells
         do k=1,nVertLevels
            theta(k,iCell) = theta_m(k,iCell) / (1._RKIND + rvord * scalars(index_qv,k,iCell))
            rho(k,iCell) = rho_zz(k,iCell) * zz(k,iCell)
            pressure(k,iCell) = pressure_base(k,iCell) + pressure_p(k,iCell)
         end do
      end do

   end subroutine atm_compute_output_diagnostics
   
   
   subroutine atm_reset_diagnostics(diag_physics)
   !!!!!!!!!!!!!!!!!!!!!!!!!!!!!!!!!!!!!!!!!!!!!!!!!!!!!!!!!!!!!!!!!!!!!!!!!!!!!!!!
   ! reset some diagnostics after output
   !
   ! Input: diag_physics  - contains physics diagnostic fields
   !
   ! Output: whatever diagnostics need resetting after output
   !!!!!!!!!!!!!!!!!!!!!!!!!!!!!!!!!!!!!!!!!!!!!!!!!!!!!!!!!!!!!!!!!!!!!!!!!!!!!!!!
   
      implicit none
   
      type (mpas_pool_type), pointer :: diag_physics
   
      real (kind=RKIND), dimension(:), pointer :: refl10cm_1km_max

#ifdef DO_PHYSICS
      call mpas_pool_get_array(diag_physics, 'refl10cm_1km_max', refl10cm_1km_max)
      if(associated(refl10cm_1km_max)) then
         refl10cm_1km_max(:) = 0.
      endif
#endif
   
   end subroutine atm_reset_diagnostics


   subroutine atm_do_timestep(domain, dt, itimestep)
   
      use mpas_timekeeping
      use mpas_kind_types
      use atm_time_integration
#ifdef DO_PHYSICS
      use mpas_atmphys_control
      use mpas_atmphys_driver
      use mpas_atmphys_manager
      use mpas_atmphys_update
#endif
      use mpas_atm_halos, only: exchange_halo_group
   
      implicit none
   
      type (domain_type), intent(inout) :: domain 
      real (kind=RKIND), intent(in) :: dt
      integer, intent(in) :: itimestep
      
      type (MPAS_Time_Type) :: startTime, currTime
      type (MPAS_TimeInterval_Type) :: xtimeTime
      integer :: s, s_n, s_d
      real (kind=RKIND) :: xtime_s
      integer :: ierr

      clock => domain % clock
      mpas_log_info => domain % logInfo

      startTime = mpas_get_clock_time(clock, MPAS_START_TIME, ierr)
      currTime = mpas_get_clock_time(clock, MPAS_NOW, ierr)
         
      xtimeTime = currTime - startTime
      call mpas_get_timeInterval(interval=xtimeTime, S=s, S_n=s_n, S_d=s_d, ierr=ierr)         
      xtime_s = (s + s_n / s_d)


#ifdef DO_PHYSICS
      !proceed with physics if moist_physics is set to true:
      if(moist_physics) then
         call physics_timetracker(domain,dt,clock,itimestep,xtime_s)
         call physics_driver(domain,itimestep,xtime_s)
      endif
#endif

      call atm_timestep(domain, dt, currTime, itimestep, exchange_halo_group)

   end subroutine atm_do_timestep
   
   
   function atm_core_finalize(domain) result(ierr)
   
      use mpas_decomp
      use mpas_timekeeping
      use mpas_atm_diagnostics_manager, only : mpas_atm_diag_cleanup
      use mpas_atm_threading, only : mpas_atm_threading_finalize
      use atm_time_integration, only : mpas_atm_dynamics_finalize
      use mpas_atm_halos, only: atm_destroy_halo_groups
   
#ifdef DO_PHYSICS
      use mpas_atmphys_finalize
#endif

      implicit none
   
      type (domain_type), intent(inout) :: domain
      type (block_type), pointer :: block_ptr 
      integer :: ierr

      ierr = 0

      clock => domain % clock
      mpas_log_info => domain % logInfo

      !
      ! Finalize the dynamics
      !
      call mpas_atm_dynamics_finalize(domain)

      call mpas_atm_diag_cleanup()

      call mpas_destroy_clock(clock, ierr)
      call mpas_decomp_destroy_decomp_list(domain % decompositions)

#ifdef DO_PHYSICS
         block_ptr => domain % blocklist
         do while (associated(block_ptr))
            call atmphys_finalize(block_ptr%configs)

            block_ptr => block_ptr%next
         end do
#endif

      !
      ! Destroy halo exchange groups
      !
      call atm_destroy_halo_groups(domain, ierr)
      if (ierr /= 0) then
         call mpas_log_write('Failed to destroy halo exchange groups.', messageType=MPAS_LOG_ERR)
      end if

      !
      ! Finalize threading
      !
      call mpas_atm_threading_finalize(domain % blocklist)

      call mpas_log_write('')
      call mpas_log_write('********************************************************')
      call mpas_log_write('   Finished running the atmosphere core')
      call mpas_log_write('********************************************************')
   
   end function atm_core_finalize


   subroutine atm_compute_mesh_scaling(mesh, configs)

      implicit none

      type (mpas_pool_type), intent(inout) :: mesh
      type (mpas_pool_type), intent(in) :: configs

      integer :: iCell,iEdge, cell1, cell2
      integer, pointer :: nEdges, nCells
      integer, dimension(:,:), pointer :: cellsOnEdge
      real (kind=RKIND), dimension(:), pointer :: meshDensity, meshScalingDel2, meshScalingDel4
      real (kind=RKIND), dimension(:), pointer :: meshScalingRegionalCell, meshScalingRegionalEdge
      logical, pointer :: config_h_ScaleWithMesh

      call mpas_pool_get_array(mesh, 'meshDensity', meshDensity)
      call mpas_pool_get_array(mesh, 'meshScalingDel2', meshScalingDel2)
      call mpas_pool_get_array(mesh, 'meshScalingDel4', meshScalingDel4)
      call mpas_pool_get_array(mesh, 'meshScalingRegionalCell', meshScalingRegionalCell)
      call mpas_pool_get_array(mesh, 'meshScalingRegionalEdge', meshScalingRegionalEdge)
      call mpas_pool_get_array(mesh, 'cellsOnEdge', cellsOnEdge)

      call mpas_pool_get_dimension(mesh, 'nEdges', nEdges)
      call mpas_pool_get_dimension(mesh, 'nCells', nCells)

      call mpas_pool_get_config(configs, 'config_h_ScaleWithMesh', config_h_ScaleWithMesh)

      !
      ! Compute the scaling factors to be used in the del2 and del4 dissipation
      !
      meshScalingDel2(:) = 1.0
      meshScalingDel4(:) = 1.0
      if (config_h_ScaleWithMesh) then
         do iEdge=1,nEdges
            cell1 = cellsOnEdge(1,iEdge)
            cell2 = cellsOnEdge(2,iEdge)
            meshScalingDel2(iEdge) = 1.0 / ( (meshDensity(cell1) + meshDensity(cell2) )/2.0)**0.25
            meshScalingDel4(iEdge) = 1.0 / ( (meshDensity(cell1) + meshDensity(cell2) )/2.0)**0.75
         end do
      end if

      !
      ! Compute the scaling factors to be used in relaxation zone of regional configuration
      !
      meshScalingRegionalCell(:) = 1.0
      meshScalingRegionalEdge(:) = 1.0
      if (config_h_ScaleWithMesh) then
         do iEdge=1,nEdges
            cell1 = cellsOnEdge(1,iEdge)
            cell2 = cellsOnEdge(2,iEdge)
            meshScalingRegionalEdge(iEdge) = 1.0 / ( (meshDensity(cell1) + meshDensity(cell2) )/2.0)**0.25
         end do

         do iCell=1,nCells
            meshScalingRegionalCell(iCell) = 1.0 / (meshDensity(iCell))**0.25
         end do
      end if

   end subroutine atm_compute_mesh_scaling


   subroutine atm_compute_signs(mesh)

      implicit none

      type (mpas_pool_type), intent(inout) :: mesh

      integer :: i, j, iCell, iVtx
      integer, pointer :: nCells, nVertices, nEdges, vertexDegree
      integer, dimension(:), pointer :: nEdgesOnCell
      integer, dimension(:,:), pointer :: edgesOnVertex, verticesOnEdge, cellsOnEdge, edgesOnCell
      integer, dimension(:,:), pointer :: verticesOnCell, cellsOnVertex, kiteForCell
      real (kind=RKIND), dimension(:,:), pointer :: edgesOnVertex_sign, edgesOnCell_sign
      real (kind=RKIND), dimension(:,:,:), pointer :: zb, zb3, zb_cell, zb3_cell


      call mpas_pool_get_array(mesh, 'edgesOnVertex', edgesOnVertex)
      call mpas_pool_get_array(mesh, 'verticesOnEdge', verticesOnEdge)
      call mpas_pool_get_array(mesh, 'nEdgesOnCell', nEdgesOnCell)
      call mpas_pool_get_array(mesh, 'edgesOnCell', edgesOnCell)
      call mpas_pool_get_array(mesh, 'cellsOnEdge', cellsOnEdge)
      call mpas_pool_get_array(mesh, 'verticesOnCell', verticesOnCell)
      call mpas_pool_get_array(mesh, 'cellsOnVertex', cellsOnVertex)
      call mpas_pool_get_array(mesh, 'edgesOnVertex_sign', edgesOnVertex_sign)
      call mpas_pool_get_array(mesh, 'edgesOnCell_sign', edgesOnCell_sign)
      call mpas_pool_get_array(mesh, 'kiteForCell', kiteForCell)
      call mpas_pool_get_array(mesh, 'zb', zb)
      call mpas_pool_get_array(mesh, 'zb3', zb3)
      call mpas_pool_get_array(mesh, 'zb_cell', zb_cell)
      call mpas_pool_get_array(mesh, 'zb3_cell', zb3_cell)

      call mpas_pool_get_dimension(mesh, 'nCells', nCells)
      call mpas_pool_get_dimension(mesh, 'nVertices', nVertices)
      call mpas_pool_get_dimension(mesh, 'nEdges', nEdges)
      call mpas_pool_get_dimension(mesh, 'vertexDegree', vertexDegree)


      do iVtx=1,nVertices
         do i=1,vertexDegree
            if (edgesOnVertex(i,iVtx) <= nEdges) then
               if (iVtx == verticesOnEdge(2,edgesOnVertex(i,iVtx))) then
                  edgesOnVertex_sign(i,iVtx) = 1.0
               else
                  edgesOnVertex_sign(i,iVtx) = -1.0
               end if
            else
               edgesOnVertex_sign(i,iVtx) = 0.0
            end if
         end do
      end do

      do iCell=1,nCells
         do i=1,nEdgesOnCell(iCell)
            if (edgesOnCell(i,iCell) <= nEdges) then
               if (iCell == cellsOnEdge(1,edgesOnCell(i,iCell))) then
                  edgesOnCell_sign(i,iCell) = 1.0
                  zb_cell(:,i,iCell) = zb(:,1,edgesOnCell(i,iCell))
                  zb3_cell(:,i,iCell) = zb3(:,1,edgesOnCell(i,iCell))
               else
                  edgesOnCell_sign(i,iCell) = -1.0
                  zb_cell(:,i,iCell) = zb(:,2,edgesOnCell(i,iCell))
                  zb3_cell(:,i,iCell) = zb3(:,2,edgesOnCell(i,iCell))
               end if
            else
               edgesOnCell_sign(i,iCell) = 0.0
            end if
         end do
      end do

      do iCell=1,nCells
         do i=1,nEdgesOnCell(iCell)
            iVtx = verticesOnCell(i,iCell)
            if (iVtx <= nVertices) then
               do j=1,vertexDegree
                  if (iCell == cellsOnVertex(j,iVtx)) then
                     kiteForCell(i,iCell) = j
                     exit
                  end if
               end do
               if (j > vertexDegree) then
                  call mpas_log_write('Unexpected error while identifying kiteForCell', messageType=MPAS_LOG_ERR)
               end if
            else
               kiteForCell(i,iCell) = 1
            end if
         end do
      end do

   end subroutine atm_compute_signs


   subroutine atm_compute_damping_coefs(mesh, configs)

      implicit none

      type (mpas_pool_type), intent(inout) :: mesh
      type (mpas_pool_type), intent(in) :: configs

      integer :: iCell, k
      integer, pointer :: nCells, nVertLevels
      real (kind=RKIND), pointer :: config_xnutr, config_zd
      real (kind=RKIND) :: z, zt, m1, pii
      real (kind=RKIND), dimension(:,:), pointer :: dss, zgrid
      real (kind=RKIND), dimension(:), pointer :: meshDensity
      real (kind=RKIND) :: dx_scale_power

      m1 = -1.0
      pii = acos(m1)

      call mpas_pool_get_dimension(mesh, 'nCells', nCells)
      call mpas_pool_get_dimension(mesh, 'nVertLevels', nVertLevels)

      call mpas_pool_get_array(mesh, 'meshDensity', meshDensity)
      call mpas_pool_get_array(mesh, 'dss', dss)
      call mpas_pool_get_array(mesh, 'zgrid', zgrid)

      call mpas_pool_get_config(configs, 'config_zd', config_zd)
      call mpas_pool_get_config(configs, 'config_xnutr', config_xnutr)

      dx_scale_power = 1.0
      dss(:,:) = 0.0
      do iCell=1,nCells
         zt = zgrid(nVertLevels+1,iCell)
         do k=1,nVertLevels
            z = 0.5*(zgrid(k,iCell) + zgrid(k+1,iCell))
            if (z > config_zd) then
               dss(k,iCell) = config_xnutr*sin(0.5*pii*(z-config_zd)/(zt-config_zd))**2.0
               dss(k,iCell) = dss(k,iCell) / meshDensity(iCell)**(0.25*dx_scale_power)
            end if
         end do
      end do

   end subroutine atm_compute_damping_coefs


   subroutine atm_adv_coef_compression( mesh )

      implicit none

      type (mpas_pool_type), intent(inout) :: mesh


      real (kind=RKIND), dimension(:,:,:), pointer :: deriv_two
      real (kind=RKIND), dimension(:,:), pointer :: adv_coefs, adv_coefs_3rd
      integer, dimension(:,:), pointer :: cellsOnCell, cellsOnEdge, advCellsForEdge
      integer, dimension(:), pointer :: nEdgesOnCell, nAdvCellsForEdge
      real (kind=RKIND), dimension(:), pointer :: dcEdge, dvEdge

      integer :: cell1, cell2, iEdge, n, i, j, j_in, iCell
      integer, pointer :: nCells, nEdges
      integer :: cell_list(20)
      logical :: addcell


      call mpas_pool_get_array(mesh, 'deriv_two', deriv_two)
      call mpas_pool_get_array(mesh, 'adv_coefs', adv_coefs)
      call mpas_pool_get_array(mesh, 'adv_coefs_3rd', adv_coefs_3rd)
      call mpas_pool_get_array(mesh, 'cellsOnCell', cellsOnCell)
      call mpas_pool_get_array(mesh, 'cellsOnEdge', cellsOnEdge)
      call mpas_pool_get_array(mesh, 'advCellsForEdge', advCellsForEdge)
      call mpas_pool_get_array(mesh, 'nEdgesOnCell', nEdgesOnCell)
      call mpas_pool_get_array(mesh, 'nAdvCellsForEdge', nAdvCellsForEdge)
      call mpas_pool_get_array(mesh, 'dcEdge', dcEdge)
      call mpas_pool_get_array(mesh, 'dvEdge', dvEdge)

      call mpas_pool_get_dimension(mesh, 'nCells', nCells)
      call mpas_pool_get_dimension(mesh, 'nEdges', nEdges)

      do iEdge = 1, nEdges
         nAdvCellsForEdge(iEdge) = 0
         cell1 = cellsOnEdge(1,iEdge)
         cell2 = cellsOnEdge(2,iEdge)
         !
         ! do only if this edge flux is needed to update owned cells
         !
         if (cell1 <= nCells .or. cell2 <= nCells) then
 
            cell_list(1) = cell1
            cell_list(2) = cell2
            n = 2 
  
          !  add cells surrounding cell 1.  n is number of cells currently in list
            do i = 1, nEdgesOnCell(cell1)
               if (cellsOnCell(i,cell1) /= cell2) then
                  n = n + 1
                  cell_list(n) = cellsOnCell(i,cell1)
               end if
            end do
  
          !  add cells surrounding cell 2 (brute force approach)
            do iCell = 1, nEdgesOnCell(cell2)
               addcell = .true.
               do i=1,n
                  if (cell_list(i) == cellsOnCell(iCell,cell2)) addcell = .false.
               end do
               if (addcell) then
                  n = n+1
                  cell_list(n) = cellsOnCell(iCell,cell2)
               end if
            end do
  
  
            nAdvCellsForEdge(iEdge) = n
            do iCell = 1, nAdvCellsForEdge(iEdge)
               advCellsForEdge(iCell,iEdge) = cell_list(iCell)
            end do
  
          ! we have the ordered list, now construct coefficients
  
            adv_coefs(:,iEdge) = 0.
            adv_coefs_3rd(:,iEdge) = 0.
          
          ! pull together third and fourth order contributions to the flux
          ! first from cell1
  
            j_in = 0
            do j=1, n
               if( cell_list(j) == cell1 ) j_in = j
            end do
            adv_coefs    (j_in,iEdge) = adv_coefs    (j_in,iEdge) + deriv_two(1,1,iEdge)
            adv_coefs_3rd(j_in,iEdge) = adv_coefs_3rd(j_in,iEdge) + deriv_two(1,1,iEdge)
  
            do iCell = 1, nEdgesOnCell(cell1)
               j_in = 0
               do j=1, n
                 if( cell_list(j) == cellsOnCell(iCell,cell1) ) j_in = j
               end do
               adv_coefs    (j_in,iEdge) = adv_coefs    (j_in,iEdge) + deriv_two(iCell+1,1,iEdge)
               adv_coefs_3rd(j_in,iEdge) = adv_coefs_3rd(j_in,iEdge) + deriv_two(iCell+1,1,iEdge)
            end do
  
          ! pull together third and fourth order contributions to the flux
          ! now from cell2
  
            j_in = 0
            do j=1, n
               if( cell_list(j) == cell2 ) j_in = j
            end do
            adv_coefs    (j_in,iEdge) = adv_coefs    (j_in,iEdge) + deriv_two(1,2,iEdge)
            adv_coefs_3rd(j_in,iEdge) = adv_coefs_3rd(j_in,iEdge) - deriv_two(1,2,iEdge)
  
            do iCell = 1, nEdgesOnCell(cell2)
               j_in = 0
               do j=1, n
                  if( cell_list(j) == cellsOnCell(iCell,cell2) ) j_in = j
               end do
               adv_coefs    (j_in,iEdge) = adv_coefs    (j_in,iEdge) + deriv_two(iCell+1,2,iEdge)
               adv_coefs_3rd(j_in,iEdge) = adv_coefs_3rd(j_in,iEdge) - deriv_two(iCell+1,2,iEdge)
            end do
  
            do j = 1,n
               adv_coefs    (j,iEdge) = - (dcEdge(iEdge) **2) * adv_coefs    (j,iEdge) / 12.
               adv_coefs_3rd(j,iEdge) = - (dcEdge(iEdge) **2) * adv_coefs_3rd(j,iEdge) / 12.
            end do
  
          ! 2nd order centered contribution - place this in the main flux weights
  
            j_in = 0
            do j=1, n
               if( cell_list(j) == cell1 ) j_in = j
            end do
            adv_coefs(j_in,iEdge) = adv_coefs(j_in,iEdge) + 0.5
  
            j_in = 0
            do j=1, n
               if( cell_list(j) == cell2 ) j_in = j
            end do
            adv_coefs(j_in,iEdge) = adv_coefs(j_in,iEdge) + 0.5
  
          !  multiply by edge length - thus the flux is just dt*ru times the results of the vector-vector multiply
  
            do j=1,n
               adv_coefs    (j,iEdge) = dvEdge(iEdge) * adv_coefs    (j,iEdge)
               adv_coefs_3rd(j,iEdge) = dvEdge(iEdge) * adv_coefs_3rd(j,iEdge)
            end do
 
         end if  ! only do for edges of owned-cells
         
      end do ! end loop over edges

   end subroutine atm_adv_coef_compression


   subroutine atm_couple_coef_3rd_order(mesh, configs)

      implicit none

      type (mpas_pool_type), intent(inout) :: mesh
      type (mpas_pool_type), intent(in) :: configs

      real (kind=RKIND), dimension(:,:), pointer :: adv_coefs_3rd
      real (kind=RKIND), dimension(:,:,:), pointer :: zb3_cell
      real (kind=RKIND), pointer :: config_coef_3rd_order

      call mpas_pool_get_array(mesh, 'zb3_cell', zb3_cell)
      call mpas_pool_get_array(mesh, 'adv_coefs_3rd', adv_coefs_3rd)

      call mpas_pool_get_config(configs, 'config_coef_3rd_order', config_coef_3rd_order)

      adv_coefs_3rd(:,:) = config_coef_3rd_order * adv_coefs_3rd(:,:)
      zb3_cell(:,:,:) = config_coef_3rd_order * zb3_cell(:,:,:)

   end subroutine atm_couple_coef_3rd_order


   !-----------------------------------------------------------------------
   !  routine mpas_atm_run_compatibility
   !
   !> \brief Checks input fields and options for compatibility
   !> \author Michael Duda
   !> \date   22 October 2018
   !> \details
   !>  This routine checks the input fields and run-time options provided
   !>  by the user for compatibility. For example, two run-time options may
   !>  be mutually exclusive, or an option may require that a certain input
   !>  field is provided.
   !>
   !>  A value of 0 is returned if there are no incompatibilities among
   !>  the provided input fields and run-time options, and a non-zero value
   !>  otherwise.
   !
   !-----------------------------------------------------------------------
   subroutine mpas_atm_run_compatibility(dminfo, blockList, streamManager, ierr)

#ifdef DO_PHYSICS
      use mpas_atmphys_control, only : physics_compatibility_check
#endif
      use mpas_atm_boundaries, only : mpas_atm_bdy_checks
      use atm_time_integration, only : mpas_atm_dynamics_checks

      implicit none

      type (dm_info), pointer :: dminfo
      type (block_type), pointer :: blockList
      type (MPAS_streamManager_type), pointer :: streamManager
      integer, intent(out) :: ierr

      integer :: local_ierr

      ierr = 0

#ifdef DO_PHYSICS
      !
      ! Physics specific checks found in physics/mpas_atmphys_control.F
      !
      call physics_compatibility_check(dminfo, blockList, streamManager, local_ierr)
      ierr = ierr + local_ierr
#endif

      !
      ! Checks for limited-area simulations
      !
      call mpas_atm_bdy_checks(dminfo, blockList, streamManager, local_ierr)
      ierr = ierr + local_ierr

      !
      ! Checks for dynamics options
      !
      call mpas_atm_dynamics_checks(dminfo, blockList, streamManager, local_ierr)
      ierr = ierr + local_ierr

   end subroutine mpas_atm_run_compatibility

end module atm_core
<|MERGE_RESOLUTION|>--- conflicted
+++ resolved
@@ -45,12 +45,9 @@
       use mpas_atm_threading, only : mpas_atm_threading_init
       use atm_time_integration, only : mpas_atm_dynamics_init
       use mpas_timer, only : mpas_timer_start, mpas_timer_stop
-<<<<<<< HEAD
       use mpas_attlist, only : mpas_modify_att
       use mpas_string_utils, only : mpas_string_replace
-=======
       use mpas_atm_halos, only: atm_build_halo_groups, exchange_halo_group
->>>>>>> 824623f1
 
       implicit none
 
