--- conflicted
+++ resolved
@@ -4,13 +4,9 @@
 COREDEF = -Dmpas
 endif
 
-<<<<<<< HEAD
 all:
 	./../tools/manage_externals/checkout_externals --externals ./../Externals.cfg
-	$(MAKE) lookup_tables core_physics_init core_physics_mmm core_physics_wrf core_physics
-=======
-all: lookup_tables core_physics_init core_physics_mmm core_physics_wrf core_physics_noahmp core_physics
->>>>>>> 1b4a4798
+	$(MAKE) lookup_tables core_physics_init core_physics_mmm core_physics_wrf core_physics_noahmp core_physics
 
 dummy:
 	echo "****** compiling physics ******"
@@ -236,14 +232,10 @@
 clean:
 	$(RM) *.o *.mod *.f90 libphys.a
 	( cd physics_wrf; $(MAKE) clean )
-<<<<<<< HEAD
 	( if [ -d physics_mmm ]; then cd physics_mmm; $(MAKE) -f Makefile.mpas clean; fi; )
-=======
-	( cd physics_mmm; $(MAKE) clean )
 	( cd physics_noahmp/drivers/mpas; $(MAKE) clean )
 	( cd physics_noahmp/src; $(MAKE) clean )
 	( cd physics_noahmp/utility; $(MAKE) clean )
->>>>>>> 1b4a4798
 	@# Certain systems with intel compilers generate *.i files
 	@# This removes them during the clean process
 	$(RM) *.i
