! Copyright (c) 2013,  Los Alamos National Security, LLC (LANS)
! and the University Corporation for Atmospheric Research (UCAR).
!
! Unless noted otherwise source code is licensed under the BSD license.
! Additional copyright and license information can be found in the LICENSE file
! distributed with this code, or at http://mpas-dev.github.com/license.html
!
!=================================================================================================================
 module mpas_atmphys_control
 use mpas_dmpar
 use mpas_kind_types
 use mpas_pool_routines

 use mpas_atmphys_utilities
 use mpas_atmphys_vars, only: l_mp_tables

 implicit none
 private
 public:: physics_namelist_check, &
          physics_registry_init,  &
          physics_tables_init,    &
          physics_compatibility_check

 logical,public:: moist_physics


!MPAS control and initialization routines.
!Laura D. Fowler (send comments to laura@ucar.edu).
!2013-05-01.
!
! subroutines called in mpas_atmphys_control:
! -------------------------------------------
! * physics_namelist_check: checks that physics namelist parameters are defined correctly.
! * physics_registry_init : initializes thicknesses of soil layers for NOAH land-surface scheme.
!
! add-ons and modifications to sourcecode:
! ----------------------------------------
! * removed the namelist option config_eddy_scheme and associated sourcecode.
! * removed the namelist option config_conv_shallow_scheme and associated sourcecode.
! * removed controls to the updated Kain-Fritsch convection scheme.
!   Laura D. Fowler (laura@ucar.edu) / 2013-05-29.
! * throughout the sourcecode, replaced all "var_struct" defined arrays by local pointers.
!   Laura D. Fowler (laura@ucar.edu) / 2014-04-22.
! * modified sourcecode to use pools.
!   Laura D. Fowler (laura@ucar.edu) / 2014-05-15.
! * removed subroutine physics_idealized_init, also available in mpas_init_atm_cases.F in core_init_atmosphere.
!   Laura D. Fowler (laura@ucar.edu) / 2014-08-11.
! * renamed config_conv_deep_scheme to config_convection_scheme.
!   Laura D. Fowler (laura@ucar.edu) / 2014-09-18.
! * renamed "wsm6" to "mp_wsm6" and "kessler" to "mp_kessler".
!   Laura D. Fowler (laura@ucar.edu) / 2016-03-09.
! * renamed "kain_fritsch" to "cu_kain_fritsch" and "tiedtke" to "cu_tiedtke".
!   Laura D. Fowler (laura@ucar.edu) / 2016-03-22.
! * renamed "ysu" to "bl_ysu", "ysu_gwdo" to "bl_gwdo_ysu", and "monin_obukhov" to "sf_monin_obukhov".
!   Laura D. Fowler (laura@ucar.edu) / 2016-03-25. 
! * added the option mp_thompson.
!   Laura D. Fowler (laura@ucar.edu) / 2016-03-25.
! * added the option cu_grell_freitas.
!   Laura D. Fowler (laura@ucar.edu) / 2016-03-31.
! * added the options sf_mynn and bl_mynn and for the MYNN parameterization from WRF version 3.6.1.
!   Laura D. Fowler (laura@ucar.edu) / 2016-04-11.
! * added the option cu_ntiedtke for the "new" Tiedtke parameterization of convection from WRF version 3.8.1.
!   Laura D. Fowler (laura@ucar.edu) / 2016-09-19.
! * added the physics suite "convection_scale_aware" (see below for the physics options used in the suite).
!   Laura D. Fowler (laura@ucar.edu) / 2016-10-28.
! * added the subroutine physics_tables_init which checks if the files containing the lokk-up tables for the
!   Thompson cloud microphysics are available or not.
!   Laura D. Fowler (laura@ucar.edu) / 2016-11-01.
! * modified checking the config_gwdo_scheme option to allow bl_ysu_gwdo to be run when the MYNN pbl and surface
!   layer scheme options are chosen.
!   Laura D. Fowler (laura@ucar.edu) / 2016-12-22.
! * modified logic in subroutine physics_tables_init so that the Thompson microphysics tables are read in each
!   MPI task.
!   Laura D. Fowler (laura@ucar.edu) / 2016-12-30.
<<<<<<< HEAD
! * added the option sf_monin_obukhov_rev to run the revised surface layer scheme with the YSU PBL scheme.
!   Laura D. Fowler (laura@ucar.edu) / 2023-05-15.
=======
! * replaced the option "noah" with "sf_noah" to run the NOAH land surface scheme.
!   Laura D. Fowler (laura@ucar.edu) / 2022-02-18.
>>>>>>> 357a89b5


 contains


!=================================================================================================================
 subroutine physics_namelist_check(configs)
!=================================================================================================================

!input arguments:
 type(mpas_pool_type),intent(in):: configs

!local pointers:
 character(len=StrKIND),pointer:: config_physics_suite,     &
                                  config_microp_scheme,     &
                                  config_convection_scheme, &
                                  config_lsm_scheme,        &
                                  config_pbl_scheme,        &
                                  config_gwdo_scheme,       &
                                  config_radt_cld_scheme,   &
                                  config_radt_lw_scheme,    &
                                  config_radt_sw_scheme,    &
                                  config_sfclayer_scheme

!-----------------------------------------------------------------------------------------------------------------
!call mpas_log_write('')
!call mpas_log_write('--- enter subroutine physics_namelist_check:')

 call mpas_pool_get_config(configs,'config_physics_suite'    ,config_physics_suite    )
 call mpas_pool_get_config(configs,'config_microp_scheme'    ,config_microp_scheme    )
 call mpas_pool_get_config(configs,'config_convection_scheme',config_convection_scheme)
 call mpas_pool_get_config(configs,'config_lsm_scheme'       ,config_lsm_scheme       )
 call mpas_pool_get_config(configs,'config_pbl_scheme'       ,config_pbl_scheme       )
 call mpas_pool_get_config(configs,'config_gwdo_scheme'      ,config_gwdo_scheme      )
 call mpas_pool_get_config(configs,'config_radt_cld_scheme'  ,config_radt_cld_scheme  )
 call mpas_pool_get_config(configs,'config_radt_lw_scheme'   ,config_radt_lw_scheme   )
 call mpas_pool_get_config(configs,'config_radt_sw_scheme'   ,config_radt_sw_scheme   )
 call mpas_pool_get_config(configs,'config_sfclayer_scheme'  ,config_sfclayer_scheme  )

 call mpas_log_write('')
 call mpas_log_write('----- Setting up physics suite '''//trim(config_physics_suite)//''' -----')

 !
 !setup schemes according to the selected physics suite:
 !
 if (trim(config_physics_suite) == 'mesoscale_reference') then

    if (trim(config_microp_scheme)     == 'suite') config_microp_scheme     = 'mp_wsm6'
    if (trim(config_convection_scheme) == 'suite') config_convection_scheme = 'cu_ntiedtke'
    if (trim(config_pbl_scheme)        == 'suite') config_pbl_scheme        = 'bl_ysu'
    if (trim(config_gwdo_scheme)       == 'suite') config_gwdo_scheme       = 'bl_ysu_gwdo'
    if (trim(config_radt_lw_scheme)    == 'suite') config_radt_lw_scheme    = 'rrtmg_lw'
    if (trim(config_radt_sw_scheme)    == 'suite') config_radt_sw_scheme    = 'rrtmg_sw'
    if (trim(config_radt_cld_scheme)   == 'suite') config_radt_cld_scheme   = 'cld_fraction'
    if (trim(config_sfclayer_scheme)   == 'suite') config_sfclayer_scheme   = 'sf_monin_obukhov'
    if (trim(config_lsm_scheme)        == 'suite') config_lsm_scheme        = 'sf_noah'

 else if (trim(config_physics_suite) == 'convection_permitting') then

    if (trim(config_microp_scheme)     == 'suite') config_microp_scheme     = 'mp_thompson'
    if (trim(config_convection_scheme) == 'suite') config_convection_scheme = 'cu_grell_freitas'
    if (trim(config_pbl_scheme)        == 'suite') config_pbl_scheme        = 'bl_mynn'
    if (trim(config_gwdo_scheme)       == 'suite') config_gwdo_scheme       = 'bl_ysu_gwdo'
    if (trim(config_radt_lw_scheme)    == 'suite') config_radt_lw_scheme    = 'rrtmg_lw'
    if (trim(config_radt_sw_scheme)    == 'suite') config_radt_sw_scheme    = 'rrtmg_sw'
    if (trim(config_radt_cld_scheme)   == 'suite') config_radt_cld_scheme   = 'cld_fraction'
    if (trim(config_sfclayer_scheme)   == 'suite') config_sfclayer_scheme   = 'sf_mynn'
    if (trim(config_lsm_scheme)        == 'suite') config_lsm_scheme        = 'sf_noah'

 else if (trim(config_physics_suite) == 'none') then

    if (trim(config_microp_scheme)     == 'suite') config_microp_scheme     = 'off'
    if (trim(config_convection_scheme) == 'suite') config_convection_scheme = 'off'
    if (trim(config_pbl_scheme)        == 'suite') config_pbl_scheme        = 'off'
    if (trim(config_gwdo_scheme)       == 'suite') config_gwdo_scheme       = 'off'
    if (trim(config_radt_lw_scheme)    == 'suite') config_radt_lw_scheme    = 'off'
    if (trim(config_radt_sw_scheme)    == 'suite') config_radt_sw_scheme    = 'off'
    if (trim(config_radt_cld_scheme)   == 'suite') config_radt_cld_scheme   = 'off'
    if (trim(config_sfclayer_scheme)   == 'suite') config_sfclayer_scheme   = 'off'
    if (trim(config_lsm_scheme)        == 'suite') config_lsm_scheme        = 'off'

 else

    write(mpas_err_message,'(A)') 'Unrecognized choice of physics suite: config_physics_suite = '''// &
                                  trim(config_physics_suite)//''''
    call physics_error_fatal(mpas_err_message)

 end if

!cloud microphysics scheme:
 if(.not. (config_microp_scheme .eq. 'off'         .or. &
           config_microp_scheme .eq. 'mp_kessler'  .or. &
           config_microp_scheme .eq. 'mp_thompson' .or. &
           config_microp_scheme .eq. 'mp_wsm6')) then

    write(mpas_err_message,'(A,A10)') 'illegal value for config_microp_scheme:', &
          trim(config_microp_scheme)
    call physics_error_fatal(mpas_err_message)

 endif

!convection scheme:
 if(.not. (config_convection_scheme .eq. 'off'              .or. &
           config_convection_scheme .eq. 'cu_grell_freitas' .or. &
           config_convection_scheme .eq. 'cu_kain_fritsch'  .or. &
           config_convection_scheme .eq. 'cu_tiedtke'       .or. &
           config_convection_scheme .eq. 'cu_ntiedtke')) then

    write(mpas_err_message,'(A,A10)') 'illegal value for config_convection_scheme: ', &
          trim(config_convection_scheme)
    call physics_error_fatal(mpas_err_message)

 endif

!pbl scheme:
 if(.not. (config_pbl_scheme .eq. 'off'     .or. &
           config_pbl_scheme .eq. 'bl_mynn' .or. &
           config_pbl_scheme .eq. 'bl_ysu')) then

    write(mpas_err_message,'(A,A10)') 'illegal value for pbl_scheme: ', &
          trim(config_pbl_scheme)
    call physics_error_fatal(mpas_err_message)

 endif

!gravity wave drag over orography scheme:
 if(.not. (config_gwdo_scheme .eq. 'off' .or. &
           config_gwdo_scheme .eq. 'bl_ysu_gwdo')) then

    write(mpas_err_message,'(A,A10)') 'illegal value for gwdo_scheme: ', &
          trim(config_gwdo_scheme)
    call physics_error_fatal(mpas_err_message)

 endif

!lw radiation scheme:
 if(.not. (config_radt_lw_scheme .eq. 'off'    .or. &
           config_radt_lw_scheme .eq. 'cam_lw' .or. &
           config_radt_lw_scheme .eq. 'rrtmg_lw')) then
 
    write(mpas_err_message,'(A,A10)') 'illegal value for longwave radiation scheme: ', &
          trim(config_radt_lw_scheme)
    call physics_error_fatal(mpas_err_message)

 endif

!sw radiation scheme:
 if(.not. (config_radt_sw_scheme .eq. 'off'    .or. &
           config_radt_sw_scheme .eq. 'cam_sw' .or. &
           config_radt_sw_scheme .eq. 'rrtmg_sw')) then
 
    write(mpas_err_message,'(A,A10)') 'illegal value for shortwave radiation _scheme: ', &
          trim(config_radt_sw_scheme)
    call physics_error_fatal(mpas_err_message)

 endif

!cloud fraction for radiation schemes:
 if(.not. (config_radt_cld_scheme .eq. 'off'           .or. &
           config_radt_cld_scheme .eq. 'cld_incidence' .or. &
           config_radt_cld_scheme .eq. 'cld_fraction'  .or. &
           config_radt_cld_scheme .eq. 'cld_fraction_thompson')) then

    write(mpas_err_message,'(A,A10)') 'illegal value for calculation of cloud fraction: ', &
          trim(config_radt_cld_scheme)
    call physics_error_fatal(mpas_err_message)

 endif
 if((config_radt_lw_scheme.ne.'off' .and. config_radt_cld_scheme.eq.'off') .or. &
    (config_radt_sw_scheme.ne.'off' .and. config_radt_cld_scheme.eq.'off')) then

    call mpas_log_write('')
    write(mpas_err_message,'(A,A10)') &
       '    config_radt_cld_scheme is not set for radiation calculation'
    call physics_message(mpas_err_message)
    write(mpas_err_message,'(A,A10)') &
       '    switch calculation of cloud fraction to config_radt_cld_scheme = cld_incidence'
    call physics_message(mpas_err_message)
    config_radt_cld_scheme = "cld_incidence"

 endif

!surface-layer scheme:
 if(.not. (config_sfclayer_scheme .eq. 'off'              .or. &
           config_sfclayer_scheme .eq. 'sf_mynn'          .or. &
           config_sfclayer_scheme .eq. 'sf_monin_obukhov' .or. &
           config_sfclayer_scheme .eq. 'sf_monin_obukhov_rev')) then
 
    write(mpas_err_message,'(A,A10)') 'illegal value for surface layer scheme: ', &
          trim(config_sfclayer_scheme)
    call physics_error_fatal(mpas_err_message)
 else
    if(config_pbl_scheme == 'bl_mynn') then
       config_sfclayer_scheme = 'sf_mynn'
    elseif(config_pbl_scheme == 'bl_ysu') then
       if(config_sfclayer_scheme /= 'sf_monin_obukhov' .and. &
          config_sfclayer_scheme /= 'sf_monin_obukhov_rev') then
          write(mpas_err_message,'(A,A10)') 'wrong choice for surface layer scheme with YSU PBL: ', &
                trim(config_sfclayer_scheme)
          call physics_error_fatal(mpas_err_message)
       endif
    endif
 endif

!land-surface scheme: note that config_sfclayer_scheme must be defined for the land-surface
!scheme to be called:
 if(config_lsm_scheme .ne. 'off' .and. config_sfclayer_scheme .eq. 'off') then
 
    call physics_error_fatal('land surface scheme: ' // &
                             'set config_sfclayer_scheme different than off')
    
 elseif(.not. (config_lsm_scheme .eq. 'off ' .or. &
               config_lsm_scheme .eq. 'sf_noah')) then
 
    write(mpas_err_message,'(A,A10)') 'illegal value for land surface scheme: ', &
          trim(config_lsm_scheme)
    call physics_error_fatal(mpas_err_message)

 endif

!checks if any physics process is called. if not, return:
 moist_physics = .true.
 
 if(config_microp_scheme     .eq. 'off' .and. &
    config_convection_scheme .eq. 'off' .and. &
    config_lsm_scheme        .eq. 'off' .and. &
    config_pbl_scheme        .eq. 'off' .and. &
    config_radt_lw_scheme    .eq. 'off' .and. &
    config_radt_sw_scheme    .eq. 'off' .and. &
    config_sfclayer_scheme   .eq. 'off') moist_physics = .false.

 call mpas_log_write('')
 call mpas_log_write('    config_microp_scheme       = '//trim(config_microp_scheme))
 call mpas_log_write('    config_convection_scheme   = '//trim(config_convection_scheme))
 call mpas_log_write('    config_pbl_scheme          = '//trim(config_pbl_scheme))
 call mpas_log_write('    config_gwdo_scheme         = '//trim(config_gwdo_scheme))
 call mpas_log_write('    config_radt_cld_scheme     = '//trim(config_radt_cld_scheme))
 call mpas_log_write('    config_radt_lw_scheme      = '//trim(config_radt_lw_scheme))
 call mpas_log_write('    config_radt_sw_scheme      = '//trim(config_radt_sw_scheme))
 call mpas_log_write('    config_sfclayer_scheme     = '//trim(config_sfclayer_scheme))
 call mpas_log_write('    config_lsm_scheme          = '//trim(config_lsm_scheme))
 call mpas_log_write('')

 end subroutine physics_namelist_check

!=================================================================================================================
 subroutine physics_registry_init(mesh,configs,sfc_input)
!=================================================================================================================

!input arguments:
 type(mpas_pool_type),intent(in):: mesh
 type(mpas_pool_type),intent(in):: configs

!inout arguments:
 type(mpas_pool_type),intent(inout):: sfc_input

!local pointers:
 logical,pointer:: config_do_restart
 character(len=StrKIND),pointer:: config_lsm_scheme
 integer,pointer:: nCells
 integer,dimension(:),pointer:: landmask

 real(kind=RKIND),dimension(:,:),pointer:: dzs

!local variables:
 integer:: iCell

!-----------------------------------------------------------------------------------------------------------------

 call mpas_pool_get_config(configs,'config_do_restart',config_do_restart)
 call mpas_pool_get_config(configs,'config_lsm_scheme',config_lsm_scheme)

 call mpas_pool_get_dimension(mesh,'nCells',nCells)

 call mpas_pool_get_array(sfc_input,'landmask',landmask)
 call mpas_pool_get_array(sfc_input,'dzs'     , dzs    )

!initialization of input variables, if needed:

 if(.not. config_do_restart) then

    lsm_select: select case(trim(config_lsm_scheme))

       case("sf_noah")
       !initialize the thickness of the soil layers for the Noah scheme:
          do iCell = 1, nCells
             dzs(1,iCell) = 0.10_RKIND
             dzs(2,iCell) = 0.30_RKIND
             dzs(3,iCell) = 0.60_RKIND
             dzs(4,iCell) = 1.00_RKIND
          enddo

       case default
    
    end select lsm_select
    
 endif

!call mpas_log_write('--- enter subroutine physics_namelist_check.')
!call mpas_log_write('')

 end subroutine physics_registry_init

!=================================================================================================================
 subroutine physics_tables_init(dminfo,configs)
!=================================================================================================================

!input arguments:
 type(dm_info),intent(in):: dminfo
 type(mpas_pool_type),intent(in):: configs

!local variables:
 character(len=StrKIND),pointer:: config_microp_scheme
 logical:: l_qr_acr_qg,l_qr_acr_qs,l_qi_aut_qs,l_freezeH2O

!-----------------------------------------------------------------------------------------------------------------

 l_mp_tables = .true.

 if(dminfo % my_proc_id == IO_NODE) then

    call mpas_pool_get_config(configs,'config_microp_scheme',config_microp_scheme)
    if(config_microp_scheme /= "mp_thompson") return

    l_qr_acr_qg = .false.
    l_qr_acr_qs = .false.
    l_qi_aut_qs = .false.
    l_freezeH2O = .false.

    inquire(file='MP_THOMPSON_QRacrQG_DATA.DBL'  ,exist=l_qr_acr_qg)
    inquire(file='MP_THOMPSON_QRacrQS_DATA.DBL'  ,exist=l_qr_acr_qs)
    inquire(file='MP_THOMPSON_QIautQS_DATA.DBL'  ,exist=l_qi_aut_qs)
    inquire(file='MP_THOMPSON_freezeH2O_DATA.DBL',exist=l_freezeH2O)

!   call mpas_log_write('')
!   call mpas_log_write('--- enter subroutine physics_tables_init:')
!   call mpas_log_write('l_qr_acr_qg = $l',logicArgs=(/l_qr_acr_qg/))
!   call mpas_log_write('l_qr_acr_qs = $l',logicArgs=(/l_qr_acr_qs/))
!   call mpas_log_write('l_qi_aut_qs = $l',logicArgs=(/l_qi_aut_qs/))
!   call mpas_log_write('l_freezeH2O = $l',logicArgs=(/l_freezeH2O/))

    if(.not. (l_qr_acr_qg .and. l_qr_acr_qs .and. l_qi_aut_qs .and. l_freezeH2O)) then
       write(mpas_err_message,'(A)') &
          '--- tables to run the Thompson cloud microphysics scheme do not exist: run build_tables first.'
       call physics_error_fatal(mpas_err_message)
    endif
!   call mpas_log_write('l_mp_tables = $l',logicArgs=(/l_mp_tables/))

 endif

 end subroutine physics_tables_init

!=================================================================================================================
!  routine physics_compatibility_check()
!
!> \brief Checks physics input fields and options for compatibility
!> \author Miles Curry and Michael Duda
!> \date   25 October 2018
!> \details
!>  This routine checks the input fields and run-time options provided
!>  by the user for compatibility. For example, two run-time options may
!>  be mutually exclusive, or an option may require that a certain input
!>  field is provided. The checks performed by this routine are only for
!>  physics related fields and options.
!>
!>  A value of 0 is returned if there are no incompatibilities among
!>  the provided input fields and run-time options, and a non-zero value
!>  otherwise.
!>
 subroutine physics_compatibility_check(dminfo, blockList, streamManager, ierr)
!=================================================================================================================

 implicit none

 type (dm_info), pointer :: dminfo
 type (block_type), pointer :: blockList
 type (MPAS_streamManager_type), pointer :: streamManager
 integer, intent(out) :: ierr

 real (kind=RKIND) :: maxvar2d_local, maxvar2d_global
 real (kind=RKIND), dimension(:), pointer :: var2d
 integer, pointer :: nCellsSolve
 integer, pointer :: iswater_lu
 integer, pointer, dimension(:) :: ivgtyp
 integer :: all_water, iall_water
 character (len=StrKIND), pointer :: gwdo_scheme
 type (block_type), pointer :: block
 type (mpas_pool_type), pointer :: meshPool
 type (mpas_pool_type), pointer :: sfc_inputPool

 ierr = 0

 call mpas_pool_get_config(blocklist % configs, 'config_gwdo_scheme', gwdo_scheme)

 if (trim(gwdo_scheme) /= 'off') then
     maxvar2d_local = -huge(maxvar2d_local)
     block => blockList
     do while (associated(block))
         call mpas_pool_get_subpool(block % structs, 'mesh', meshPool)
         call mpas_pool_get_subpool(block % structs, 'sfc_input', sfc_inputPool)
         call mpas_pool_get_dimension(meshPool, 'nCellsSolve', nCellsSolve)
         call mpas_pool_get_array(sfc_inputPool, 'var2d', var2d)

         maxvar2d_local = max(maxvar2d_local, maxval(var2d(1:nCellsSolve)))

         block => block % next
     end do

     call mpas_dmpar_max_real(dminfo, maxvar2d_local, maxvar2d_global)

     !
     ! The GWDO check below can fail on regional simulations that are completely above
     ! water. So, check to see if the simulation is completely above water and do not
     ! throw the error if it is.
     !
     call mpas_pool_get_array(sfc_inputPool, 'iswater', iswater_lu)
     call mpas_pool_get_array(sfc_inputPool, 'ivgtyp', ivgtyp)
     if (all(ivgtyp(1:nCellsSolve) == iswater_lu)) then
         all_water = 1 ! All water
     else
         all_water = 0 ! Land present
     end if

     call mpas_dmpar_min_int(dminfo, all_water, iall_water)

     if (maxvar2d_global <= 0.0_RKIND .and. iall_water /= 1) then
         call mpas_log_write('*******************************************************************************', &
                             messageType=MPAS_LOG_ERR)
         call mpas_log_write('The GWDO scheme requires valid var2d, con, oa{1,2,3,4}, and ol{1,2,3,4} fields,', &
                             messageType=MPAS_LOG_ERR)
         call mpas_log_write('but these fields appear to be zero everywhere in the model input.', &
                             messageType=MPAS_LOG_ERR)
         call mpas_log_write('Either set config_gwdo_scheme = ''off'' in the &physics namelist, or generate', &
                             messageType=MPAS_LOG_ERR)
         call mpas_log_write('the GWDO static fields with the init_atmosphere core.', &
                             messageType=MPAS_LOG_ERR)
         call mpas_log_write('*******************************************************************************', &
                             messageType=MPAS_LOG_ERR)
         ierr = ierr + 1
     end if

 end if

 end subroutine physics_compatibility_check

!=================================================================================================================
 end module mpas_atmphys_control
!=================================================================================================================
<|MERGE_RESOLUTION|>--- conflicted
+++ resolved
@@ -72,13 +72,10 @@
 ! * modified logic in subroutine physics_tables_init so that the Thompson microphysics tables are read in each
 !   MPI task.
 !   Laura D. Fowler (laura@ucar.edu) / 2016-12-30.
-<<<<<<< HEAD
 ! * added the option sf_monin_obukhov_rev to run the revised surface layer scheme with the YSU PBL scheme.
 !   Laura D. Fowler (laura@ucar.edu) / 2023-05-15.
-=======
 ! * replaced the option "noah" with "sf_noah" to run the NOAH land surface scheme.
 !   Laura D. Fowler (laura@ucar.edu) / 2022-02-18.
->>>>>>> 357a89b5
 
 
  contains
