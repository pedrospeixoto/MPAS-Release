! Copyright (c) 2013,  Los Alamos National Security, LLC (LANS)
! and the University Corporation for Atmospheric Research (UCAR).
!
! Unless noted otherwise source code is licensed under the BSD license.
! Additional copyright and license information can be found in the LICENSE file
! distributed with this code, or at http://mpas-dev.github.com/license.html
!
!=================================================================================================================
 module mpas_atmphys_driver_lsm
 use mpas_kind_types
 use mpas_pool_routines
 use mpas_timer, only : mpas_timer_start, mpas_timer_stop

 use mpas_atmphys_constants
 use mpas_atmphys_landuse, only: isurban
 use mpas_atmphys_lsm_noahinit
 use mpas_atmphys_vars

!wrf physics
 use module_sf_noahdrv
 use module_sf_noah_seaice_drv
 use module_sf_sfcdiags
 
 implicit none
 private
 public:: init_lsm,       &
          allocate_lsm,   &
          deallocate_lsm, &
          driver_lsm

 
 logical,parameter:: rdmaxalb = .false. !use snow albedo from geogrid;false use table values
 logical,parameter:: myj      = .false. !true if using Mellor-Yamada PBL scheme.
 logical,parameter:: frpcpn   = .false.
 logical,parameter:: rdlai2d  = .false.

!urban physics: MPAS does not plan to run the urban physics option.
 integer,parameter:: sf_urban_physics = 0 !activate urban canopy model (=0: no urban canopy) 


!MPAS driver for parameterization of land surface processes.
!Laura D. Fowler (send comments to laura@ucar.edu).
!2013-05-01.
!
! subroutines in mpas_atmphys_driver_lsm:
! ---------------------------------------
! allocate_lsm  : allocate local arrays for land surface parameterization.
! deallocate_lsm: deallocate local arrays for land surface parameterization.
! driver_lsm    : main driver (called from subroutine physics_driver).
! lsm_from_MPAS : initialize local arrays.
! lsm_to_MPAS   : copy local arrays to MPAS arrays.
!
! WRF physics called from driver_lsm:
! ------------------------ ----------
!    * module_sf_noahdrv : NOAH 4-layers land surface scheme.
!
! add-ons and modifications to sourcecode:
! ----------------------------------------
! * removed the pre-processor option "do_hydrostatic_pressure" before call to subroutine lsm.
!   Laura D. Fowler (birch.ucar.edu) / 2013-05-29.
! * throughout the sourcecode, replaced all "var_struct" defined arrays by local pointers.
!   Laura D. Fowler (laura@ucar.edu) / 2014-04-22.
! * modified sourcecode to use pools.
!   Laura D. Fowler (laura@ucar.edu) / 2014-05-15.
! * moved the definition of isurban to landuse_init_forMPAS in mpas_atmphys_landuse.F.
!   isurban is now defined as a function of the input landuse data file.
!   Dominikus Heinzeller (IMK) / 2014-07-24.
! * removed the global variable qz0 and initialized the local variable qz0_p to 0. qz0 is only
!   used in the MYJ PBL parameterization which is not available in MPAS.
!   Laura D. Fowler (laura@ucar.edu) / 2015-03-05.
! * in subroutine lsm_from_MPAS, modified the initialization of local variable dzs_p.
!   Laura D. Fowler (laura@ucar.edu) / 2015-04-11.
! * in subroutine lsm_to_MPAS, removed updating isltyp, ivgtyp, shdmin, and shdmax as they
!   are constant in the Noah lsm.
!   Laura D. Fowler (laura@ucar.edu) / 2015-04-11.
! * in subroutine lsm_from_MPAS, modified the calculation of rain_bl, now that the convection
!   and cloud microphysics parameterizations are contained in "packages." The original
!   calculation failed when configuration_convection_scheme or config_microphysics_scheme
!   was set of 'off'.
!   Laura D. Fowler (laura@ucar.edu) / 2016-04-13.
! * added call to the subroutine sfcdiags to update the 2-meter temperature, potential temperature, and
!   water vapor mixing ratio after call to lsm.
!   Laura D. Fowler (laura@ucar.edu) / 2016-05-11.
! * added the calculation of surface variables over seaice cells when config_frac_seaice is set to true.
!   Laura D. Fowler (laura@ucar.edu) / 2016-10-03.
! * now use isice and iswater initialized in the init file instead of initialized in mpas_atmphys_landuse.F.
!   Laura D. Fowler (laura@ucar.edu) / 2017-01-13.
! * updated the call to subroutine lsm as we updated the Noah LSM scheme to WRF version 3.9.0.
!   Laura D. Fowler (laura@ucar.edu) / 2017-01-30.
! * since we removed the local variable lsm_scheme from mpas_atmphys_vars.F, now defines lsm_scheme as a
!   pointer to config_lsm_scheme.
!   Laura D. Fowler (laura@ucar.edu) / 2017-02-16.
! * added call to seaice_noah to include the parameterization of seaice for the updated Noah land surface
!   scheme.
!   Laura D. Fowler (laura@ucar.edu) / 2017-02-19.
<<<<<<< HEAD
! * the initialization of the variable albsi_p is switched from sfc_albedo_seaice (which is originally
!   initialized to albbck to seaice_albedo_default. Note that albsi_p is not used if seaice_albedo_opt = 0.
!   Laura D. Fowler (laura@ucar.edu) / 2020-05-10.
=======
! * replaced the option "noah" with "sf_noah" to run the NOAH land surface scheme.
!   Laura D. Fowler (laura@ucar.edu) / 2022-02-18.
>>>>>>> 357a89b5


!
! DOCUMENTATION:
! ./physics_wrf/module_sf_noahdrv.F: main driver for the "NOAH" land-surface parameterization.
! In the argument list,I added "OPTIONAL" to the declaration of a few arrays to avoid compiling
! with the "urban physics" option. These arrays are:
! .. num_roof_layers; num_wall_layers; num_road_layers;num_urban_layers.
! .. ust_urb2d;frc_urb2d;utype_urb2d.
! Laura D. Fowler (01-18-2011).


 contains


!=================================================================================================================
 subroutine allocate_lsm(config_frac_seaice)
!=================================================================================================================

 logical,intent(in):: config_frac_seaice
!-----------------------------------------------------------------------------------------------------------------

!arrays for soil layer properties:
 if(.not.allocated(dzs_p)   ) allocate(dzs_p(1:num_soils)                   )
 if(.not.allocated(smcrel_p)) allocate(smcrel_p(ims:ime,1:num_soils,jms:jme))
 if(.not.allocated(sh2o_p)  ) allocate(sh2o_p(ims:ime,1:num_soils,jms:jme)  )
 if(.not.allocated(smois_p) ) allocate(smois_p(ims:ime,1:num_soils,jms:jme) )
 if(.not.allocated(tslb_p)  ) allocate(tslb_p(ims:ime,1:num_soils,jms:jme)  )

!other arrays:
 if(.not.allocated(acsnom_p)    ) allocate(acsnom_p(ims:ime,jms:jme)    )
 if(.not.allocated(acsnow_p)    ) allocate(acsnow_p(ims:ime,jms:jme)    )
 if(.not.allocated(canwat_p)    ) allocate(canwat_p(ims:ime,jms:jme)    )
 if(.not.allocated(chs_p)       ) allocate(chs_p(ims:ime,jms:jme)       )
 if(.not.allocated(chs2_p)      ) allocate(chs2_p(ims:ime,jms:jme)      )
 if(.not.allocated(chklowq_p)   ) allocate(chklowq_p(ims:ime,jms:jme)   )
 if(.not.allocated(cpm_p)       ) allocate(cpm_p(ims:ime,jms:jme)       )
 if(.not.allocated(cqs2_p)      ) allocate(cqs2_p(ims:ime,jms:jme)      )
 if(.not.allocated(isltyp_p)    ) allocate(isltyp_p(ims:ime,jms:jme)    )
 if(.not.allocated(ivgtyp_p)    ) allocate(ivgtyp_p(ims:ime,jms:jme)    )
 if(.not.allocated(glw_p)       ) allocate(glw_p(ims:ime,jms:jme)       )
 if(.not.allocated(grdflx_p)    ) allocate(grdflx_p(ims:ime,jms:jme)    )
 if(.not.allocated(gsw_p)       ) allocate(gsw_p(ims:ime,jms:jme)       )
 if(.not.allocated(hfx_p)       ) allocate(hfx_p(ims:ime,jms:jme)       )
 if(.not.allocated(lai_p)       ) allocate(lai_p(ims:ime,jms:jme)       )
 if(.not.allocated(lh_p)        ) allocate(lh_p(ims:ime,jms:jme)        ) 
 if(.not.allocated(noahres_p)   ) allocate(noahres_p(ims:ime,jms:jme)   )
 if(.not.allocated(potevp_p)    ) allocate(potevp_p(ims:ime,jms:jme)    )
 if(.not.allocated(qfx_p)       ) allocate(qfx_p(ims:ime,jms:jme)       )
 if(.not.allocated(qgh_p)       ) allocate(qgh_p(ims:ime,jms:jme)       )
 if(.not.allocated(qsfc_p)      ) allocate(qsfc_p(ims:ime,jms:jme)      )
 if(.not.allocated(qz0_p)       ) allocate(qz0_p(ims:ime,jms:jme)       )
 if(.not.allocated(rainbl_p)    ) allocate(rainbl_p(ims:ime,jms:jme)    )
 if(.not.allocated(br_p)        ) allocate(br_p(ims:ime,jms:jme)        )
 if(.not.allocated(sfc_albbck_p)) allocate(sfc_albbck_p(ims:ime,jms:jme))
 if(.not.allocated(sfc_albedo_p)) allocate(sfc_albedo_p(ims:ime,jms:jme))
 if(.not.allocated(sfc_emibck_p)) allocate(sfc_emibck_p(ims:ime,jms:jme))
 if(.not.allocated(sfc_emiss_p) ) allocate(sfc_emiss_p(ims:ime,jms:jme) )
 if(.not.allocated(sfcrunoff_p) ) allocate(sfcrunoff_p(ims:ime,jms:jme) )
 if(.not.allocated(shdmin_p)    ) allocate(shdmin_p(ims:ime,jms:jme)    )
 if(.not.allocated(shdmax_p)    ) allocate(shdmax_p(ims:ime,jms:jme)    )
 if(.not.allocated(smstav_p)    ) allocate(smstav_p(ims:ime,jms:jme)    )
 if(.not.allocated(smstot_p)    ) allocate(smstot_p(ims:ime,jms:jme)    )
 if(.not.allocated(snoalb_p)    ) allocate(snoalb_p(ims:ime,jms:jme)    )
 if(.not.allocated(snotime_p)   ) allocate(snotime_p(ims:ime,jms:jme)   )
 if(.not.allocated(snopcx_p)    ) allocate(snopcx_p(ims:ime,jms:jme)    )
 if(.not.allocated(snow_p)      ) allocate(snow_p(ims:ime,jms:jme)      )
 if(.not.allocated(snowc_p)     ) allocate(snowc_p(ims:ime,jms:jme)     )
 if(.not.allocated(snowh_p)     ) allocate(snowh_p(ims:ime,jms:jme)     )
 if(.not.allocated(sr_p)        ) allocate(sr_p(ims:ime,jms:jme)        )
 if(.not.allocated(swddir_p)    ) allocate(swddir_p(ims:ime,jms:jme)    )
 if(.not.allocated(swddif_p)    ) allocate(swddif_p(ims:ime,jms:jme)    )
 if(.not.allocated(swdown_p)    ) allocate(swdown_p(ims:ime,jms:jme)    )
 if(.not.allocated(tmn_p)       ) allocate(tmn_p(ims:ime,jms:jme)       )
 if(.not.allocated(tsk_p)       ) allocate(tsk_p(ims:ime,jms:jme)       )
 if(.not.allocated(udrunoff_p)  ) allocate(udrunoff_p(ims:ime,jms:jme)  )
 if(.not.allocated(vegfra_p)    ) allocate(vegfra_p(ims:ime,jms:jme)    )
 if(.not.allocated(xice_p)      ) allocate(xice_p(ims:ime,jms:jme)      )
 if(.not.allocated(xland_p)     ) allocate(xland_p(ims:ime,jms:jme)     )
 if(.not.allocated(z0_p)        ) allocate(z0_p(ims:ime,jms:jme)        )
 if(.not.allocated(znt_p)       ) allocate(znt_p(ims:ime,jms:jme)       )
 if(.not.allocated(t2m_p)       ) allocate(t2m_p(ims:ime,jms:jme)       )
 if(.not.allocated(th2m_p)      ) allocate(th2m_p(ims:ime,jms:jme)      )
 if(.not.allocated(q2_p)        ) allocate(q2_p(ims:ime,jms:jme)        )
 if(.not.allocated(flxsnow_p)   ) allocate(flxsnow_p(ims:ime,jms:jme)   )
 if(.not.allocated(fvbsnow_p)   ) allocate(fvbsnow_p(ims:ime,jms:jme)   )
 if(.not.allocated(fbursnow_p)  ) allocate(fbursnow_p(ims:ime,jms:jme)  )
 if(.not.allocated(fgsnsnow_p)  ) allocate(fgsnsnow_p(ims:ime,jms:jme)  )
 if(.not.allocated(frc_urb_p)   ) allocate(frc_urb_p(ims:ime,jms:jme)   )
 if(.not.allocated(ust_urb_p)   ) allocate(ust_urb_p(ims:ime,jms:jme)   )
 if(.not.allocated(utype_urb_p) ) allocate(utype_urb_p(ims:ime,jms:jme) )

 if(config_frac_seaice) then
    if(.not.allocated(tsk_sea)   ) allocate(tsk_sea(ims:ime,jms:jme)   )
    if(.not.allocated(tsk_ice)   ) allocate(tsk_ice(ims:ime,jms:jme)   )
    if(.not.allocated(albsi_p)   ) allocate(albsi_p(ims:ime,jms:jme)   )
    if(.not.allocated(icedepth_p)) allocate(icedepth_p(ims:ime,jms:jme))
    if(.not.allocated(snowsi_p)  ) allocate(snowsi_p(ims:ime,jms:jme)  )
 endif

 end subroutine allocate_lsm

!=================================================================================================================
 subroutine deallocate_lsm(config_frac_seaice)
!=================================================================================================================

 logical,intent(in):: config_frac_seaice
!-----------------------------------------------------------------------------------------------------------------

!arrays for soil layer properties:
 if(allocated(dzs_p)   ) deallocate(dzs_p   )
 if(allocated(smcrel_p)) deallocate(smcrel_p)
 if(allocated(sh2o_p)  ) deallocate(sh2o_p  )
 if(allocated(smois_p) ) deallocate(smois_p )
 if(allocated(tslb_p)  ) deallocate(tslb_p  )

!other arrays:
 if(allocated(acsnom_p)    ) deallocate(acsnom_p    )
 if(allocated(acsnow_p)    ) deallocate(acsnow_p    )
 if(allocated(canwat_p)    ) deallocate(canwat_p    )
 if(allocated(chs_p)       ) deallocate(chs_p       )
 if(allocated(chs2_p)      ) deallocate(chs2_p      )
 if(allocated(chklowq_p)   ) deallocate(chklowq_p   )
 if(allocated(cpm_p)       ) deallocate(cpm_p       )
 if(allocated(cqs2_p)      ) deallocate(cqs2_p      )
 if(allocated(glw_p)       ) deallocate(glw_p       )
 if(allocated(grdflx_p)    ) deallocate(grdflx_p    )
 if(allocated(gsw_p)       ) deallocate(gsw_p       )
 if(allocated(hfx_p)       ) deallocate(hfx_p       )
 if(allocated(isltyp_p)    ) deallocate(isltyp_p    )
 if(allocated(ivgtyp_p)    ) deallocate(ivgtyp_p    )
 if(allocated(lai_p)       ) deallocate(lai_p       )
 if(allocated(lh_p)        ) deallocate(lh_p        )
 if(allocated(noahres_p)   ) deallocate(noahres_p   )
 if(allocated(potevp_p)    ) deallocate(potevp_p    )
 if(allocated(qfx_p)       ) deallocate(qfx_p       )
 if(allocated(qgh_p)       ) deallocate(qgh_p       )
 if(allocated(qsfc_p)      ) deallocate(qsfc_p      )
 if(allocated(qz0_p)       ) deallocate(qz0_p       )
 if(allocated(rainbl_p)    ) deallocate(rainbl_p    )
 if(allocated(br_p)        ) deallocate(br_p        )
 if(allocated(sfc_albbck_p)) deallocate(sfc_albbck_p)
 if(allocated(sfc_albedo_p)) deallocate(sfc_albedo_p)
 if(allocated(sfc_emibck_p)) deallocate(sfc_emibck_p)
 if(allocated(sfc_emiss_p) ) deallocate(sfc_emiss_p )
 if(allocated(sfcrunoff_p) ) deallocate(sfcrunoff_p )
 if(allocated(shdmin_p)    ) deallocate(shdmin_p    )
 if(allocated(shdmax_p)    ) deallocate(shdmax_p    )
 if(allocated(smstav_p)    ) deallocate(smstav_p    )
 if(allocated(smstot_p)    ) deallocate(smstot_p    )
 if(allocated(snoalb_p)    ) deallocate(snoalb_p    )
 if(allocated(snotime_p)   ) deallocate(snotime_p   )
 if(allocated(snopcx_p)    ) deallocate(snopcx_p    )
 if(allocated(snow_p)      ) deallocate(snow_p      )
 if(allocated(snowc_p)     ) deallocate(snowc_p     )
 if(allocated(snowh_p)     ) deallocate(snowh_p     )
 if(allocated(sr_p)        ) deallocate(sr_p        )
 if(allocated(swddir_p)    ) deallocate(swddir_p    )
 if(allocated(swddif_p)    ) deallocate(swddif_p    )
 if(allocated(swdown_p)    ) deallocate(swdown_p    )
 if(allocated(tmn_p)       ) deallocate(tmn_p       )
 if(allocated(tsk_p)       ) deallocate(tsk_p       )
 if(allocated(udrunoff_p)  ) deallocate(udrunoff_p  )
 if(allocated(vegfra_p)    ) deallocate(vegfra_p    )
 if(allocated(xice_p)      ) deallocate(xice_p      )
 if(allocated(xland_p)     ) deallocate(xland_p     )
 if(allocated(z0_p)        ) deallocate(z0_p        )
 if(allocated(znt_p)       ) deallocate(znt_p       )
 if(allocated(t2m_p)       ) deallocate(t2m_p       )
 if(allocated(th2m_p)      ) deallocate(th2m_p      )
 if(allocated(q2_p)        ) deallocate(q2_p        )
 if(allocated(flxsnow_p)   ) deallocate(flxsnow_p   )
 if(allocated(fvbsnow_p)   ) deallocate(fvbsnow_p   )
 if(allocated(fbursnow_p)  ) deallocate(fbursnow_p  )
 if(allocated(fgsnsnow_p)  ) deallocate(fgsnsnow_p  )
 if(allocated(frc_urb_p)   ) deallocate(frc_urb_p   )
 if(allocated(ust_urb_p)   ) deallocate(ust_urb_p   )
 if(allocated(utype_urb_p) ) deallocate(utype_urb_p )

 if(config_frac_seaice) then
    if(allocated(chs_sea)   ) deallocate(chs_sea   )
    if(allocated(chs2_sea)  ) deallocate(chs2_sea  )
    if(allocated(cqs2_sea)  ) deallocate(cqs2_sea  )
    if(allocated(cpm_sea)   ) deallocate(cpm_sea   )
    if(allocated(hfx_sea)   ) deallocate(hfx_sea   )
    if(allocated(qfx_sea)   ) deallocate(qfx_sea   )
    if(allocated(qgh_sea)   ) deallocate(qgh_sea   )
    if(allocated(qsfc_sea)  ) deallocate(qsfc_sea  )
    if(allocated(lh_sea)    ) deallocate(lh_sea    )
    if(allocated(tsk_sea)   ) deallocate(tsk_sea   )
    if(allocated(tsk_ice)   ) deallocate(tsk_ice   )
    if(allocated(albsi_p)   ) deallocate(albsi_p   )
    if(allocated(icedepth_p)) deallocate(icedepth_p)
    if(allocated(snowsi_p)  ) deallocate(snowsi_p  )
 endif

 end subroutine deallocate_lsm

!=================================================================================================================
 subroutine lsm_from_MPAS(configs,mesh,diag_physics,sfc_input,its,ite)
!=================================================================================================================

!input arguments:
 type(mpas_pool_type),intent(in):: configs
 type(mpas_pool_type),intent(in):: mesh
 type(mpas_pool_type),intent(inout):: diag_physics
 type(mpas_pool_type),intent(inout):: sfc_input
 integer,intent(in):: its,ite

!local pointers:
 logical,pointer:: config_frac_seaice

 character(len=StrKIND),pointer:: config_microp_scheme,    &
                                  config_convection_scheme

 integer,dimension(:),pointer:: isltyp,ivgtyp

 real(kind=RKIND),dimension(:),pointer  :: acsnom,acsnow,canwat,chs,chs2,chklowq,cpm,cqs2,glw,   &
                                           grdflx,gsw,hfx,lai,lh,noahres,potevp,qfx,qgh,qsfc,    &
<<<<<<< HEAD
                                           br,sfc_albedo,sfc_emibck,sfc_emiss,sfcrunoff,smstav,  &
                                           smstot,snotime,snopcx,sr,udrunoff,z0,znt
=======
                                           br,sfc_albedo,sfc_albedo_seaice,sfc_emibck,sfc_emiss, &
                                           sfcrunoff,smstav,smstot,snotime,snopcx,sr,swddif,     &
                                           swddir,udrunoff,z0,znt
>>>>>>> 357a89b5
 real(kind=RKIND),dimension(:),pointer  :: shdmin,shdmax,snoalb,sfc_albbck,snow,snowc,snowh,tmn, &
                                           skintemp,vegfra,xice,xland
 real(kind=RKIND),dimension(:),pointer  :: t2m,th2m,q2
 real(kind=RKIND),dimension(:),pointer  :: raincv,rainncv
 real(kind=RKIND),dimension(:,:),pointer:: sh2o,smcrel,smois,tslb,dzs

!local variables and arrays:
 logical:: do_fill
 integer:: ip,iEdg
 integer:: i,j,n

!-----------------------------------------------------------------------------------------------------------------

 call mpas_pool_get_config(configs,'config_frac_seaice'      ,config_frac_seaice      )
 call mpas_pool_get_config(configs,'config_convection_scheme',config_convection_scheme)
 call mpas_pool_get_config(configs,'config_microp_scheme'    ,config_microp_scheme    )

 call mpas_pool_get_array(diag_physics,'acsnom'           ,acsnom           )
 call mpas_pool_get_array(diag_physics,'acsnow'           ,acsnow           )
 call mpas_pool_get_array(diag_physics,'canwat'           ,canwat           )
 call mpas_pool_get_array(diag_physics,'chs'              ,chs              )
 call mpas_pool_get_array(diag_physics,'chs2'             ,chs2             )
 call mpas_pool_get_array(diag_physics,'chklowq'          ,chklowq          )
 call mpas_pool_get_array(diag_physics,'cpm'              ,cpm              )
 call mpas_pool_get_array(diag_physics,'cqs2'             ,cqs2             )
 call mpas_pool_get_array(diag_physics,'glw'              ,glw              )
 call mpas_pool_get_array(diag_physics,'grdflx'           ,grdflx           )
 call mpas_pool_get_array(diag_physics,'gsw'              ,gsw              )
 call mpas_pool_get_array(diag_physics,'hfx'              ,hfx              )
 call mpas_pool_get_array(diag_physics,'lai'              ,lai              )
 call mpas_pool_get_array(diag_physics,'lh'               ,lh               )
 call mpas_pool_get_array(diag_physics,'noahres'          ,noahres          )
 call mpas_pool_get_array(diag_physics,'potevp'           ,potevp           )
 call mpas_pool_get_array(diag_physics,'qfx'              ,qfx              )
 call mpas_pool_get_array(diag_physics,'qgh'              ,qgh              )
 call mpas_pool_get_array(diag_physics,'qsfc'             ,qsfc             )
 call mpas_pool_get_array(diag_physics,'br'               ,br               )
 call mpas_pool_get_array(diag_physics,'sfc_albedo'       ,sfc_albedo       )
 call mpas_pool_get_array(diag_physics,'sfc_emibck'       ,sfc_emibck       )
 call mpas_pool_get_array(diag_physics,'sfc_emiss'        ,sfc_emiss        )
 call mpas_pool_get_array(diag_physics,'sfcrunoff'        ,sfcrunoff        )
 call mpas_pool_get_array(diag_physics,'smstav'           ,smstav           )
 call mpas_pool_get_array(diag_physics,'smstot'           ,smstot           )
 call mpas_pool_get_array(diag_physics,'snotime'          ,snotime          )
 call mpas_pool_get_array(diag_physics,'snopcx'           ,snopcx           )
 call mpas_pool_get_array(diag_physics,'swddif'           ,swddif           )
 call mpas_pool_get_array(diag_physics,'swddir'           ,swddir           )
 call mpas_pool_get_array(diag_physics,'udrunoff'         ,udrunoff         )
 call mpas_pool_get_array(diag_physics,'z0'               ,z0               )
 call mpas_pool_get_array(diag_physics,'znt'              ,znt              )
 call mpas_pool_get_array(diag_physics,'t2m'              ,t2m              )
 call mpas_pool_get_array(diag_physics,'th2m'             ,th2m             )
 call mpas_pool_get_array(diag_physics,'q2'               ,q2               )

 call mpas_pool_get_array(sfc_input,'isltyp'    ,isltyp    )
 call mpas_pool_get_array(sfc_input,'ivgtyp'    ,ivgtyp    )
 call mpas_pool_get_array(sfc_input,'shdmin'    ,shdmin    )
 call mpas_pool_get_array(sfc_input,'shdmax'    ,shdmax    )
 call mpas_pool_get_array(sfc_input,'snoalb'    ,snoalb    )
 call mpas_pool_get_array(sfc_input,'sfc_albbck',sfc_albbck)
 call mpas_pool_get_array(sfc_input,'snow'      ,snow      )
 call mpas_pool_get_array(sfc_input,'snowc'     ,snowc     )
 call mpas_pool_get_array(sfc_input,'snowh'     ,snowh     )
 call mpas_pool_get_array(sfc_input,'tmn'       ,tmn       )
 call mpas_pool_get_array(sfc_input,'skintemp'  ,skintemp  )
 call mpas_pool_get_array(sfc_input,'vegfra'    ,vegfra    )
 call mpas_pool_get_array(sfc_input,'xice'      ,xice      )
 call mpas_pool_get_array(sfc_input,'xland'     ,xland     )
 call mpas_pool_get_array(sfc_input,'dzs'       ,dzs       )
 call mpas_pool_get_array(sfc_input,'sh2o'      ,sh2o      )
 call mpas_pool_get_array(sfc_input,'smcrel'    ,smcrel    )
 call mpas_pool_get_array(sfc_input,'smois'     ,smois     )
 call mpas_pool_get_array(sfc_input,'tslb'      ,tslb      )

!In Registry.xml, dzs is a function of nCells. In the Noah lsm scheme, dzs is independent
!of cell locations:
 do n = 1,num_soils
    dzs_p(n) = dzs(n,its)
 enddo

 do j = jts,jte
 do n = 1,num_soils
 do i = its,ite
    sh2o_p(i,n,j)   = sh2o(n,i)
    smcrel_p(i,n,j) = smcrel(n,i)
    smois_p(i,n,j)  = smois(n,i)
    tslb_p(i,n,j)   = tslb(n,i)
 enddo
 enddo
 enddo

 do j = jts,jte
 do i = its,ite
    acsnom_p(i,j)     = acsnom(i)
    acsnow_p(i,j)     = acsnow(i)
    canwat_p(i,j)     = canwat(i)
    chs_p(i,j)        = chs(i)
    chs2_p(i,j)       = chs2(i)
    chklowq_p(i,j)    = chklowq(i)
    cpm_p(i,j)        = cpm(i)
    cqs2_p(i,j)       = cqs2(i)
    glw_p(i,j)        = glw(i)
    grdflx_p(i,j)     = grdflx(i)
    gsw_p(i,j)        = gsw(i)
    hfx_p(i,j)        = hfx(i)
    lai_p(i,j)        = lai(i)
    lh_p(i,j)         = lh(i)
    noahres_p(i,j)    = noahres(i)
    potevp_p(i,j)     = potevp(i)
    qfx_p(i,j)        = qfx(i)
    qgh_p(i,j)        = qgh(i)
    qsfc_p(i,j)       = qsfc(i)
    br_p(i,j)         = br(i)
    sfc_albedo_p(i,j) = sfc_albedo(i)
    sfc_emibck_p(i,j) = sfc_emibck(i)
    sfc_emiss_p(i,j)  = sfc_emiss(i)
    sfcrunoff_p(i,j)  = sfcrunoff(i)
    smstav_p(i,j)     = smstav(i)
    smstot_p(i,j)     = smstot(i)
    snotime_p(i,j)    = snotime(i)
    snopcx_p(i,j)     = snopcx(i)
    swddif_p(i,j)     = swddif(i)
    swddir_p(i,j)     = swddir(i)
    udrunoff_p(i,j)   = udrunoff(i)
    z0_p(i,j)         = z0(i)
    znt_p(i,j)        = znt(i)
    t2m_p(i,j)        = t2m(i)
    th2m_p(i,j)       = th2m(i)
    q2_p(i,j)         = q2(i)

    isltyp_p(i,j)     = isltyp(i)
    ivgtyp_p(i,j)     = ivgtyp(i)
    shdmin_p(i,j)     = shdmin(i)
    shdmax_p(i,j)     = shdmax(i)
    snoalb_p(i,j)     = snoalb(i)
    sfc_albbck_p(i,j) = sfc_albbck(i)
    snow_p(i,j)       = snow(i)
    snowc_p(i,j)      = snowc(i)
    snowh_p(i,j)      = snowh(i)
    tmn_p(i,j)        = tmn(i)
    tsk_p(i,j)        = skintemp(i)
    vegfra_p(i,j)     = vegfra(i)
    xice_p(i,j)       = xice(i)
    xland_p(i,j)      = xland(i)

    qz0_p(i,j)        = 0._RKIND

    !initialization of arrays to run the UA Noah LSM snow cover parameterization:
    flxsnow_p(i,j)    = 0._RKIND
    fvbsnow_p(i,j)    = 0._RKIND
    fbursnow_p(i,j)   = 0._RKIND
    fgsnsnow_p(i,j)   = 0._RKIND

    !initialization of arrays to run the Noah LSM urban parameterization (not currently
    frc_urb_p(i,j)    = 0._RKIND
    ust_urb_p(i,j)    = 0._RKIND
    utype_urb_p(i,j)  = 0

    if(swddir_p(i,j).gt.0.) call mpas_log_write('--- sw: $i $r $r',intArgs=(/i/),realArgs=(/swddir_p(i,j),swddif_p(i,j)/))
 enddo
 enddo

 if(config_frac_seaice) then
    do j = jts,jte
    do i = its,ite
       !modify the surface albedo and surface emissivity, and surface temperatures over sea-ice points:
       if(xice(i).ge.xice_threshold .and. xice(i).le.1._RKIND) then
          sfc_albedo_p(i,j) = (sfc_albedo(i) - 0.08_RKIND*(1._RKIND-xice(i))) / xice(i)
          sfc_emiss_p(i,j)  = (sfc_emiss(i) - 0.98_RKIND*(1._RKIND-xice(i))) / xice(i)
       else
          sfc_albedo_p(i,j) = sfc_albedo(i)
          sfc_emiss_p(i,j)  = sfc_emiss(i)
       endif
    enddo
    enddo

    !calculate sea-surface and sea-ice temperatures over sea-ice grid cells:
    call correct_tsk_over_seaice(ims,ime,jms,jme,its,ite,jts,jte,xice_threshold,xice_p, &
                                 tsk_p,tsk_sea,tsk_ice)

    do j = jts,jte
    do i = its,ite
       tsk_p(i,j) = tsk_ice(i,j)
    enddo
    enddo

    !initialize the surface albedo, the surface albedo over snow-covered seaice, and the
    !seaice thickness.
    do j = jts,jte
    do i = its,ite
       albsi_p(i,j)    = seaice_albedo_default
       icedepth_p(i,j) = seaice_thickness_default
       snowsi_p(i,j)   = seaice_snowdepth_min
    enddo
    enddo
 endif

 do j = jts,jte
 do i = its,ite
    sr_p(i,j)     = 0._RKIND
    rainbl_p(i,j) = 0._RKIND
 enddo
 enddo

 if(config_microp_scheme .ne. 'off') then
    call mpas_pool_get_array(diag_physics,'sr'     ,sr     ) 
    call mpas_pool_get_array(diag_physics,'rainncv',rainncv)

    do j = jts,jte
    do i = its,ite
       sr_p(i,j) = sr(i)
       rainbl_p(i,j) = rainbl_p(i,j) + rainncv(i)
    enddo
    enddo
 endif
 if(config_convection_scheme .ne. 'off') then
    call mpas_pool_get_array(diag_physics,'raincv',raincv)

    do j = jts,jte
    do i = its,ite
       rainbl_p(i,j) = rainbl_p(i,j) + raincv(i)
    enddo
    enddo
 endif

 do j = jts,jte
 do i = its,ite
    swdown_p(i,j) = gsw(i) / (1._RKIND - sfc_albedo(i))
 enddo
 enddo

 end subroutine lsm_from_MPAS
 
!=================================================================================================================
 subroutine lsm_to_MPAS(configs,mesh,diag_physics,sfc_input,its,ite)
!=================================================================================================================

!input arguments:
 type(mpas_pool_type),intent(in):: configs
 type(mpas_pool_type),intent(in):: mesh
 type(mpas_pool_type),intent(inout):: diag_physics
 type(mpas_pool_type),intent(inout):: sfc_input

 integer,intent(in):: its,ite

!local pointers:
 logical,pointer:: config_frac_seaice

 character(len=StrKIND),pointer:: config_microp_scheme

 integer,dimension(:),pointer:: isltyp,ivgtyp

 real(kind=RKIND),dimension(:),pointer  :: acsnom,acsnow,canwat,chs,chs2,chklowq,cpm,cqs2,glw, &
                                           grdflx,gsw,hfx,lai,lh,noahres,potevp,qfx,qgh,qsfc,  &
                                           br,sfc_albedo,sfc_emibck,sfc_emiss,sfcrunoff,       &
                                           smstav,smstot,snotime,snopcx,sr,udrunoff,z0,znt
 real(kind=RKIND),dimension(:),pointer  :: shdmin,shdmax,snoalb,sfc_albbck,snow,snowc,snowh,tmn, &
                                           skintemp,vegfra,xice,xland
 real(kind=RKIND),dimension(:),pointer  :: t2m,th2m,q2                                           
 real(kind=RKIND),dimension(:),pointer  :: raincv,rainncv
 real(kind=RKIND),dimension(:,:),pointer:: sh2o,smcrel,smois,tslb

!local variables and arrays:
 integer:: ip,iEdg
 integer:: i,j,n

!-----------------------------------------------------------------------------------------------------------------

 call mpas_pool_get_config(configs,'config_frac_seaice'  ,config_frac_seaice  )
 call mpas_pool_get_config(configs,'config_microp_scheme',config_microp_scheme)

 call mpas_pool_get_array(diag_physics,'acsnom'    ,acsnom    )
 call mpas_pool_get_array(diag_physics,'acsnow'    ,acsnow    )
 call mpas_pool_get_array(diag_physics,'canwat'    ,canwat    )
 call mpas_pool_get_array(diag_physics,'chs'       ,chs       )
 call mpas_pool_get_array(diag_physics,'chs2'      ,chs2      )
 call mpas_pool_get_array(diag_physics,'chklowq'   ,chklowq   )
 call mpas_pool_get_array(diag_physics,'cpm'       ,cpm       )
 call mpas_pool_get_array(diag_physics,'cqs2'      ,cqs2      )
 call mpas_pool_get_array(diag_physics,'glw'       ,glw       )
 call mpas_pool_get_array(diag_physics,'grdflx'    ,grdflx    )
 call mpas_pool_get_array(diag_physics,'gsw'       ,gsw       )
 call mpas_pool_get_array(diag_physics,'hfx'       ,hfx       )
 call mpas_pool_get_array(diag_physics,'lai'       ,lai       )
 call mpas_pool_get_array(diag_physics,'lh'        ,lh        )
 call mpas_pool_get_array(diag_physics,'noahres'   ,noahres   )
 call mpas_pool_get_array(diag_physics,'potevp'    ,potevp    )
 call mpas_pool_get_array(diag_physics,'qfx'       ,qfx       )
 call mpas_pool_get_array(diag_physics,'qgh'       ,qgh       )
 call mpas_pool_get_array(diag_physics,'qsfc'      ,qsfc      )
 call mpas_pool_get_array(diag_physics,'br'        ,br        )
 call mpas_pool_get_array(diag_physics,'raincv'    ,raincv    )
 call mpas_pool_get_array(diag_physics,'rainncv'   ,rainncv   )
 call mpas_pool_get_array(diag_physics,'sfc_albedo',sfc_albedo)
 call mpas_pool_get_array(diag_physics,'sfc_emibck',sfc_emibck)
 call mpas_pool_get_array(diag_physics,'sfc_emiss' ,sfc_emiss )
 call mpas_pool_get_array(diag_physics,'sfcrunoff' ,sfcrunoff )
 call mpas_pool_get_array(diag_physics,'smstav'    ,smstav    )
 call mpas_pool_get_array(diag_physics,'smstot'    ,smstot    )
 call mpas_pool_get_array(diag_physics,'snotime'   ,snotime   )
 call mpas_pool_get_array(diag_physics,'snopcx'    ,snopcx    )
 call mpas_pool_get_array(diag_physics,'udrunoff'  ,udrunoff  )
 call mpas_pool_get_array(diag_physics,'z0'        ,z0        )
 call mpas_pool_get_array(diag_physics,'znt'       ,znt       )
 call mpas_pool_get_array(diag_physics,'t2m'       ,t2m       )
 call mpas_pool_get_array(diag_physics,'th2m'      ,th2m      )
 call mpas_pool_get_array(diag_physics,'q2'        ,q2        )

 call mpas_pool_get_array(sfc_input,'isltyp'       ,isltyp    )
 call mpas_pool_get_array(sfc_input,'ivgtyp'       ,ivgtyp    )
 call mpas_pool_get_array(sfc_input,'shdmin'       ,shdmin    )
 call mpas_pool_get_array(sfc_input,'shdmax'       ,shdmax    )
 call mpas_pool_get_array(sfc_input,'snoalb'       ,snoalb    )
 call mpas_pool_get_array(sfc_input,'sfc_albbck'   ,sfc_albbck)
 call mpas_pool_get_array(sfc_input,'snow'         ,snow      )
 call mpas_pool_get_array(sfc_input,'snowc'        ,snowc     )
 call mpas_pool_get_array(sfc_input,'snowh'        ,snowh     )
 call mpas_pool_get_array(sfc_input,'tmn'          ,tmn       )
 call mpas_pool_get_array(sfc_input,'skintemp'     ,skintemp  )
 call mpas_pool_get_array(sfc_input,'vegfra'       ,vegfra    )
 call mpas_pool_get_array(sfc_input,'xice'         ,xice      )
 call mpas_pool_get_array(sfc_input,'xland'        ,xland     )
 call mpas_pool_get_array(sfc_input,'sh2o'         ,sh2o      )
 call mpas_pool_get_array(sfc_input,'smcrel'       ,smcrel    )
 call mpas_pool_get_array(sfc_input,'smois'        ,smois     )
 call mpas_pool_get_array(sfc_input,'tslb'         ,tslb      )

 do j = jts,jte
 do n = 1,num_soils
 do i = its,ite
    sh2o(n,i)   = sh2o_p(i,n,j)
    smcrel(n,i) = smcrel_p(i,n,j)
    smois(n,i)  = smois_p(i,n,j)
    tslb(n,i)   = tslb_p(i,n,j)
 enddo
 enddo
 enddo

 do j = jts,jte
 do i = its,ite
    acsnom(i)     = acsnom_p(i,j)
    acsnow(i)     = acsnow_p(i,j)
    canwat(i)     = canwat_p(i,j)
    chs(i)        = chs_p(i,j)
    chs2(i)       = chs2_p(i,j)
    chklowq(i)    = chklowq_p(i,j)
    cpm(i)        = cpm_p(i,j)
    cqs2(i)       = cqs2_p(i,j)
    glw(i)        = glw_p(i,j)
    grdflx(i)     = grdflx_p(i,j)
    gsw(i)        = gsw_p(i,j)
    hfx(i)        = hfx_p(i,j)
    lai(i)        = lai_p(i,j)
    lh(i)         = lh_p(i,j)
    noahres(i)    = noahres_p(i,j)
    potevp(i)     = potevp_p(i,j)
    qfx(i)        = qfx_p(i,j)
    qgh(i)        = qgh_p(i,j)
    qsfc(i)       = qsfc_p(i,j)
    br(i)         = br_p(i,j)
    sfc_albedo(i) = sfc_albedo_p(i,j)
    sfc_emibck(i) = sfc_emibck_p(i,j)
    sfc_emiss(i)  = sfc_emiss_p(i,j)
    sfcrunoff(i)  = sfcrunoff_p(i,j)
    smstav(i)     = smstav_p(i,j)
    smstot(i)     = smstot_p(i,j)
    snotime(i)    = snotime_p(i,j)
    snopcx(i)     = snopcx_p(i,j)
    udrunoff(i)   = udrunoff_p(i,j)
    z0(i)         = z0_p(i,j)
    znt(i)        = znt_p(i,j)
    t2m(i)        = t2m_p(i,j)
    th2m(i)       = th2m_p(i,j)
    q2(i)         = q2_p(i,j)

    snoalb(i)     = snoalb_p(i,j)
    sfc_albbck(i) = sfc_albbck_p(i,j)
    snow(i)       = snow_p(i,j)
    snowc(i)      = snowc_p(i,j)
    snowh(i)      = snowh_p(i,j)
    skintemp(i)   = tsk_p(i,j)
    tmn(i)        = tmn_p(i,j)
    vegfra(i)     = vegfra_p(i,j)
    xice(i)       = xice_p(i,j)
    xland(i)      = xland_p(i,j)
 enddo
 enddo

 if(config_frac_seaice) then
    do j = jts,jte
    do i = its,ite
       if(xice_p(i,j).ge.xice_threshold .and. xice_p(i,j).le.1._RKIND) then
          chs(i)        = xice_p(i,j)*chs_p(i,j)  + (1._RKIND-xice_p(i,j))*chs_sea(i,j)
          chs2(i)       = xice_p(i,j)*chs2_p(i,j) + (1._RKIND-xice_p(i,j))*chs2_sea(i,j)
          cqs2(i)       = xice_p(i,j)*cqs2_p(i,j) + (1._RKIND-xice_p(i,j))*cqs2_sea(i,j)
          cpm(i)        = xice_p(i,j)*cpm_p(i,j)  + (1._RKIND-xice_p(i,j))*cpm_sea(i,j)
          hfx(i)        = xice_p(i,j)*hfx_p(i,j)  + (1._RKIND-xice_p(i,j))*hfx_sea(i,j)
          lh(i)         = xice_p(i,j)*lh_p(i,j)   + (1._RKIND-xice_p(i,j))*lh_sea(i,j)
          qfx(i)        = xice_p(i,j)*qfx_p(i,j)  + (1._RKIND-xice_p(i,j))*qfx_sea(i,j)
          qgh(i)        = xice_p(i,j)*qgh_p(i,j)  + (1._RKIND-xice_p(i,j))*qgh_sea(i,j)
          qsfc(i)       = xice_p(i,j)*qsfc_p(i,j) + (1._RKIND-xice_p(i,j))*qsfc_sea(i,j)
          skintemp(i)   = xice_p(i,j)*tsk_p(i,j)  + (1._RKIND-xice_p(i,j))*tsk_sea(i,j)
          sfc_albedo(i) = xice_p(i,j)*sfc_albedo_p(i,j) + (1._RKIND-xice_p(i,j))*0.08_RKIND
          sfc_emiss(i)  = xice_p(i,j)*sfc_emiss_p(i,j)  + (1._RKIND-xice_p(i,j))*0.98_RKIND
       endif
    enddo
    enddo
 endif

 if(config_microp_scheme .ne. 'off') then
    call mpas_pool_get_array(diag_physics,'sr',sr) 

    do j = jts,jte
    do i = its,ite
       sr(i) = sr_p(i,j)
    enddo
    enddo
 endif

 end subroutine lsm_to_MPAS
 
!=================================================================================================================
 subroutine init_lsm(dminfo,mesh,configs,diag_physics,sfc_input)
!=================================================================================================================

!input arguments:
 type(dm_info),intent(in):: dminfo
 type(mpas_pool_type):: mesh
 type(mpas_pool_type),intent(in):: configs

!inout arguments:
 type(mpas_pool_type),intent(inout):: diag_physics
 type(mpas_pool_type),intent(inout):: sfc_input

!local pointers:
 character(len=StrKIND),pointer:: lsm_scheme

!-----------------------------------------------------------------------------------------------------------------

 call mpas_pool_get_config(configs,'config_lsm_scheme',lsm_scheme)

 lsm_select: select case (trim(lsm_scheme))

    case ("sf_noah")
       call noah_init_forMPAS(dminfo,mesh,configs,diag_physics,sfc_input)
    
    case default
 
 end select lsm_select

 end subroutine init_lsm

!=================================================================================================================
 subroutine driver_lsm(itimestep,configs,mesh,diag_physics,sfc_input,its,ite)
!=================================================================================================================

!input arguments:
 type(mpas_pool_type),intent(in):: mesh
 type(mpas_pool_type),intent(in):: configs

 integer,intent(in):: its,ite
 integer,intent(in):: itimestep

!inout arguments:
 type(mpas_pool_type),intent(inout):: diag_physics
 type(mpas_pool_type),intent(inout):: sfc_input

!local pointers:
 logical,pointer:: config_sfc_albedo,config_frac_seaice
 character(len=StrKIND),pointer:: lsm_scheme
 character(len=StrKIND),pointer:: mminlu
 integer,pointer:: isice

!-----------------------------------------------------------------------------------------------------------------
!call mpas_log_write('')
!call mpas_log_write('--- enter subroutine driver_lsm:')

 call mpas_pool_get_config(configs,'config_sfc_albedo' ,config_sfc_albedo )
 call mpas_pool_get_config(configs,'config_frac_seaice',config_frac_seaice)
 call mpas_pool_get_config(configs,'config_lsm_scheme',lsm_scheme)
 call mpas_pool_get_array(sfc_input,'mminlu',mminlu)
 call mpas_pool_get_array(sfc_input,'isice' ,isice )

!copy MPAS arrays to local arrays:
 call lsm_from_MPAS(configs,mesh,diag_physics,sfc_input,its,ite)
!write(0,*) '--- end lsm_from_MPAS'

!call to land-surface scheme:
 lsm_select: select case (trim(lsm_scheme))

    case("sf_noah")
       call mpas_timer_start('sf_noah')
       call lsm( &
                dz8w        = dz_p        , p8w3d       = pres2_hyd_p  , t3d       = t_p          , &
                qv3d        = qv_p        , xland       = xland_p      , xice      = xice_p       , &
                ivgtyp      = ivgtyp_p    , isltyp      = isltyp_p     , tmn       = tmn_p        , &
                vegfra      = vegfra_p    , shdmin      = shdmin_p     , shdmax    = shdmax_p     , &
                snoalb      = snoalb_p    , glw         = glw_p        , gsw       = gsw_p        , &
                swdown      = swdown_p    , rainbl      = rainbl_p     , embck     = sfc_emibck_p , &
                sr          = sr_p        , qgh         = qgh_p        , cpm       = cpm_p        , &
                qz0         = qz0_p       , tsk         = tsk_p        , hfx       = hfx_p        , &
                qfx         = qfx_p       , lh          = lh_p         , grdflx    = grdflx_p     , &
                qsfc        = qsfc_p      , cqs2        = cqs2_p       , chs       = chs_p        , &
                chs2        = chs2_p      , snow        = snow_p       , snowc     = snowc_p      , &
                snowh       = snowh_p     , canwat      = canwat_p     , smstav    = smstav_p     , &
                smstot      = smstot_p    , sfcrunoff   = sfcrunoff_p  , udrunoff  = udrunoff_p   , &
                acsnom      = acsnom_p    , acsnow      = acsnow_p     , snotime   = snotime_p    , &
                snopcx      = snopcx_p    , emiss       = sfc_emiss_p  , rib       = br_p         , &
                potevp      = potevp_p    , albedo      = sfc_albedo_p , albbck    = sfc_albbck_p , &
                z0          = z0_p        , znt         = znt_p        , lai       = lai_p        , &
                noahres     = noahres_p   , chklowq     = chklowq_p    , sh2o      = sh2o_p       , &
                smois       = smois_p     , tslb        = tslb_p       , smcrel    = smcrel_p     , &
                dzs         = dzs_p       , isurban     = isurban      , isice     = isice        , &
                rovcp       = rcp         , dt          = dt_pbl       , myj       = myj          , &
                itimestep   = itimestep   , frpcpn      = frpcpn       , rdlai2d   = rdlai2d      , &
                opt_thcnd   = opt_thcnd   , ua_phys     = ua_phys      , flx4_2d   = flxsnow_p    , &
                fvb_2d      = fvbsnow_p   , fbur_2d     = fbursnow_p   , fgsn_2d   = fgsnsnow_p   , &
                utype_urb2d = utype_urb_p , frc_urb2d   = frc_urb_p    , ust_urb2d = ust_urb_p    , &
                swddir      = swddir_p    , swddif      = swddif_p     , fasdas    = fasdas       , &
                julian      = 0           , julyr       = 0            ,                            &
                num_soil_layers  = num_soils         ,                                              &
                xice_threshold   = xice_threshold    ,                                              &
                usemonalb        = config_sfc_albedo ,                                              &
                mminlu           = mminlu            ,                                              &
                sf_urban_physics = sf_urban_physics  ,                                              &
                num_roof_layers  = nurb , num_wall_layers = nurb  ,                                 &
                num_road_layers  = nurb , num_urban_hi    = nurb  ,                                 &
                num_urban_ndm    = nurb , urban_map_zrd   = nurb  ,                                 &
                urban_map_zwd    = nurb , urban_map_gd    = nurb  ,                                 &
                urban_map_zd     = nurb , urban_map_zdf   = nurb  ,                                 &
                urban_map_bd     = nurb , urban_map_wd    = nurb  ,                                 &
                urban_map_gbd    = nurb , urban_map_fbd   = nurb  ,                                 &
                urban_map_zgrd   = nurb ,                                                           &
                ids = ids , ide = ide , jds = jds , jde = jde , kds = kds , kde = kde ,             &
                ims = ims , ime = ime , jms = jms , jme = jme , kms = kms , kme = kme ,             &
                its = its , ite = ite , jts = jts , jte = jte , kts = kts , kte = kte               &
               )

       if(config_frac_seaice) then
          call seaice_noah( &
                dz8w      = dz_p        , p8w3d   = pres2_hyd_p  , t3d      = t_p      , &
                qv3d      = qv_p        , xice    = xice_p       , snoalb2d = snoalb_p , &
                glw       = glw_p       , swdown  = swdown_p     , rainbl   = rainbl_p , &
                sr        = sr_p        , qgh     = qgh_p        , tsk      = tsk_p    , &
                hfx       = hfx_p       , qfx     = qfx_p        , lh       = lh_p     , &
                grdflx    = grdflx_p    , potevp  = potevp_p     , qsfc     = qsfc_p   , &
                emiss     = sfc_emiss_p , albedo  = sfc_albedo_p , rib      = br_p     , &
                cqs2      = cqs2_p      , chs     = chs_p        , chs2     = chs2_p   , &
                z02d      = z0_p        , znt     = znt_p        , tslb     = tslb_p   , &
                snow      = snow_p      , snowc   = snowc_p      , snowh2d  = snowh_p  , &
                snopcx    = snopcx_p    , acsnow  = acsnow_p     , acsnom   = acsnom_p , &
                sfcrunoff = sfcrunoff_p , albsi   = albsi_p      , snowsi   = snowsi_p , &
                icedepth  = icedepth_p  , noahres = noahres_p    , dt       = dt_pbl   , &
                frpcpn    = frpcpn      ,                                                &
                seaice_albedo_opt        = seaice_albedo_opt        ,                    &
                seaice_albedo_default    = seaice_albedo_default    ,                    &
                seaice_thickness_opt     = seaice_thickness_opt     ,                    &
                seaice_thickness_default = seaice_thickness_default ,                    &
                seaice_snowdepth_opt     = seaice_snowdepth_opt     ,                    &
                seaice_snowdepth_max     = seaice_snowdepth_max     ,                    &
                seaice_snowdepth_min     = seaice_snowdepth_min     ,                    &
                xice_threshold           = xice_threshold           ,                    &
                num_soil_layers          = num_soils                ,                    &
                sf_urban_physics         = sf_urban_physics         ,                    &
                ids = ids , ide = ide , jds = jds , jde = jde , kds = kds , kde = kde ,  &
                ims = ims , ime = ime , jms = jms , jme = jme , kms = kms , kme = kme ,  &
                its = its , ite = ite , jts = jts , jte = jte , kts = kts , kte = kte    &
                          )
       endif

       call sfcdiags( &
                hfx   = hfx_p  , qfx     = qfx_p   , tsk  = tsk_p , qsfc = qsfc_p , chs = chs_p , &
                chs2  = chs2_p , cqs2    = cqs2_p  , t2   = t2m_p , th2  = th2m_p , q2  = q2_p  , &
                psfc  = psfc_p , t3d     = t_p     , qv3d = qv_p  , cp   = cp     , R_d = R_d   , &
                rovcp = rcp    , ua_phys = ua_phys                                              , &
                ids = ids , ide = ide , jds = jds , jde = jde , kds = kds , kde = kde ,           &
                ims = ims , ime = ime , jms = jms , jme = jme , kms = kms , kme = kme ,           &
                its = its , ite = ite , jts = jts , jte = jte , kts = kts , kte = kte             &
                    )
       call mpas_timer_stop('sf_noah')
                

    case default

 end select lsm_select

!copy local arrays to MPAS grid:
 call lsm_to_MPAS(configs,mesh,diag_physics,sfc_input,its,ite)

!call mpas_log_write('--- end subroutine driver_lsm.')

 end subroutine driver_lsm

!=================================================================================================================
 subroutine correct_tsk_over_seaice(ims,ime,jms,jme,its,ite,jts,jte,xice_thresh,xice,tsk,tsk_sea,tsk_ice)
!=================================================================================================================

!input arguments:
 integer,intent(in):: ims,ime,its,ite,jms,jme,jts,jte
 real(kind=RKIND),intent(in):: xice_thresh
 real(kind=RKIND),intent(in),dimension(ims:ime,jms:jme):: tsk,xice

!inout arguments:
 real(kind=RKIND),intent(inout),dimension(ims:ime,jms:jme):: tsk_sea,tsk_ice

!local variables:
 integer:: i,j

!-----------------------------------------------------------------------------------------------------------------

!initialize the local sea-surface temperature and local sea-ice temperature to the local surface
!temperature:
 do j = jts,jte
 do i = its,ite
    tsk_sea(i,j) = tsk(i,j)
    tsk_ice(i,j) = tsk(i,j)

    if(xice(i,j).ge.xice_thresh .and. xice(i,j).le.1._RKIND) then
       !over sea-ice grid cells, limit sea-surface temperatures to temperatures warmer than 271.4:
       tsk_sea(i,j) = max(tsk_sea(i,j),271.4_RKIND)

       !over sea-ice grid cells, avoids unphysically too cold sea-ice temperatures for grid cells
       !with small sea-ice fractions:
       if(xice(i,j).lt.0.2_RKIND .and. tsk_ice(i,j).lt.253.15_RKIND) tsk_ice(i,j) = 253.15_RKIND
       if(xice(i,j).lt.0.1_RKIND .and. tsk_ice(i,j).lt.263.15_RKIND) tsk_ice(i,j) = 263.15_RKIND
    endif
 enddo
 enddo

 end subroutine correct_tsk_over_seaice

!=================================================================================================================
 end module mpas_atmphys_driver_lsm
!=================================================================================================================<|MERGE_RESOLUTION|>--- conflicted
+++ resolved
@@ -93,14 +93,11 @@
 ! * added call to seaice_noah to include the parameterization of seaice for the updated Noah land surface
 !   scheme.
 !   Laura D. Fowler (laura@ucar.edu) / 2017-02-19.
-<<<<<<< HEAD
 ! * the initialization of the variable albsi_p is switched from sfc_albedo_seaice (which is originally
 !   initialized to albbck to seaice_albedo_default. Note that albsi_p is not used if seaice_albedo_opt = 0.
 !   Laura D. Fowler (laura@ucar.edu) / 2020-05-10.
-=======
 ! * replaced the option "noah" with "sf_noah" to run the NOAH land surface scheme.
 !   Laura D. Fowler (laura@ucar.edu) / 2022-02-18.
->>>>>>> 357a89b5
 
 
 !
@@ -320,14 +317,9 @@
 
  real(kind=RKIND),dimension(:),pointer  :: acsnom,acsnow,canwat,chs,chs2,chklowq,cpm,cqs2,glw,   &
                                            grdflx,gsw,hfx,lai,lh,noahres,potevp,qfx,qgh,qsfc,    &
-<<<<<<< HEAD
                                            br,sfc_albedo,sfc_emibck,sfc_emiss,sfcrunoff,smstav,  &
-                                           smstot,snotime,snopcx,sr,udrunoff,z0,znt
-=======
-                                           br,sfc_albedo,sfc_albedo_seaice,sfc_emibck,sfc_emiss, &
-                                           sfcrunoff,smstav,smstot,snotime,snopcx,sr,swddif,     &
-                                           swddir,udrunoff,z0,znt
->>>>>>> 357a89b5
+                                           smstot,snotime,snopcx,sr,swddif,swddir,udrunoff,      &
+                                           z0,znt
  real(kind=RKIND),dimension(:),pointer  :: shdmin,shdmax,snoalb,sfc_albbck,snow,snowc,snowh,tmn, &
                                            skintemp,vegfra,xice,xland
  real(kind=RKIND),dimension(:),pointer  :: t2m,th2m,q2
