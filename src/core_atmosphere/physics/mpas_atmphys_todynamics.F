--- conflicted
+++ resolved
@@ -276,16 +276,10 @@
                                  rucuten, rvcuten, rucuten_Edge, &
                                  tend_th, tend_scalars, mass, rthblten, rqvblten, rqcblten, rqiblten, rniblten, &
                                  rthcuten, rqvcuten, rqccuten, rqrcuten, rqicuten, rqscuten, &
-<<<<<<< HEAD
                                  rthratenlw, rthratensw, &
                                  tend_u_phys, &
-                                 theta_m, scalars, tend_theta, tend_theta_euler &
-=======
-                                 rthratenlw, rthratensw, rthdynten, &
-                                 tend_u_phys, tend_rtheta_adv, tend_diabatic, &
                                  theta_m, scalars, tend_theta, tend_theta_euler, &
                                  exchange_halo_group &
->>>>>>> f1cddc54
                                 )
 !==================================================================================================
 
