--- conflicted
+++ resolved
@@ -119,13 +119,10 @@
 
       logical, pointer :: iauActive
       character(len=StrKIND), pointer :: config_iau_option
-<<<<<<< HEAD
       logical, pointer :: limited_areaActive
       logical, pointer :: config_apply_lbcs
-=======
       logical, pointer :: config_jedi_da, jedi_daActive
       integer :: local_ierr
->>>>>>> 0791b044
 
       ierr = 0
 
@@ -144,7 +141,6 @@
          iauActive = .false.
       end if
 
-<<<<<<< HEAD
       !
       ! Limited-area
       !
@@ -158,7 +154,11 @@
          limited_areaActive = .true.
       else
          limited_areaActive = .false.
-=======
+      end if
+
+      !
+      ! JEDI data assimilation
+      !
       nullify(config_jedi_da)
       call mpas_pool_get_config(configs, 'config_jedi_da', config_jedi_da)
 
@@ -172,7 +172,6 @@
          call mpas_log_write('Package setup failed for ''jedi_da''. '// &
               'Either ''jedi_da'' is not a package, or ''config_jedi_da'' is not a namelist option.', &
               messageType=MPAS_LOG_ERR)
->>>>>>> 0791b044
       end if
 
 #ifdef DO_PHYSICS
