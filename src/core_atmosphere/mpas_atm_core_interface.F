--- conflicted
+++ resolved
@@ -373,9 +373,6 @@
    end function atm_setup_block
 
 
-<<<<<<< HEAD
-#include "setup_immutable_streams.inc"
-=======
    !***********************************************************************
    !
    !  function atm_allocate_scalars
@@ -509,8 +506,7 @@
 
    end function atm_allocate_scalars
 
-#include "inc/setup_immutable_streams.inc"
->>>>>>> d6ad3f25
+#include "setup_immutable_streams.inc"
 
 #include "block_dimension_routines.inc"
 
