--- conflicted
+++ resolved
@@ -1691,12 +1691,8 @@
 <!-- ================================================================================================== -->
 
 
-<<<<<<< HEAD
+#ifdef DO_PHYSICS
         <nml_record name="physics" in_defaults="true" used_by="cam">
-=======
-#ifdef DO_PHYSICS
-        <nml_record name="physics" in_defaults="true">
->>>>>>> 3b8ca5f7
                 <!-- NAMELIST VARIABLES ADDED FOR INITIALIZATION OF SURFACE CHARACTERISTICS: -->
                 <nml_option name="input_soil_data" type="character" default_value="STAS" in_defaults="false"
                      units="-"
