--- conflicted
+++ resolved
@@ -514,14 +514,11 @@
 			<var name="ol2"/>
 			<var name="ol3"/>
 			<var name="ol4"/>
-<<<<<<< HEAD
-=======
 			<var name="soilcomp"/>
 			<var name="soilcl1"/>
 			<var name="soilcl2"/>
 			<var name="soilcl3"/>
 			<var name="soilcl4"/>
->>>>>>> 45e7bfb7
 #endif
 
                 </stream>
@@ -1158,13 +1155,6 @@
 			<var_array name="scalars"/>
 			<var name="initial_time"/>
 			<var name="xtime"/>
-<<<<<<< HEAD
-			<var name="cldfrac"/>
-			<var name="re_cloud" packages="mp_thompson_in;mp_wsm6_in"/>
-			<var name="re_ice" packages="mp_thompson_in;mp_wsm6_in"/>
-			<var name="re_snow" packages="mp_thompson_in;mp_wsm6_in"/>
-=======
->>>>>>> 45e7bfb7
 			<var name="u"/>
 			<var name="w"/>
 			<var name="rho"/>
@@ -1177,14 +1167,11 @@
 			<var name="uReconstructZonal"/>
 			<var name="uReconstructMeridional"/>
 			<var name="surface_pressure"/>
-<<<<<<< HEAD
-=======
 #ifdef DO_PHYSICS
 			<var name="cldfrac"/>
 			<var name="re_cloud" packages="mp_thompson_in;mp_wsm6_in"/>
 			<var name="re_ice" packages="mp_thompson_in;mp_wsm6_in"/>
 			<var name="re_snow" packages="mp_thompson_in;mp_wsm6_in"/>
->>>>>>> 45e7bfb7
 			<var name="refl10cm_max"/>
 			<var name="rainc"/>
 			<var name="rainnc"/>
@@ -1223,10 +1210,7 @@
 			<var name="smois"/>
 			<var name="tslb"/>
 			<var name="h_oml_initial"/>
-<<<<<<< HEAD
-=======
 #endif
->>>>>>> 45e7bfb7
                 </stream>
 	</streams>
 
