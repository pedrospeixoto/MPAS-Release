! Copyright (c) 2013,  Los Alamos National Security, LLC (LANS)
! and the University Corporation for Atmospheric Research (UCAR).
!
! Unless noted otherwise source code is licensed under the BSD license.
! Additional copyright and license information can be found in the LICENSE file
! distributed with this code, or at http://mpas-dev.github.com/license.html
!
!|||||||||||||||||||||||||||||||||||||||||||||||||||||||||||||||||||||||
!
!  ocn_time_integration_split
!
!> \brief MPAS ocean split explicit time integration scheme
!> \author Mark Petersen, Doug Jacobsen, Todd Ringler
!> \date   September 2011
!> \details
!>  This module contains the routine for the split explicit
!>  time integration scheme
!
!-----------------------------------------------------------------------


module ocn_time_integration_split

   use mpas_grid_types
   use mpas_constants
   use mpas_dmpar
   use mpas_vector_reconstruction
   use mpas_spline_interpolation
   use mpas_timer

   use ocn_tendency
   use ocn_diagnostics
   use ocn_gm

   use ocn_equation_of_state
   use ocn_vmix
   use ocn_time_average
   use ocn_time_average_coupled

   use ocn_sea_ice

   implicit none
   private
   save

   !--------------------------------------------------------------------
   !
   ! Public parameters
   !
   !--------------------------------------------------------------------

   !--------------------------------------------------------------------
   !
   ! Public member functions
   !
   !--------------------------------------------------------------------

   public :: ocn_time_integrator_split

   type (timer_node), pointer :: timer_main, timer_prep, timer_bcl_vel, timer_btr_vel, timer_diagnostic_update, timer_implicit_vmix, &
                                 timer_halo_diagnostic, timer_halo_normalBarotropicVelocity, timer_halo_ssh, timer_halo_f, timer_halo_thickness, & 
                                 timer_halo_tracers, timer_halo_normalBaroclinicVelocity

   contains

!|||||||||||||||||||||||||||||||||||||||||||||||||||||||||||||||||||||||
!
!  ocn_time_integration_split
!
!> \brief MPAS ocean split explicit time integration scheme
!> \author Mark Petersen, Doug Jacobsen, Todd Ringler
!> \date   September 2011
!> \details
!>  This routine integrates a single time step (dt) using a
!>  split explicit time integrator.
!
!-----------------------------------------------------------------------

    subroutine ocn_time_integrator_split(domain, dt)!{{{
    !!!!!!!!!!!!!!!!!!!!!!!!!!!!!!!!!!!!!!!!!!!!!!!!!!!!!!!!!!!!!!!!!!!!!
    ! Advance model state forward in time by the specified time step using 
    !   Split_Explicit timestepping scheme
    !
    ! Input: domain - current model state in time level 1 (e.g., time_levs(1)state%h(:,:)) 
    !                 plus mesh meta-data
    ! Output: domain - upon exit, time level 2 (e.g., time_levs(2)%state%h(:,:)) contains 
    !                  model state advanced forward in time by dt seconds
    !!!!!!!!!!!!!!!!!!!!!!!!!!!!!!!!!!!!!!!!!!!!!!!!!!!!!!!!!!!!!!!!!!!!!

      implicit none

      type (domain_type), intent(inout) :: domain
      real (kind=RKIND), intent(in) :: dt

      type (mpas_pool_type), pointer :: statePool
      type (mpas_pool_type), pointer :: meshPool
      type (mpas_pool_type), pointer :: verticalMeshPool
      type (mpas_pool_type), pointer :: diagnosticsPool
      type (mpas_pool_type), pointer :: tendPool
      type (mpas_pool_type), pointer :: forcingPool
      type (mpas_pool_type), pointer :: averagePool
      type (mpas_pool_type), pointer :: scratchPool

      type (dm_info) :: dminfo
      integer :: iCell, i,k,j, iEdge, cell1, cell2, split_explicit_step, split, &
                 eoe, oldBtrSubcycleTime, newBtrSubcycleTime, uPerpTime, BtrCorIter, &
                 stage1_tend_time
      integer, dimension(:), allocatable :: n_bcl_iter
      type (block_type), pointer :: block
      real (kind=RKIND) :: normalThicknessFluxSum, thicknessSum, flux, sshEdge, hEdge1, &
                 CoriolisTerm, normalVelocityCorrection, temp, temp_h, coef, barotropicThicknessFlux_coeff, sshCell1, sshCell2
      integer :: useVelocityCorrection, err
      real (kind=RKIND), dimension(:,:), pointer :: &
                 vertViscTopOfEdge, vertDiffTopOfCell
      real (kind=RKIND), dimension(:,:,:), pointer :: tracers
      real (kind=RKIND), dimension(:), allocatable:: uTemp
      real (kind=RKIND), dimension(:,:), allocatable:: tracersTemp

      integer :: tsIter

      ! Config options
      character (len=StrKIND), pointer :: config_time_integrator
      integer, pointer :: config_n_bcl_iter_mid, config_n_bcl_iter_beg, config_n_bcl_iter_end
      integer, pointer :: config_n_ts_iter, config_btr_subcycle_loop_factor, config_n_btr_subcycles
      integer, pointer :: config_n_btr_cor_iter
      logical, pointer :: config_use_standardGM

      logical, pointer :: config_use_freq_filtered_thickness, config_btr_solve_SSH2, config_filter_btr_mode
      logical, pointer :: config_vel_correction, config_prescribe_velocity, config_prescribe_thickness
      logical, pointer :: config_use_cvmix_kpp

      real (kind=RKIND), pointer :: config_mom_del4, config_btr_gam1_velWt1, config_btr_gam2_SSHWt1
      real (kind=RKIND), pointer :: config_btr_gam3_velWt2

      ! Dimensions
      integer, pointer :: nCells, nEdges, nVertLevels, num_tracers, startIndex, endIndex
      integer, pointer :: indexTemperature, indexSalinity
      integer, pointer :: indexSurfaceVelocityZonal, indexSurfaceVelocityMeridional
      integer, pointer :: indexSSHGradientZonal, indexSSHGradientMeridional

      ! Mesh array pointers
      integer, dimension(:), pointer :: maxLevelCell, maxLevelEdgeTop, nEdgesOnEdge, nEdgesOnCell
      integer, dimension(:,:), pointer :: cellsOnEdge, edgeMask, edgesOnEdge
      integer, dimension(:,:), pointer :: edgesOnCell, edgeSignOnCell

      real (kind=RKIND), dimension(:), pointer :: dcEdge, fEdge, bottomDepth, refBottomDepthTopOfCell
      real (kind=RKIND), dimension(:), pointer :: dvEdge, areaCell
      real (kind=RKIND), dimension(:,:), pointer :: weightsOnEdge

      ! State Array Pointers
      real (kind=RKIND), dimension(:), pointer :: sshSubcycleCur, sshSubcycleNew
      real (kind=RKIND), dimension(:), pointer :: normalBarotropicVelocitySubcycleCur, normalBarotropicVelocitySubcycleNew
      real (kind=RKIND), dimension(:), pointer :: sshCur, sshNew
      real (kind=RKIND), dimension(:), pointer :: normalBarotropicVelocityCur, normalBarotropicVelocityNew
      real (kind=RKIND), dimension(:,:), pointer :: normalBaroclinicVelocityCur, normalBaroclinicVelocityNew
      real (kind=RKIND), dimension(:,:), pointer :: normalVelocityCur, normalVelocityNew
      real (kind=RKIND), dimension(:,:), pointer :: layerThicknessCur, layerThicknessNew
      real (kind=RKIND), dimension(:,:), pointer :: highFreqThicknessCur, highFreqThicknessNew
      real (kind=RKIND), dimension(:,:), pointer :: lowFreqDivergenceCur, lowFreqDivergenceNew
      real (kind=RKIND), dimension(:,:,:), pointer :: tracersCur, tracersNew

      ! Tend Array Pointers
      real (kind=RKIND), dimension(:), pointer :: sshTend
      real (kind=RKIND), dimension(:,:), pointer :: highFreqThicknessTend
      real (kind=RKIND), dimension(:,:), pointer :: lowFreqDivergenceTend
      real (kind=RKIND), dimension(:,:), pointer :: normalVelocityTend, layerThicknessTend
      real (kind=RKIND), dimension(:,:,:), pointer :: tracersTend

      ! Diagnostics Array Pointers
      real (kind=RKIND), dimension(:), pointer :: barotropicForcing, barotropicThicknessFlux
      real (kind=RKIND), dimension(:,:), pointer :: layerThicknessEdge, normalTransportVelocity, normalGMBolusVelocity
      real (kind=RKIND), dimension(:,:), pointer :: vertAleTransportTop
      real (kind=RKIND), dimension(:,:), pointer :: velocityX, velocityY, velocityZ
      real (kind=RKIND), dimension(:,:), pointer :: velocityZonal, velocityMeridional
      real (kind=RKIND), dimension(:,:), pointer :: gradSSH
      real (kind=RKIND), dimension(:,:), pointer :: gradSSHX, gradSSHY, gradSSHZ
      real (kind=RKIND), dimension(:,:), pointer :: gradSSHZonal, gradSSHMeridional
      real (kind=RKIND), dimension(:,:), pointer :: surfaceVelocity, SSHGradient

      ! Forcing Array Pointer
      real (kind=RKIND), dimension(:), pointer :: seaIceEnergy

      ! Diagnostics Field Pointers
      type (field2DReal), pointer :: normalizedRelativeVorticityEdgeField, divergenceField, relativeVorticityField
      type (field1DReal), pointer :: barotropicThicknessFluxField, boundaryLayerDepthField

      ! State/Tend Field Pointers
      type (field1DReal), pointer :: normalBarotropicVelocitySubcycleField, sshSubcycleField
      type (field2DReal), pointer :: highFreqThicknessField, lowFreqDivergenceField
      type (field2DReal), pointer :: normalBaroclinicVelocityField, layerThicknessField
      type (field2DReal), pointer :: normalVelocityField
      type (field3DReal), pointer :: tracersField

      call mpas_timer_start("se timestep", .false., timer_main)

      call mpas_pool_get_config(domain % configs, 'config_n_bcl_iter_beg', config_n_bcl_iter_beg)
      call mpas_pool_get_config(domain % configs, 'config_n_bcl_iter_mid', config_n_bcl_iter_mid)
      call mpas_pool_get_config(domain % configs, 'config_n_bcl_iter_end', config_n_bcl_iter_end)
      call mpas_pool_get_config(domain % configs, 'config_n_ts_iter', config_n_ts_iter)
      call mpas_pool_get_config(domain % configs, 'config_n_btr_subcycles', config_n_btr_subcycles)
      call mpas_pool_get_config(domain % configs, 'config_btr_subcycle_loop_factor', config_btr_subcycle_loop_factor)
      call mpas_pool_get_config(domain % configs, 'config_btr_gam1_velWt1', config_btr_gam1_velWt1)
      call mpas_pool_get_config(domain % configs, 'config_btr_gam3_velWt2', config_btr_gam3_velWt2)
      call mpas_pool_get_config(domain % configs, 'config_btr_solve_SSH2', config_btr_solve_SSH2)
      call mpas_pool_get_config(domain % configs, 'config_n_btr_cor_iter', config_n_btr_cor_iter)
      call mpas_pool_get_config(domain % configs, 'config_btr_gam2_SSHWt1', config_btr_gam2_SSHWt1)
      call mpas_pool_get_config(domain % configs, 'config_filter_btr_mode', config_filter_btr_mode)

      call mpas_pool_get_config(domain % configs, 'config_mom_del4', config_mom_del4)
      call mpas_pool_get_config(domain % configs, 'config_use_freq_filtered_thickness', config_use_freq_filtered_thickness)
      call mpas_pool_get_config(domain % configs, 'config_time_integrator', config_time_integrator)
      call mpas_pool_get_config(domain % configs, 'config_vel_correction', config_vel_correction)

      call mpas_pool_get_config(domain % configs, 'config_prescribe_velocity', config_prescribe_velocity)
      call mpas_pool_get_config(domain % configs, 'config_prescribe_thickness', config_prescribe_thickness)

      call mpas_pool_get_config(domain % configs, 'config_prescribe_velocity', config_prescribe_velocity)
      call mpas_pool_get_config(domain % configs, 'config_prescribe_thickness', config_prescribe_thickness)

<<<<<<< HEAD
      call mpas_pool_get_config(domain % configs, 'config_use_standardGM', config_use_standardGM)
=======
      call mpas_pool_get_config(domain % configs, 'config_use_cvmix_kpp', config_use_cvmix_kpp)
>>>>>>> d2d25116

      allocate(n_bcl_iter(config_n_ts_iter))

      !!!!!!!!!!!!!!!!!!!!!!!!!!!!!!!!!!!!!!!!!!!!!!!!!!!!!!!!!!!!!!!!!!!
      !
      !  Prep variables before first iteration
      !
      !!!!!!!!!!!!!!!!!!!!!!!!!!!!!!!!!!!!!!!!!!!!!!!!!!!!!!!!!!!!!!!!!!!
      call mpas_timer_start("se prep", .false., timer_prep)
      block => domain % blocklist
      do while (associated(block))
         call mpas_pool_get_dimension(block % dimensions, 'nCells', nCells)
         call mpas_pool_get_dimension(block % dimensions, 'nEdges', nEdges)
         call mpas_pool_get_dimension(block % dimensions, 'nVertLevels', nVertLevels)

         call mpas_pool_get_subpool(block % structs, 'state', statePool)
         call mpas_pool_get_subpool(block % structs, 'mesh', meshPool)

         call mpas_pool_get_array(statePool, 'normalBaroclinicVelocity', normalBaroclinicVelocityCur, 1)
         call mpas_pool_get_array(statePool, 'normalBarotropicVelocity', normalBarotropicVelocityCur, 1)
         call mpas_pool_get_array(statePool, 'normalVelocity', normalVelocityCur, 1)

         call mpas_pool_get_array(statePool, 'normalBaroclinicVelocity', normalBaroclinicVelocityNew, 2)
         call mpas_pool_get_array(statePool, 'normalBarotropicVelocity', normalBarotropicVelocityNew, 2)
         call mpas_pool_get_array(statePool, 'normalVelocity', normalVelocityNew, 2)

         call mpas_pool_get_array(statePool, 'ssh', sshCur, 1)
         call mpas_pool_get_array(statePool, 'ssh', sshNew, 2)

         call mpas_pool_get_array(statePool, 'layerThickness', layerThicknessCur, 1)
         call mpas_pool_get_array(statePool, 'layerThickness', layerThicknessNew, 2)

         call mpas_pool_get_array(statePool, 'tracers', tracersCur, 1)
         call mpas_pool_get_array(statePool, 'tracers', tracersNew, 2)

         call mpas_pool_get_array(statePool, 'highFreqThickness', highFreqThicknessCur, 1)
         call mpas_pool_get_array(statePool, 'highFreqThickness', highFreqThicknessNew, 2)

         call mpas_pool_get_array(statePool, 'lowFreqDivergence', lowFreqDivergenceCur, 1)
         call mpas_pool_get_array(statePool, 'lowFreqDivergence', lowFreqDivergenceNew, 2)

         call mpas_pool_get_array(meshPool, 'maxLevelCell', maxLevelCell)

         ! Initialize * variables that are used to compute baroclinic tendencies below.
         do iEdge = 1, nEdges
            do k = 1, nVertLevels !maxLevelEdgeTop % array(iEdge)

               ! The baroclinic velocity needs be recomputed at the beginning of a 
               ! timestep because the implicit vertical mixing is conducted on the
               ! total u.  We keep normalBarotropicVelocity from the previous timestep.
               ! Note that normalBaroclinicVelocity may now include a barotropic component, because the 
               ! weights layerThickness have changed.  That is OK, because the barotropicForcing variable
               ! subtracts out the barotropic component from the baroclinic.
               normalBaroclinicVelocityCur(k,iEdge) = normalVelocityCur(k,iEdge) - normalBarotropicVelocityCur(iEdge)

               normalVelocityNew(k,iEdge) = normalVelocityCur(k,iEdge)

               normalBaroclinicVelocityNew(k,iEdge) = normalBaroclinicVelocityCur(k,iEdge)

               ! DWJ-POOL What's this for?
!                block % diagnostics % layerThicknessEdge % array(k,iEdge) &
!              = block % diagnostics % layerThicknessEdge % array(k,iEdge)
            end do 
         end do 

         sshNew(:) = sshCur(:)

         do iCell = 1, nCells  
            do k = 1, maxLevelCell(iCell)
               layerThicknessNew(k,iCell) = layerThicknessCur(k,iCell)

               tracersNew(:,k,iCell) = tracersCur(:,k,iCell) 
            end do
         end do

         if (associated(highFreqThicknessNew)) then
            highFreqThicknessNew(:,:) = highFreqThicknessCur(:,:)
         end if

         if (associated(lowFreqDivergenceNew)) then
            lowFreqDivergenceNew(:,:) = lowFreqDivergenceCur(:,:)
         endif

         block => block % next
      end do

      call mpas_timer_stop("se prep", timer_prep)
      !!!!!!!!!!!!!!!!!!!!!!!!!!!!!!!!!!!!!!!!!!!!!!!!!!!!!!!!!!!!!!!!!!!
      ! BEGIN large iteration loop 
      !!!!!!!!!!!!!!!!!!!!!!!!!!!!!!!!!!!!!!!!!!!!!!!!!!!!!!!!!!!!!!!!!!!
      n_bcl_iter = config_n_bcl_iter_mid
      n_bcl_iter(1) = config_n_bcl_iter_beg
      n_bcl_iter(config_n_ts_iter) = config_n_bcl_iter_end

      do split_explicit_step = 1, config_n_ts_iter
         stage1_tend_time = min(split_explicit_step,2)

         call mpas_pool_get_subpool(domain % blocklist % structs, 'diagnostics', diagnosticsPool)

         ! ---  update halos for diagnostic ocean boundayr layer depth
         call mpas_timer_start("se halo diag obd", .false., timer_halo_diagnostic)
         if (config_use_cvmix_kpp) then
            call mpas_pool_get_field(diagnosticsPool, 'boundaryLayerDepth', boundaryLayerDepthField)
            call mpas_dmpar_exch_halo_field(boundaryLayerDepthField)
         end if
         call mpas_timer_stop("se halo diag obd")

         ! ---  update halos for diagnostic variables
         call mpas_timer_start("se halo diag", .false., timer_halo_diagnostic)

         call mpas_pool_get_field(diagnosticsPool, 'normalizedRelativeVorticityEdge', normalizedRelativeVorticityEdgeField)
         call mpas_pool_get_field(diagnosticsPool, 'divergence', divergenceField)
         call mpas_pool_get_field(diagnosticsPool, 'relativeVorticity', relativeVorticityField)
         call mpas_dmpar_exch_halo_field(normalizedRelativeVorticityEdgeField)
         if (config_mom_del4 > 0.0) then
           call mpas_dmpar_exch_halo_field(divergenceField)
           call mpas_dmpar_exch_halo_field(relativeVorticityField)
         end if
         call mpas_timer_stop("se halo diag", timer_halo_diagnostic)

         !!!!!!!!!!!!!!!!!!!!!!!!!!!!!!!!!!!!!!!!!!!!!!!!!!!!!!!!!!!!!!!!!!!
         !
         !  Stage 1: Baroclinic velocity (3D) prediction, explicit with long timestep
         !
         !!!!!!!!!!!!!!!!!!!!!!!!!!!!!!!!!!!!!!!!!!!!!!!!!!!!!!!!!!!!!!!!!!!

         if (config_use_freq_filtered_thickness) then
            call mpas_timer_start("se freq-filtered-thick computations")
            block => domain % blocklist
            do while (associated(block))
               call mpas_pool_get_subpool(block % structs, 'tend', tendPool)
               call mpas_pool_get_subpool(block % structs, 'state', statepool)
               call mpas_pool_get_subpool(block % structs, 'diagnostics', diagnosticsPool)
               call mpas_pool_get_subpool(block % structs, 'mesh', meshPool)

               call ocn_tend_freq_filtered_thickness(tendPool, statePool, diagnosticsPool, meshPool, stage1_tend_time)
               block => block % next
            end do
            call mpas_timer_stop("se freq-filtered-thick computations")

            call mpas_timer_start("se freq-filtered-thick halo update")
            call mpas_pool_get_subpool(domain % blocklist % structs, 'tend', tendPool)

            call mpas_pool_get_field(tendPool, 'highFreqThickness', highFreqThicknessField)
            call mpas_pool_get_field(tendPool, 'lowFreqDivergence', lowFreqDivergenceField)

            call mpas_dmpar_exch_halo_field(highFreqThicknessField)
            call mpas_dmpar_exch_halo_field(lowFreqDivergenceField)
            call mpas_timer_stop("se freq-filtered-thick halo update")

            block => domain % blocklist
            do while (associated(block))
               call mpas_pool_get_dimension(block % dimensions, 'nCells', nCells)

               call mpas_pool_get_subpool(block % structs, 'mesh', meshPool)
               call mpas_pool_get_subpool(block % structs, 'state', statePool)
               call mpas_pool_get_subpool(block % structs, 'tend', tendPool)

               call mpas_pool_get_array(meshPool, 'maxLevelCell', maxLevelCell)

               call mpas_pool_get_array(statePool, 'highFreqThickness', highFreqThicknessCur, 1)
               call mpas_pool_get_array(statePool, 'highFreqThickness', highFreqThicknessNew, 2)

               call mpas_pool_get_array(tendPool, 'highFreqThickness', highFreqThicknessTend)

               do iCell = 1, nCells
                  do k = 1, maxLevelCell(iCell)
                     ! this is h^{hf}_{n+1}
                     highFreqThicknessNew(k,iCell) = highFreqThicknessCur(k,iCell) + dt * highFreqThicknessTend(k,iCell) 
                  end do
               end do
               block => block % next
            end do

         endif


         ! compute velocity tendencies, T(u*,w*,p*)
         call mpas_timer_start("se bcl vel", .false., timer_bcl_vel)

         block => domain % blocklist
         do while (associated(block))
           call mpas_pool_get_subpool(block % structs, 'tend', tendPool)
           call mpas_pool_get_subpool(block % structs, 'mesh', meshPool)
           call mpas_pool_get_subpool(block % structs, 'verticalMesh', verticalMeshPool)
           call mpas_pool_get_subpool(block % structs, 'state', statePool)
           call mpas_pool_get_subpool(block % structs, 'diagnostics', diagnosticsPool)
           call mpas_pool_get_subpool(block % structs, 'scratch', scratchPool)
           call mpas_pool_get_subpool(block % structs, 'forcing', forcingPool)

           call mpas_pool_get_array(statePool, 'layerThickness', layerThicknessCur, 1)
           call mpas_pool_get_array(statePool, 'normalVelocity', normalVelocityCur, stage1_tend_time)
           call mpas_pool_get_array(statePool, 'ssh', sshCur, 1)

           call mpas_pool_get_array(statePool, 'highFreqThickness', highFreqThicknessNew, 2)

           call mpas_pool_get_array(diagnosticsPool, 'layerThicknessEdge', layerThicknessEdge)
           call mpas_pool_get_array(diagnosticsPool, 'vertAleTransportTop', vertAleTransportTop)

           ! compute vertAleTransportTop.  Use u (rather than normalTransportVelocity) for momentum advection.
           ! Use the most recent time level available.
           call ocn_vert_transport_velocity_top(meshPool, verticalMeshPool, &
              layerThicknessCur, layerThicknessEdge, normalVelocityCur, &
              sshCur, highFreqThicknessNew, dt, vertAleTransportTop, err)

            call ocn_tend_vel(tendPool, statePool, forcingPool, diagnosticsPool, meshPool, scratchPool, stage1_tend_time)

            block => block % next
         end do

         !!!!!!!!!!!!!!!!!!!!!!!!!!!!!!!!!!!!!!!!!!!!!!!!!!!!!!!!!!!!!!!!!!!
         ! BEGIN baroclinic iterations on linear Coriolis term
         !!!!!!!!!!!!!!!!!!!!!!!!!!!!!!!!!!!!!!!!!!!!!!!!!!!!!!!!!!!!!!!!!!!
         do j=1,n_bcl_iter(split_explicit_step)

            ! Use this G coefficient to avoid an if statement within the iEdge loop.
            if (trim(config_time_integrator) == 'unsplit_explicit') then
               split = 0
            elseif (trim(config_time_integrator) == 'split_explicit') then
               split = 1
            endif

            block => domain % blocklist
            do while (associated(block))
               call mpas_pool_get_dimension(block % dimensions, 'nEdges', nEdges)
               call mpas_pool_get_dimension(block % dimensions, 'nVertLevels', nVertLevels)

               call mpas_pool_get_subpool(block % structs, 'state', statePool)
               call mpas_pool_get_subpool(block % structs, 'mesh', meshPool)
               call mpas_pool_get_subpool(block % structs, 'tend', tendPool)
               call mpas_pool_get_subpool(block % structs, 'diagnostics', diagnosticsPool)

               call mpas_pool_get_array(meshPool, 'cellsOnEdge', cellsOnEdge)
               call mpas_pool_get_array(meshPool, 'maxLevelEdgeTop', maxLevelEdgeTop)
               call mpas_pool_get_array(meshPool, 'dcEdge', dcEdge)

               call mpas_pool_get_array(statePool, 'normalBaroclinicVelocity', normalBaroclinicVelocityCur, 1)
               call mpas_pool_get_array(statePool, 'normalBaroclinicVelocity', normalBaroclinicVelocityNew, 2)
               call mpas_pool_get_array(statePool, 'ssh', sshNew, 2)

               call mpas_pool_get_array(tendPool, 'normalVelocity', normalVelocityTend)

               call mpas_pool_get_array(diagnosticsPool, 'layerThicknessEdge', layerThicknessEdge)
               call mpas_pool_get_array(diagnosticsPool, 'barotropicForcing', barotropicForcing)

               allocate(uTemp(nVertLevels))

               ! Put f*normalBaroclinicVelocity^{perp} in uNew as a work variable
               call ocn_fuperp(statePool, meshPool, 2)

               do iEdge = 1, nEdges
                  cell1 = cellsOnEdge(1,iEdge)
                  cell2 = cellsOnEdge(2,iEdge)

                  uTemp = 0.0  ! could put this after with uTemp(maxleveledgetop+1:nvertlevels)=0
                  do k = 1, maxLevelEdgeTop(iEdge)

                     ! normalBaroclinicVelocityNew = normalBaroclinicVelocityOld + dt*(-f*normalBaroclinicVelocityPerp + T(u*,w*,p*) + g*grad(SSH*) )
                     ! Here uNew is a work variable containing -fEdge(iEdge)*normalBaroclinicVelocityPerp(k,iEdge)
                      uTemp(k) = normalBaroclinicVelocityCur(k,iEdge) &
                         + dt * (normalVelocityTend(k,iEdge) &
                         + normalVelocityNew(k,iEdge) &  ! this is f*normalBaroclinicVelocity^{perp}
                         + split * gravity * (  sshNew(cell2) - sshNew(cell1) ) &
                          / dcEdge(iEdge) )
                  enddo

                  ! thicknessSum is initialized outside the loop because on land boundaries 
                  ! maxLevelEdgeTop=0, but I want to initialize thicknessSum with a 
                  ! nonzero value to avoid a NaN.
                  normalThicknessFluxSum = layerThicknessEdge(1,iEdge) * uTemp(1)
                  thicknessSum  = layerThicknessEdge(1,iEdge)

                  do k = 2, maxLevelEdgeTop(iEdge)
                     normalThicknessFluxSum = normalThicknessFluxSum + layerThicknessEdge(k,iEdge) * uTemp(k)
                     thicknessSum  =  thicknessSum + layerThicknessEdge(k,iEdge)
                  enddo
                  barotropicForcing(iEdge) = split * normalThicknessFluxSum / thicknessSum / dt


                  do k = 1, maxLevelEdgeTop(iEdge)
                     ! These two steps are together here:
                     !{\bf u}'_{k,n+1} = {\bf u}'_{k,n} - \Delta t {\overline {\bf G}}
                     !{\bf u}'_{k,n+1/2} = \frac{1}{2}\left({\bf u}^{'}_{k,n} +{\bf u}'_{k,n+1}\right) 
                     ! so that normalBaroclinicVelocityNew is at time n+1/2
                     normalBaroclinicVelocityNew(k,iEdge) = 0.5*( &
                       normalBaroclinicVelocityCur(k,iEdge) + uTemp(k) - dt * barotropicForcing(iEdge))

                  enddo
 
               enddo ! iEdge

               deallocate(uTemp)

               block => block % next
            end do

            call mpas_timer_start("se halo normalBaroclinicVelocity", .false., timer_halo_normalBaroclinicVelocity)
            call mpas_pool_get_subpool(domain % blocklist % structs, 'state', statePool)
            call mpas_pool_get_field(statePool, 'normalBaroclinicVelocity', normalBaroclinicVelocityField, 2)

            call mpas_dmpar_exch_halo_field(normalBaroclinicVelocityField)
            call mpas_timer_stop("se halo normalBaroclinicVelocity", timer_halo_normalBaroclinicVelocity)

         end do  ! do j=1,config_n_bcl_iter

         call mpas_timer_stop("se bcl vel", timer_bcl_vel)
         !!!!!!!!!!!!!!!!!!!!!!!!!!!!!!!!!!!!!!!!!!!!!!!!!!!!!!!!!!!!!!!!!!!
         ! END baroclinic iterations on linear Coriolis term
         !!!!!!!!!!!!!!!!!!!!!!!!!!!!!!!!!!!!!!!!!!!!!!!!!!!!!!!!!!!!!!!!!!!
      

         !!!!!!!!!!!!!!!!!!!!!!!!!!!!!!!!!!!!!!!!!!!!!!!!!!!!!!!!!!!!!!!!!!!
         !
         !  Stage 2: Barotropic velocity (2D) prediction, explicitly subcycled
         !
         !!!!!!!!!!!!!!!!!!!!!!!!!!!!!!!!!!!!!!!!!!!!!!!!!!!!!!!!!!!!!!!!!!!

         call mpas_timer_start("se btr vel", .false., timer_btr_vel)

         oldBtrSubcycleTime = 1
         newBtrSubcycleTime = 2

         if (trim(config_time_integrator) == 'unsplit_explicit') then

            block => domain % blocklist
            do while (associated(block))
               call mpas_pool_get_dimension(block % dimensions, 'nEdges', nEdges)
               call mpas_pool_get_dimension(block % dimensions, 'nVertLevels', nVertLevels)

               call mpas_pool_get_subpool(block % structs, 'state', statePool)
               call mpas_pool_get_subpool(block % structs, 'diagnostics', diagnosticsPool)
               call mpas_pool_get_subpool(block % structs, 'mesh', meshPool)

               call mpas_pool_get_array(statePool, 'normalBarotropicVelocity', normalBarotropicVelocityNew, 2)
               call mpas_pool_get_array(statePool, 'normalVelocity', normalVelocityNew, 2)
               call mpas_pool_get_array(statePool, 'normalBaroclinicVelocity', normalBaroclinicVelocityNew, 2)

               call mpas_pool_get_array(diagnosticsPool, 'normalTransportVelocity', normalTransportVelocity)
               call mpas_pool_get_array(diagnosticsPool, 'normalGMBolusVelocity', normalGMBolusVelocity)

               call mpas_pool_get_array(meshPool, 'edgeMask', edgeMask)

               ! For Split_Explicit unsplit, simply set normalBarotropicVelocityNew=0, normalBarotropicVelocitySubcycle=0, and uNew=normalBaroclinicVelocityNew
               normalBarotropicVelocityNew(:) = 0.0

               normalVelocityNew(:,:)  = normalBaroclinicVelocityNew(:,:) 

               do iEdge = 1, nEdges
                  do k = 1, nVertLevels

                     ! normalTransportVelocity = normalBaroclinicVelocity + normalGMBolusVelocity 
                     ! This is u used in advective terms for layerThickness and tracers 
                     ! in tendency calls in stage 3.
!mrp note: in QC version, there is an if (config_use_standardGM) on adding normalGMBolusVelocity  
! I think it is not needed because normalGMBolusVelocity=0 when GM not on.
                     normalTransportVelocity(k,iEdge) = edgeMask(k,iEdge) &
                           *( normalBaroclinicVelocityNew(k,iEdge) + normalGMBolusVelocity(k,iEdge) )

                  enddo
               end do  ! iEdge
   
               block => block % next
            end do  ! block

         elseif (trim(config_time_integrator) == 'split_explicit') then

            ! Initialize variables for barotropic subcycling
            block => domain % blocklist
            do while (associated(block))
               call mpas_pool_get_dimension(block % dimensions, 'nCells', nCells)
               call mpas_pool_get_dimension(block % dimensions, 'nEdges', nEdges)

               call mpas_pool_get_subpool(block % structs, 'diagnostics', diagnosticsPool)
               call mpas_pool_get_subpool(block % structs, 'state', statePool)

               call mpas_pool_get_array(diagnosticsPool, 'barotropicForcing', barotropicForcing)
               call mpas_pool_get_array(diagnosticsPool, 'barotropicThicknessFlux', barotropicThicknessFlux)

               call mpas_pool_get_array(statePool, 'ssh', sshCur, 1)
               call mpas_pool_get_array(statePool, 'sshSubcycle', sshSubcycleCur, oldBtrSubcycleTime)
               call mpas_pool_get_array(statePool, 'normalBarotropicVelocitySubcycle', normalBarotropicVelocitySubcycleCur, oldBtrSubcycleTime)
               call mpas_pool_get_array(statePool, 'normalBarotropicVelocity', normalBarotropicVelocityCur, 1)
               call mpas_pool_get_array(statePool, 'normalBarotropicVelocity', normalBarotropicVelocityNew, 2)

               if (config_filter_btr_mode) then
                  barotropicForcing(:) = 0.0
               endif

               do iCell = 1, nCells
                  ! sshSubcycleOld = sshOld  
                  sshSubcycleCur(iCell) = sshCur(iCell)  
               end do

               do iEdge = 1, nEdges

                  ! normalBarotropicVelocitySubcycleOld = normalBarotropicVelocityOld 
                  normalBarotropicVelocitySubcycleCur(iEdge) = normalBarotropicVelocityCur(iEdge) 

                  ! normalBarotropicVelocityNew = BtrOld  This is the first for the summation
                  normalBarotropicVelocityNew(iEdge) = normalBarotropicVelocityCur(iEdge) 

                  ! barotropicThicknessFlux = 0  
                  barotropicThicknessFlux(iEdge) = 0.0
               end do

               block => block % next
            end do  ! block

            !!!!!!!!!!!!!!!!!!!!!!!!!!!!!!!!!!!!!!!!!!!!!!!!!!!!!!!!!!!!!!!!!!!
            ! BEGIN Barotropic subcycle loop
            !!!!!!!!!!!!!!!!!!!!!!!!!!!!!!!!!!!!!!!!!!!!!!!!!!!!!!!!!!!!!!!!!!!
            do j = 1, config_n_btr_subcycles * config_btr_subcycle_loop_factor

               !!!!!!!!!!!!!!!!!!!!!!!!!!!!!!!!!!!!!!!!!!!!!!!!!!!!!!!!!!!!!!!!!!!
               ! Barotropic subcycle: VELOCITY PREDICTOR STEP
               !!!!!!!!!!!!!!!!!!!!!!!!!!!!!!!!!!!!!!!!!!!!!!!!!!!!!!!!!!!!!!!!!!!
               if (config_btr_gam1_velWt1 > 1.0e-12) then  ! only do this part if it is needed in next SSH solve
                  uPerpTime = oldBtrSubcycleTime

                  block => domain % blocklist
                  do while (associated(block))
                     call mpas_pool_get_dimension(block % dimensions, 'nEdges', nEdges)

                     call mpas_pool_get_subpool(block % structs, 'mesh', meshPool)
                     call mpas_pool_get_subpool(block % structs, 'state', statePool)
                     call mpas_pool_get_subpool(block % structs, 'diagnostics', diagnosticsPool)

                     call mpas_pool_get_array(meshPool, 'cellsOnEdge', cellsOnEdge)
                     call mpas_pool_get_array(meshPool, 'nEdgesOnEdge', nEdgesOnEdge)
                     call mpas_pool_get_array(meshPool, 'edgesOnEdge', edgesOnEdge)
                     call mpas_pool_get_array(meshPool, 'weightsOnEdge', weightsOnEdge)
                     call mpas_pool_get_array(meshPool, 'fEdge', fEdge)
                     call mpas_pool_get_array(meshPool, 'dcEdge', dcEdge)
                     call mpas_pool_get_array(meshPool, 'edgeMask', edgeMask)

                     call mpas_pool_get_array(statePool, 'normalBarotropicVelocitySubcycle', normalBarotropicVelocitySubcycleCur, uPerpTime)
                     call mpas_pool_get_array(statePool, 'normalBarotropicVelocitySubcycle', normalBarotropicVelocitySubcycleNew, newBtrSubcycleTime)
                     call mpas_pool_get_array(statePool, 'sshSubcycle', sshSubcycleCur, oldBtrSubcycleTime)

                     call mpas_pool_get_array(diagnosticsPool, 'barotropicForcing', barotropicForcing)

                     do iEdge = 1, nEdges

                        cell1 = cellsOnEdge(1,iEdge)
                        cell2 = cellsOnEdge(2,iEdge)

                        ! Compute the barotropic Coriolis term, -f*uPerp
                        CoriolisTerm = 0.0
                        do i = 1, nEdgesOnEdge(iEdge)
                           eoe = edgesOnEdge(i,iEdge)
                           CoriolisTerm = CoriolisTerm + weightsOnEdge(i,iEdge) &
                                        * normalBarotropicVelocitySubcycleCur(eoe) * fEdge(eoe)
                        end do
      
                        ! normalBarotropicVelocityNew = normalBarotropicVelocityOld + dt/J*(-f*normalBarotropicVelocityoldPerp - g*grad(SSH) + G)
                        normalBarotropicVelocitySubcycleNew(iEdge) &
                          = (normalBarotropicVelocitySubcycleCur(iEdge) &
                          + dt / config_n_btr_subcycles * (CoriolisTerm - gravity &
                          * (sshSubcycleCur(cell2) - sshSubcycleCur(cell1) ) &
                          / dcEdge(iEdge) + barotropicForcing(iEdge))) * edgeMask(1, iEdge)
                     end do

                     block => block % next
                  end do  ! block

                !   boundary update on normalBarotropicVelocityNew
                call mpas_timer_start("se halo normalBarotropicVelocity", .false., timer_halo_normalBarotropicVelocity)
                call mpas_pool_get_subpool(domain % blocklist % structs, 'state', statePool)

                call mpas_pool_get_field(statePool, 'normalBarotropicVelocitySubcycle', normalBarotropicVelocitySubcycleField, newBtrSubcycleTime)
                call mpas_dmpar_exch_halo_field(normalBarotropicVelocitySubcycleField)
                call mpas_timer_stop("se halo normalBarotropicVelocity", timer_halo_normalBarotropicVelocity)
              endif ! config_btr_gam1_velWt1>1.0e-12

              !!!!!!!!!!!!!!!!!!!!!!!!!!!!!!!!!!!!!!!!!!!!!!!!!!!!!!!!!!!!!!!!!!!
              ! Barotropic subcycle: SSH PREDICTOR STEP 
              !!!!!!!!!!!!!!!!!!!!!!!!!!!!!!!!!!!!!!!!!!!!!!!!!!!!!!!!!!!!!!!!!!!
              block => domain % blocklist
              do while (associated(block))
                call mpas_pool_get_dimension(block % dimensions, 'nCells', nCells)
                call mpas_pool_get_dimension(block % dimensions, 'nEdges', nEdges)

                call mpas_pool_get_subpool(block % structs, 'tend', tendPool)
                call mpas_pool_get_subpool(block % structs, 'mesh', meshPool)
                call mpas_pool_get_subpool(block % structs, 'state', statePool)
                call mpas_pool_get_subpool(block % structs, 'diagnostics', diagnosticsPool)

                call mpas_pool_get_array(tendPool, 'ssh', sshTend)

                call mpas_pool_get_array(meshPool, 'nEdgesOnCell', nEdgesOnCell)
                call mpas_pool_get_array(meshPool, 'edgesOnCell', edgesOnCell)
                call mpas_pool_get_array(meshPool, 'cellsOnEdge', cellsOnEdge)
                call mpas_pool_get_array(meshPool, 'bottomDepth', bottomDepth)
                call mpas_pool_get_array(meshPool, 'maxLevelEdgeTop', maxLevelEdgeTop)
                call mpas_pool_get_array(meshPool, 'refBottomDepthTopOfCell', refBottomDepthTopOfCell)
                call mpas_pool_get_array(meshPool, 'edgeSignOnCell', edgeSignOnCell)
                call mpas_pool_get_array(meshPool, 'dvEdge', dvEdge)
                call mpas_pool_get_array(meshPool, 'areaCell', areaCell)

                call mpas_pool_get_array(statePool, 'sshSubcycle', sshSubcycleCur, oldBtrSubcycleTime)
                call mpas_pool_get_array(statePool, 'sshSubcycle', sshSubcycleNew, newBtrSubcycleTime)
                call mpas_pool_get_array(statePool, 'normalBarotropicVelocitySubcycle', normalBarotropicVelocitySubcycleCur, oldBtrSubcycleTime)
                call mpas_pool_get_array(statePool, 'normalBarotropicVelocitySubcycle', normalBarotropicVelocitySubcycleNew, newBtrSubcycleTime)

                call mpas_pool_get_array(diagnosticsPool, 'barotropicThicknessFlux', barotropicThicknessFlux)
      
                sshTend(:) = 0.0
      
                if (config_btr_solve_SSH2) then
                   ! If config_btr_solve_SSH2=.true., then do NOT accumulate barotropicThicknessFlux in this SSH predictor 
                   ! section, because it will be accumulated in the SSH corrector section.
                   barotropicThicknessFlux_coeff = 0.0
                else
                   ! otherwise, DO accumulate barotropicThicknessFlux in this SSH predictor section
                   barotropicThicknessFlux_coeff = 1.0
                endif
      
                ! config_btr_gam1_velWt1 sets the forward weighting of velocity in the SSH computation
                ! config_btr_gam1_velWt1=  1     flux = normalBarotropicVelocityNew*H
                ! config_btr_gam1_velWt1=0.5     flux = 1/2*(normalBarotropicVelocityNew+normalBarotropicVelocityOld)*H
                ! config_btr_gam1_velWt1=  0     flux = normalBarotropicVelocityOld*H

                do iCell = 1, nCells
                  do i = 1, nEdgesOnCell(iCell)
                    iEdge = edgesOnCell(i, iCell)

                    cell1 = cellsOnEdge(1, iEdge)
                    cell2 = cellsOnEdge(2, iEdge)

                    sshEdge = 0.5 * (sshSubcycleCur(cell1) + sshSubcycleCur(cell2) )

                   ! method 0: orig, works only without pbc:      
                   !thicknessSum = sshEdge + refBottomDepthTopOfCell(maxLevelEdgeTop(iEdge)+1)
 
                   ! method 1, matches method 0 without pbcs, works with pbcs.
                   thicknessSum = sshEdge + min(bottomDepth(cell1), bottomDepth(cell2))

                   ! method 2: may be better than method 1.
                   ! Take average  of full thickness at two neighboring cells.
                   !thicknessSum = sshEdge + 0.5 *( bottomDepth(cell1) + bottomDepth(cell2) )


                    flux = ((1.0-config_btr_gam1_velWt1) * normalBarotropicVelocitySubcycleCur(iEdge) &
                           + config_btr_gam1_velWt1 * normalBarotropicVelocitySubcycleNew(iEdge)) &
                           * thicknessSum 

                    sshTend(iCell) = sshTend(iCell) + edgeSignOncell(i, iCell) * flux &
                           * dvEdge(iEdge)

                  end do
                end do

                do iEdge = 1, nEdges
                   cell1 = cellsOnEdge(1,iEdge)
                   cell2 = cellsOnEdge(2,iEdge)

                   sshEdge = 0.5 * (sshSubcycleCur(cell1) &
                             + sshSubcycleCur(cell2) )

                   ! method 0: orig, works only without pbc:      
                   !thicknessSum = sshEdge + refBottomDepthTopOfCell(maxLevelEdgeTop(iEdge)+1)
 
                   ! method 1, matches method 0 without pbcs, works with pbcs.
                   thicknessSum = sshEdge + min(bottomDepth(cell1), bottomDepth(cell2))

                   ! method 2: may be better than method 1.
                   ! take average  of full thickness at two neighboring cells
                   !thicknessSum = sshEdge + 0.5 *(  bottomDepth(cell1) &
                   !                       + bottomDepth(cell2) )

                   flux = ((1.0-config_btr_gam1_velWt1) * normalBarotropicVelocitySubcycleCur(iEdge) &
                          + config_btr_gam1_velWt1 * normalBarotropicVelocitySubcycleNew(iEdge)) &
                          * thicknessSum 

                   barotropicThicknessFlux(iEdge) = barotropicThicknessFlux(iEdge) + barotropicThicknessFlux_coeff * flux
                end do
      
                ! SSHnew = SSHold + dt/J*(-div(Flux))
                do iCell = 1, nCells 
                   sshSubcycleNew(iCell) = sshSubcycleCur(iCell) + dt / config_n_btr_subcycles * sshTend(iCell) / areaCell(iCell)
                end do
      
                block => block % next
              end do  ! block
      
              !   boundary update on SSHnew
              call mpas_timer_start("se halo ssh", .false., timer_halo_ssh)
              call mpas_pool_get_subpool(domain % blocklist % structs, 'state', statePool)

              call mpas_pool_get_field(statePool, 'sshSubcycle', sshSubcycleField, newBtrSubcycleTime)
              call mpas_dmpar_exch_halo_field(sshSubcycleField)
              call mpas_timer_stop("se halo ssh", timer_halo_ssh)
      
              !!!!!!!!!!!!!!!!!!!!!!!!!!!!!!!!!!!!!!!!!!!!!!!!!!!!!!!!!!!!!!!!!!!
              ! Barotropic subcycle: VELOCITY CORRECTOR STEP
              !!!!!!!!!!!!!!!!!!!!!!!!!!!!!!!!!!!!!!!!!!!!!!!!!!!!!!!!!!!!!!!!!!!
              do BtrCorIter = 1, config_n_btr_cor_iter
                uPerpTime = newBtrSubcycleTime
      
                block => domain % blocklist
                do while (associated(block))
                   call mpas_pool_get_dimension(block % dimensions, 'nEdges', nEdges)

                   call mpas_pool_get_subpool(block % structs, 'state', statePool)
                   call mpas_pool_get_subpool(block % structs, 'mesh', meshPool)
                   call mpas_pool_get_subpool(block % structs, 'diagnostics', diagnosticsPool)

                   call mpas_pool_get_array(statePool, 'normalBarotropicVelocitySubcycle', normalBarotropicVelocitySubcycleCur, oldBtrSubcycleTime)
                   call mpas_pool_get_array(statePool, 'normalBarotropicVelocitySubcycle', normalBarotropicVelocitySubcycleNew, newBtrSubcycleTime)
                   call mpas_pool_get_array(statePool, 'sshSubcycle', sshSubcycleCur, oldBtrSubcycleTime)
                   call mpas_pool_get_array(statePool, 'sshSubcycle', sshSubcycleNew, newBtrSubcycleTime)

                   call mpas_pool_get_array(meshPool, 'cellsOnEdge', cellsOnEdge)
                   call mpas_pool_get_array(meshPool, 'nEdgesOnEdge', nEdgesOnEdge)
                   call mpas_pool_get_array(meshPool, 'edgesOnEdge', edgesOnEdge)
                   call mpas_pool_get_array(meshPool, 'weightsOnEdge', weightsOnEdge)
                   call mpas_pool_get_array(meshPool, 'fEdge', fEdge)
                   call mpas_pool_get_array(meshPool, 'dcEdge', dcEdge)
                   call mpas_pool_get_array(meshPool, 'edgeMask', edgeMask)

                   call mpas_pool_get_array(diagnosticsPool, 'barotropicForcing', barotropicForcing)

                   allocate(utemp(nEdges+1))

                   uTemp(:) = normalBarotropicVelocitySubcycleNew(:)
                   do iEdge = 1, nEdges 
                     cell1 = cellsOnEdge(1,iEdge)
                     cell2 = cellsOnEdge(2,iEdge)
      
                     ! Compute the barotropic Coriolis term, -f*uPerp
                     CoriolisTerm = 0.0
                     do i = 1, nEdgesOnEdge(iEdge)
                        eoe = edgesOnEdge(i,iEdge)
                        CoriolisTerm = CoriolisTerm + weightsOnEdge(i,iEdge) &
                             !* normalBarotropicVelocitySubcycleNew(eoe) &
                             * uTemp(eoe) * fEdge(eoe) 
                     end do
      
                     ! In this final solve for velocity, SSH is a linear
                     ! combination of SSHold and SSHnew.
                     sshCell1 = (1-config_btr_gam2_SSHWt1) * sshSubcycleCur(cell1) + config_btr_gam2_SSHWt1 * sshSubcycleNew(cell1)
                     sshCell2 = (1-config_btr_gam2_SSHWt1) * sshSubcycleCur(cell2) + config_btr_gam2_SSHWt1 * sshSubcycleNew(cell2)
    
                     ! normalBarotropicVelocityNew = normalBarotropicVelocityOld + dt/J*(-f*normalBarotropicVelocityoldPerp - g*grad(SSH) + G)
                     normalBarotropicVelocitySubcycleNew(iEdge) = (normalBarotropicVelocitySubcycleCur(iEdge) & 
                         + dt / config_n_btr_subcycles *(CoriolisTerm - gravity *(sshCell2 - sshCell1) / dcEdge(iEdge) &
                         + barotropicForcing(iEdge))) * edgeMask(1,iEdge)
                   end do
                   deallocate(uTemp)
      
                   block => block % next
                end do  ! block
      
                !   boundary update on normalBarotropicVelocityNew
                call mpas_timer_start("se halo normalBarotropicVelocity", .false., timer_halo_normalBarotropicVelocity)
                call mpas_pool_get_subpool(domain % blocklist % structs, 'state', statePool)

                call mpas_pool_get_field(statePool, 'normalBarotropicVelocitySubcycle', normalBarotropicVelocitySubcycleField, newBtrSubcycleTime)

                call mpas_dmpar_exch_halo_field(normalBarotropicVelocitySubcycleField)
                call mpas_timer_stop("se halo normalBarotropicVelocity", timer_halo_normalBarotropicVelocity)
              end do !do BtrCorIter=1,config_n_btr_cor_iter
      
              !!!!!!!!!!!!!!!!!!!!!!!!!!!!!!!!!!!!!!!!!!!!!!!!!!!!!!!!!!!!!!!!!!!
              ! Barotropic subcycle: SSH CORRECTOR STEP
              !!!!!!!!!!!!!!!!!!!!!!!!!!!!!!!!!!!!!!!!!!!!!!!!!!!!!!!!!!!!!!!!!!!
              if (config_btr_solve_SSH2) then
      
                block => domain % blocklist
                do while (associated(block))
                   call mpas_pool_get_dimension(block % dimensions, 'nCells', nCells)
                   call mpas_pool_get_dimension(block % dimensions, 'nEdges', nEdges)

                   call mpas_pool_get_subpool(block % structs, 'tend', tendPool)
                   call mpas_pool_get_subpool(block % structs, 'mesh', meshPool)
                   call mpas_pool_get_subpool(block % structs, 'state', statePool)
                   call mpas_pool_get_subpool(block % structs, 'diagnostics', diagnosticsPool)

                   call mpas_pool_get_array(tendPool, 'ssh', sshTend)

                   call mpas_pool_get_array(meshPool, 'nEdgesOnCell', nEdgesOnCell)
                   call mpas_pool_get_array(meshPool, 'edgesOnCell', edgesOnCell)
                   call mpas_pool_get_array(meshPool, 'cellsOnEdge', cellsOnEdge)
                   call mpas_pool_get_array(meshPool, 'maxLevelEdgeTop', maxLevelEdgeTop)
                   call mpas_pool_get_array(meshPool, 'refBottomDepthTopOfCell', refBottomDepthTopOfCell)
                   call mpas_pool_get_array(meshPool, 'bottomDepth', bottomDepth)
                   call mpas_pool_get_array(meshPool, 'edgeSignOnCell', edgeSignOnCell)
                   call mpas_pool_get_array(meshPool, 'dvEdge', dvEdge)

                   call mpas_pool_get_array(statePool, 'sshSubcycle', sshSubcycleCur, oldBtrSubcycleTime)
                   call mpas_pool_get_array(statePool, 'sshSubcycle', sshSubcycleNew, newBtrSubcycleTime)
                   call mpas_pool_get_array(statePool, 'normalBarotropicVelocitySubcycle', normalBarotropicVelocitySubcycleCur, oldBtrSubcycleTime)
                   call mpas_pool_get_array(statePool, 'normalBarotropicVelocitySubcycle', normalBarotropicVelocitySubcycleNew, newBtrSubcycleTime)

                   call mpas_pool_get_array(diagnosticsPool, 'barotropicThicknessFlux', barotropicThicknessFlux)
                
                   sshTend(:) = 0.0
      
                   ! config_btr_gam3_velWt2 sets the forward weighting of velocity in the SSH computation
                   ! config_btr_gam3_velWt2=  1     flux = normalBarotropicVelocityNew*H
                   ! config_btr_gam3_velWt2=0.5     flux = 1/2*(normalBarotropicVelocityNew+normalBarotropicVelocityOld)*H
                   ! config_btr_gam3_velWt2=  0     flux = normalBarotropicVelocityOld*H

                   do iCell = 1, nCells
                     do i = 1, nEdgesOnCell(iCell)
                       iEdge = edgesOnCell(i, iCell)

                       cell1 = cellsOnEdge(1,iEdge)
                       cell2 = cellsOnEdge(2,iEdge)

                       ! SSH is a linear combination of SSHold and SSHnew.
                       sshCell1 = (1-config_btr_gam2_SSHWt1)* sshSubcycleCur(cell1) &
                                 +   config_btr_gam2_SSHWt1 * sshSubcycleNew(cell1)
                       sshCell2 = (1-config_btr_gam2_SSHWt1)* sshSubcycleCur(cell2) &
                                 +   config_btr_gam2_SSHWt1 * sshSubcycleNew(cell2)
 
                       sshEdge = 0.5 * (sshCell1 + sshCell2)

                      ! method 0: orig, works only without pbc:      
                      !thicknessSum = sshEdge + refBottomDepthTopOfCell(maxLevelEdgeTop(iEdge)+1)
 
                      ! method 1, matches method 0 without pbcs, works with pbcs.
                      thicknessSum = sshEdge + min(bottomDepth(cell1), bottomDepth(cell2))

                      ! method 2: may be better than method 1.
                      ! take average  of full thickness at two neighboring cells
                      !thicknessSum = sshEdge + 0.5 *( bottomDepth(cell1) + bottomDepth (cell2) )
       
                       flux = ((1.0-config_btr_gam3_velWt2) * normalBarotropicVelocitySubcycleCur(iEdge) &
                              + config_btr_gam3_velWt2 * normalBarotropicVelocitySubcycleNew(iEdge)) &
                              * thicknessSum

                       sshTend(iCell) = sshTend(iCell) + edgeSignOnCell(i, iCell) * flux &
                              * dvEdge(iEdge)

                     end do
                   end do

                   do iEdge = 1, nEdges
                      cell1 = cellsOnEdge(1,iEdge)
                      cell2 = cellsOnEdge(2,iEdge)
      
                      ! SSH is a linear combination of SSHold and SSHnew.
                      sshCell1 = (1-config_btr_gam2_SSHWt1)* sshSubcycleCur(cell1) + config_btr_gam2_SSHWt1 * sshSubcycleNew(cell1)
                      sshCell2 = (1-config_btr_gam2_SSHWt1)* sshSubcycleCur(cell2) + config_btr_gam2_SSHWt1 * sshSubcycleNew(cell2)
                      sshEdge = 0.5 * (sshCell1 + sshCell2)

                      ! method 0: orig, works only without pbc:      
                      !thicknessSum = sshEdge + refBottomDepthTopOfCell(maxLevelEdgeTop(iEdge)+1)
 
                      ! method 1, matches method 0 without pbcs, works with pbcs.
                      thicknessSum = sshEdge + min(bottomDepth(cell1), bottomDepth(cell2))

                      ! method 2, better, I think.
                      ! take average  of full thickness at two neighboring cells
                      !thicknessSum = sshEdge + 0.5 *( bottomDepth(cell1) + bottomDepth(cell2) )
      
                      flux = ((1.0-config_btr_gam3_velWt2) * normalBarotropicVelocitySubcycleCur(iEdge) &
                             + config_btr_gam3_velWt2 * normalBarotropicVelocitySubcycleNew(iEdge)) &
                             * thicknessSum
      
                      barotropicThicknessFlux(iEdge) = barotropicThicknessFlux(iEdge) + flux
                   end do
      
                   ! SSHnew = SSHold + dt/J*(-div(Flux))
                   do iCell = 1, nCells 
                      sshSubcycleNew(iCell) = sshSubcycleCur(iCell) & 
                           + dt / config_n_btr_subcycles * sshTend(iCell) / areaCell(iCell)
                   end do
      
                   block => block % next
                end do  ! block
      
                !   boundary update on SSHnew
                call mpas_timer_start("se halo ssh", .false., timer_halo_ssh)
                call mpas_pool_get_subpool(domain % blocklist % structs, 'state', statePool)

                call mpas_pool_get_field(statePool, 'sshSubcycle', sshSubcycleField)

                call mpas_dmpar_exch_halo_field(sshSubcycleField)
                call mpas_timer_stop("se halo ssh", timer_halo_ssh)
               endif ! config_btr_solve_SSH2
      
               !!!!!!!!!!!!!!!!!!!!!!!!!!!!!!!!!!!!!!!!!!!!!!!!!!!!!!!!!!!!!!!!!!!
               ! Barotropic subcycle: Accumulate running sums, advance timestep pointers
               !!!!!!!!!!!!!!!!!!!!!!!!!!!!!!!!!!!!!!!!!!!!!!!!!!!!!!!!!!!!!!!!!!!
      
               block => domain % blocklist
               do while (associated(block))
                  call mpas_pool_get_dimension(block % dimensions, 'nEdges', nEdges)

                  call mpas_pool_get_subpool(block % structs, 'state', statePool)

                  call mpas_pool_get_array(statePool, 'normalBarotropicVelocity', normalBarotropicVelocityNew, 2)
                  call mpas_pool_get_array(statePool, 'normalBarotropicVelocitySubcycle', normalBarotropicVelocitySubcycleNew, newBtrSubcycleTime)
      
                  ! normalBarotropicVelocityNew = normalBarotropicVelocityNew + normalBarotropicVelocitySubcycleNEW
                  ! This accumulates the sum.
                  ! If the Barotropic Coriolis iteration is limited to one, this could 
                  ! be merged with the above code.
                  do iEdge = 1, nEdges 
                       normalBarotropicVelocityNew(iEdge) = normalBarotropicVelocityNew(iEdge) + normalBarotropicVelocitySubcycleNew(iEdge)  
                  end do  ! iEdge
                  block => block % next
               end do  ! block
      
               ! advance time pointers
               oldBtrSubcycleTime = mod(oldBtrSubcycleTime,2)+1
               newBtrSubcycleTime = mod(newBtrSubcycleTime,2)+1
      
            end do ! j=1,config_n_btr_subcycles
            !!!!!!!!!!!!!!!!!!!!!!!!!!!!!!!!!!!!!!!!!!!!!!!!!!!!!!!!!!!!!!!!!!!
            ! END Barotropic subcycle loop
            !!!!!!!!!!!!!!!!!!!!!!!!!!!!!!!!!!!!!!!!!!!!!!!!!!!!!!!!!!!!!!!!!!!

            ! Normalize Barotropic subcycle sums: ssh, normalBarotropicVelocity, and F
            block => domain % blocklist
            do while (associated(block))
               call mpas_pool_get_dimension(block % dimensions, 'nEdges', nEdges)

               call mpas_pool_get_subpool(block % structs, 'state', statePool)
               call mpas_pool_get_subpool(block % structs, 'diagnostics', diagnosticsPool)

               call mpas_pool_get_array(statePool, 'normalBarotropicVelocity', normalBarotropicVelocityNew, 2)

               call mpas_pool_get_array(diagnosticsPool, 'barotropicThicknessFlux', barotropicThicknessFlux)
      
               do iEdge = 1, nEdges
                  barotropicThicknessFlux(iEdge) = barotropicThicknessFlux(iEdge) &
                      / (config_n_btr_subcycles * config_btr_subcycle_loop_factor)
      
                  normalBarotropicVelocityNew(iEdge) = normalBarotropicVelocityNew(iEdge) & 
                     / (config_n_btr_subcycles * config_btr_subcycle_loop_factor + 1)
               end do
      
               block => block % next
            end do  ! block
      
      
            ! boundary update on F
            call mpas_timer_start("se halo F", .false., timer_halo_f)
            call mpas_pool_get_subpool(domain % blocklist % structs, 'diagnostics', diagnosticsPool)

            call mpas_pool_get_field(diagnosticsPool, 'barotropicThicknessFlux', barotropicThicknessFluxField)

            call mpas_dmpar_exch_halo_field(barotropicThicknessFluxField)
            call mpas_timer_stop("se halo F", timer_halo_f)


            ! Check that you can compute SSH using the total sum or the individual increments
            ! over the barotropic subcycles.
            ! efficiency: This next block of code is really a check for debugging, and can 
            ! be removed later.
            block => domain % blocklist
            do while (associated(block))
               call mpas_pool_get_dimension(block % dimensions, 'nEdges', nEdges)
               call mpas_pool_get_dimension(block % dimensions, 'nVertLevels', nVertLevels)

               call mpas_pool_get_subpool(block % structs, 'state', statePool)
               call mpas_pool_get_subpool(block % structs, 'diagnostics', diagnosticsPool)
               call mpas_pool_get_subpool(block % structs, 'mesh', meshPool)

               call mpas_pool_get_array(statePool, 'normalBarotropicVelocity', normalBarotropicVelocityNew, 2)
               call mpas_pool_get_array(statePool, 'normalBaroclinicVelocity', normalBaroclinicVelocityNew, 2)

               call mpas_pool_get_array(diagnosticsPool, 'normalTransportVelocity', normalTransportVelocity)
               call mpas_pool_get_array(diagnosticsPool, 'normalGMBolusVelocity', normalGMBolusVelocity)
               call mpas_pool_get_array(diagnosticsPool, 'layerThicknessEdge', layerThicknessEdge)
               call mpas_pool_get_array(diagnosticsPool, 'barotropicThicknessFlux', barotropicThicknessFlux)

               call mpas_pool_get_array(meshPool, 'maxLevelEdgeTop', maxLevelEdgeTop)
               call mpas_pool_get_array(meshPool, 'edgeMask', edgeMask)

               allocate(uTemp(nVertLevels))

               ! Correction velocity    normalVelocityCorrection = (Flux - Sum(h u*))/H
               ! or, for the full latex version:
               !{\bf u}^{corr} = \left( {\overline {\bf F}} 
               !  - \sum_{k=1}^{N^{edge}} h_{k,*}^{edge}  {\bf u}_k^{avg} \right)
               ! \left/ \sum_{k=1}^{N^{edge}} h_{k,*}^{edge}   \right. 

               if (config_vel_correction) then
                  useVelocityCorrection = 1
               else
                  useVelocityCorrection = 0
               endif

               do iEdge = 1, nEdges

                  ! velocity for normalVelocityCorrectionection is normalBarotropicVelocity + normalBaroclinicVelocity + uBolus
!mrp note: in QC version, there is an if (config_use_standardGM) on adding normalGMBolusVelocity
! I think it is not needed because normalGMBolusVelocity=0 when GM not on.
                  uTemp(:) = normalBarotropicVelocityNew(iEdge) + normalBaroclinicVelocityNew(:,iEdge) + normalGMBolusVelocity(:,iEdge)

                  ! thicknessSum is initialized outside the loop because on land boundaries 
                  ! maxLevelEdgeTop=0, but I want to initialize thicknessSum with a 
                  ! nonzero value to avoid a NaN.
                  normalThicknessFluxSum = layerThicknessEdge(1,iEdge) * uTemp(1)
                  thicknessSum  = layerThicknessEdge(1,iEdge)

                  do k = 2, maxLevelEdgeTop(iEdge)
                     normalThicknessFluxSum = normalThicknessFluxSum + layerThicknessEdge(k,iEdge) * uTemp(k)
                     thicknessSum  =  thicknessSum + layerThicknessEdge(k,iEdge)
                  enddo

                  normalVelocityCorrection =   useVelocityCorrection*(( barotropicThicknessFlux(iEdge) - normalThicknessFluxSum)/thicknessSum)

                  do k = 1, nVertLevels

                     ! normalTransportVelocity = normalBarotropicVelocity + normalBaroclinicVelocity + normalGMBolusVelocity + normalVelocityCorrection
                     ! This is u used in advective terms for layerThickness and tracers 
                     ! in tendency calls in stage 3.
!mrp note: in QC version, there is an if (config_use_standardGM) on adding normalGMBolusVelocity
! I think it is not needed because normalGMBolusVelocity=0 when GM not on.
                     normalTransportVelocity(k,iEdge) &
                           = edgeMask(k,iEdge) &
                           *( normalBarotropicVelocityNew(iEdge) + normalBaroclinicVelocityNew(k,iEdge) &
                           + normalGMBolusVelocity(k,iEdge) + normalVelocityCorrection )
                  enddo

               end do ! iEdge

               deallocate(uTemp)

               block => block % next
            end do  ! block

         endif ! split_explicit  

         call mpas_timer_stop("se btr vel", timer_btr_vel)

         !!!!!!!!!!!!!!!!!!!!!!!!!!!!!!!!!!!!!!!!!!!!!!!!!!!!!!!!!!!!!!!!!!!
         !
         !  Stage 3: Tracer, density, pressure, vertical velocity prediction
         !
         !!!!!!!!!!!!!!!!!!!!!!!!!!!!!!!!!!!!!!!!!!!!!!!!!!!!!!!!!!!!!!!!!!!

         ! Thickness tendency computations and thickness halo updates are completed before tracer 
         ! tendency computations to allow monotonic advection.
         block => domain % blocklist
         do while (associated(block))
            call mpas_pool_get_subpool(block % structs, 'mesh', meshPool)
            call mpas_pool_get_subpool(block % structs, 'verticalMesh', verticalMeshPool)
            call mpas_pool_get_subpool(block % structs, 'state', statePool)
            call mpas_pool_get_subpool(block % structs, 'diagnostics', diagnosticsPool)
            call mpas_pool_get_subpool(block % structs, 'tend', tendPool)
            call mpas_pool_get_subpool(block % structs, 'forcing', forcingPool)

            call mpas_pool_get_array(statePool, 'layerThickness', layerThicknessCur, 1)
            call mpas_pool_get_array(statePool, 'ssh', sshCur, 1)
            call mpas_pool_get_array(statePool, 'highFreqThickness', highFreqThicknessNew, 2)

            call mpas_pool_get_array(diagnosticsPool, 'layerThicknessEdge', layerThicknessEdge)
            call mpas_pool_get_array(diagnosticsPool, 'normalTransportVelocity', normalTransportVelocity)
            call mpas_pool_get_array(diagnosticsPool, 'vertAleTransportTop', vertAleTransportTop)

            ! compute vertAleTransportTop.  Use normalTransportVelocity for advection of layerThickness and tracers.
            ! Use time level 1 values of layerThickness and layerThicknessEdge because 
            ! layerThickness has not yet been computed for time level 2.
            call ocn_vert_transport_velocity_top(meshPool, verticalMeshPool, &
               layerThicknessCur, layerThicknessEdge, normalTransportVelocity, &
               sshCur, highFreqThicknessNew, dt, vertAleTransportTop, err)

            call ocn_tend_thick(tendPool, forcingPool, diagnosticsPool, meshPool)

            block => block % next
         end do

         ! update halo for thickness tendencies
         call mpas_timer_start("se halo thickness", .false., timer_halo_thickness)
         call mpas_pool_get_subpool(domain % blocklist % structs, 'tend', tendPool)

         call mpas_pool_get_field(tendPool, 'layerThickness', layerThicknessField)

         call mpas_dmpar_exch_halo_field(layerThicknessField)
         call mpas_timer_stop("se halo thickness", timer_halo_thickness)

         block => domain % blocklist
         do while (associated(block))
            call mpas_pool_get_subpool(block % structs, 'tend', tendPool)
            call mpas_pool_get_subpool(block % structs, 'state', statePool)
            call mpas_pool_get_subpool(block % structs, 'forcing', forcingPool)
            call mpas_pool_get_subpool(block % structs, 'diagnostics', diagnosticsPool)
            call mpas_pool_get_subpool(block % structs, 'mesh', meshPool)
            call ocn_tend_tracer(tendPool, statePool, forcingPool, diagnosticsPool, meshPool, scratchPool, dt, 2)

            block => block % next
         end do

         ! update halo for tracer tendencies
         call mpas_timer_start("se halo tracers", .false., timer_halo_tracers)
         call mpas_pool_get_subpool(domain % blocklist % structs, 'tend', tendPool)

         call mpas_pool_get_field(tendPool, 'tracers', tracersField)

         call mpas_dmpar_exch_halo_field(tracersField)
         call mpas_timer_stop("se halo tracers", timer_halo_tracers)

         block => domain % blocklist
         do while (associated(block))
            call mpas_pool_get_dimension(block % dimensions, 'nCells', nCells)
            call mpas_pool_get_dimension(block % dimensions, 'nEdges', nEdges)
            call mpas_pool_get_dimension(block % dimensions, 'nVertLevels', nVertLevels)

            call mpas_pool_get_subpool(block % structs, 'mesh', meshPool)
            call mpas_pool_get_subpool(block % structs, 'state', statePool)
            call mpas_pool_get_subpool(block % structs, 'tend', tendPool)
            call mpas_pool_get_subpool(block % structs, 'forcing', forcingPool)
            call mpas_pool_get_subpool(block % structs, 'scratch', scratchPool)
            call mpas_pool_get_subpool(block % structs, 'diagnostics', diagnosticsPool)

            call mpas_pool_get_dimension(statePool, 'num_tracers', num_tracers)

            call mpas_pool_get_array(meshPool, 'maxLevelCell', maxLevelCell)
            call mpas_pool_get_array(meshPool, 'edgeMask', edgeMask)

            call mpas_pool_get_array(statePool, 'tracers', tracersCur, 1)
            call mpas_pool_get_array(statePool, 'tracers', tracersNew, 2)
            call mpas_pool_get_array(statePool, 'layerThickness', layerThicknessCur, 1)
            call mpas_pool_get_array(statePool, 'layerThickness', layerThicknessNew, 2)
            call mpas_pool_get_array(statePool, 'normalVelocity', normalVelocityCur, 1)
            call mpas_pool_get_array(statePool, 'normalVelocity', normalVelocityNew, 2)
            call mpas_pool_get_array(statePool, 'highFreqThickness', highFreqThicknessCur, 1)
            call mpas_pool_get_array(statePool, 'highFreqThickness', highFreqThicknessNew, 2)
            call mpas_pool_get_array(statePool, 'lowFreqDivergence', lowFreqDivergenceCur, 1)
            call mpas_pool_get_array(statePool, 'lowFreqDivergence', lowFreqDivergenceNew, 2)
            call mpas_pool_get_array(statePool, 'normalBarotropicVelocity', normalBarotropicVelocityCur, 1)
            call mpas_pool_get_array(statePool, 'normalBarotropicVelocity', normalBarotropicVelocityNew, 2)
            call mpas_pool_get_array(statePool, 'normalBaroclinicVelocity', normalBaroclinicVelocityCur, 1)
            call mpas_pool_get_array(statePool, 'normalBaroclinicVelocity', normalBaroclinicVelocityNew, 2)

            call mpas_pool_get_array(tendPool, 'tracers', tracersTend)
            call mpas_pool_get_array(tendPool, 'layerThickness', layerThicknessTend)
            call mpas_pool_get_array(tendPool, 'normalVelocity', normalVelocityTend)
            call mpas_pool_get_array(tendPool, 'highFreqThickness', highFreqThicknessTend)
            call mpas_pool_get_array(tendPool, 'lowFreqDivergence', lowFreqDivergenceTend)

            !!!!!!!!!!!!!!!!!!!!!!!!!!!!!!!!!!!!!!!!!!!!!!!!!!!!!!!!!!!!!!!!!!!
            !
            !  If iterating, reset variables for next iteration
            !
            !!!!!!!!!!!!!!!!!!!!!!!!!!!!!!!!!!!!!!!!!!!!!!!!!!!!!!!!!!!!!!!!!!!
            if (split_explicit_step < config_n_ts_iter) then

               ! Get indices for dynamic tracers (Includes T&S).
               call mpas_pool_get_dimension(statePool, 'dynamics_start', startIndex)
               call mpas_pool_get_dimension(statePool, 'dynamics_end', endIndex)

               ! Only need T & S for earlier iterations,
               ! then all the tracers needed the last time through.
               do iCell = 1, nCells
                  ! sshNew is a pointer, defined above.
                  do k = 1, maxLevelCell(iCell)

                     ! this is h_{n+1}
                     temp_h = layerThicknessCur(k,iCell) + dt * layerThicknessTend(k,iCell) 

                     ! this is h_{n+1/2}
                     layerThicknessNew(k,iCell) = 0.5*( layerThicknessCur(k,iCell) + temp_h)

                     do i = startIndex, endIndex
                        ! This is Phi at n+1
                        temp = ( tracersCur(i,k,iCell) * layerThicknessCur(k,iCell) + dt * tracersTend(i,k,iCell)) / temp_h
  
                        ! This is Phi at n+1/2
                        tracersNew(i,k,iCell) = 0.5 * ( tracersCur(i,k,iCell) + temp )
                     end do
                  end do
               end do ! iCell

               if (config_use_freq_filtered_thickness) then
                  do iCell = 1, nCells
                     do k = 1, maxLevelCell(iCell)

                        ! h^{hf}_{n+1} was computed in Stage 1

                        ! this is h^{hf}_{n+1/2}
                        highFreqThicknessnew(k,iCell) = 0.5 * (highFreqThicknessCur(k,iCell) + highFreqThicknessNew(k,iCell))

                        ! this is D^{lf}_{n+1}
                        temp = lowFreqDivergenceCur(k,iCell) &
                         + dt * lowFreqDivergenceTend(k,iCell) 

                        ! this is D^{lf}_{n+1/2}
                        lowFreqDivergenceNew(k,iCell) = 0.5 * (lowFreqDivergenceCur(k,iCell) + temp)
                     end do
                  end do
               end if

               do iEdge = 1, nEdges

                  do k = 1, nVertLevels

                     ! u = normalBarotropicVelocity + normalBaroclinicVelocity 
                     ! here normalBaroclinicVelocity is at time n+1/2
                     ! This is u used in next iteration or step
                     normalVelocityNew(k,iEdge) = edgeMask(k,iEdge) * ( normalBarotropicVelocityNew(iEdge) + normalBaroclinicVelocityNew(k,iEdge) )

                  enddo

               end do ! iEdge

               ! Efficiency note: We really only need this to compute layerThicknessEdge, density, pressure, and SSH 
               ! in this diagnostics solve.
               call ocn_diagnostic_solve(dt, statePool, forcingPool, meshPool, diagnosticsPool, scratchPool, 2)

            !!!!!!!!!!!!!!!!!!!!!!!!!!!!!!!!!!!!!!!!!!!!!!!!!!!!!!!!!!!!!!!!!!!
            !
            !  If large iteration complete, compute all variables at time n+1
            !
            !!!!!!!!!!!!!!!!!!!!!!!!!!!!!!!!!!!!!!!!!!!!!!!!!!!!!!!!!!!!!!!!!!!
            elseif (split_explicit_step == config_n_ts_iter) then

               do iCell = 1, nCells
                  do k = 1, maxLevelCell(iCell)

                     ! this is h_{n+1}
                     layerThicknessNew(k,iCell) = layerThicknessCur(k,iCell) + dt * layerThicknessTend(k,iCell) 

                     ! This is Phi at n+1
                     do i = 1, num_tracers
                        tracersNew(i,k,iCell) = (tracersCur(i,k,iCell) * layerThicknessCur(k,iCell) + dt * tracersTend(i,k,iCell) ) &
                         / layerThicknessNew(k,iCell)

                     enddo
                  end do
               end do

               if (config_use_freq_filtered_thickness) then
                  do iCell = 1, nCells
                     do k = 1, maxLevelCell(iCell)

                        ! h^{hf}_{n+1} was computed in Stage 1

                        ! this is D^{lf}_{n+1}
                        lowFreqDivergenceNew(k,iCell) = lowFreqDivergenceCur(k,iCell) + dt * lowFreqDivergenceTend(k,iCell) 
                     end do
                  end do
               end if

               ! Recompute final u to go on to next step.
               ! u_{n+1} = normalBarotropicVelocity_{n+1} + normalBaroclinicVelocity_{n+1} 
               ! Right now normalBaroclinicVelocityNew is at time n+1/2, so back compute to get normalBaroclinicVelocity at time n+1
               !   using normalBaroclinicVelocity_{n+1/2} = 1/2*(normalBaroclinicVelocity_n + u_Bcl_{n+1})
               ! so the following lines are
               ! u_{n+1} = normalBarotropicVelocity_{n+1} + 2*normalBaroclinicVelocity_{n+1/2} - normalBaroclinicVelocity_n
               ! note that normalBaroclinicVelocity is recomputed at the beginning of the next timestep due to Imp Vert mixing,
               ! so normalBaroclinicVelocity does not have to be recomputed here.
      
               do iEdge = 1, nEdges
                  do k = 1, maxLevelEdgeTop(iEdge)
                     normalVelocityNew(k,iEdge) = normalBarotropicVelocityNew(iEdge) + 2 * normalBaroclinicVelocityNew(k,iEdge) - normalBaroclinicVelocityCur(k,iEdge)
                  end do
               end do ! iEdges

            endif ! split_explicit_step

            block => block % next
         end do



      end do  ! split_explicit_step = 1, config_n_ts_iter
      !!!!!!!!!!!!!!!!!!!!!!!!!!!!!!!!!!!!!!!!!!!!!!!!!!!!!!!!!!!!!!!!!!!
      ! END large iteration loop 
      !!!!!!!!!!!!!!!!!!!!!!!!!!!!!!!!!!!!!!!!!!!!!!!!!!!!!!!!!!!!!!!!!!!

      ! Perform Sea Ice Formation Adjustment
      block => domain % blocklist
      do while(associated(block))
        call mpas_pool_get_subpool(block % structs, 'state', statePool)
        call mpas_pool_get_subpool(block % structs, 'forcing', forcingPool)
        call mpas_pool_get_subpool(block % structs, 'mesh', meshPool)
        call mpas_pool_get_subpool(block % structs, 'diagnostics', diagnosticsPool)
        call mpas_pool_get_subpool(block % structs, 'scratch', scratchPool)

        call mpas_pool_get_dimension(statePool, 'index_temperature', indexTemperature)
        call mpas_pool_get_dimension(statePool, 'index_salinity', indexSalinity)

        call mpas_pool_get_array(statePool, 'layerThickness', layerThicknessNew, 2)
        call mpas_pool_get_array(statePool, 'tracers', tracersNew, 2)

        call mpas_pool_get_array(forcingPool, 'seaIceEnergy', seaIceEnergy)

        call ocn_diagnostic_solve(dt, statePool, forcingPool, meshPool, diagnosticsPool, scratchPool, 2)
        call ocn_sea_ice_formation(meshPool, indexTemperature, indexSalinity, layerThicknessNew, &
                                   tracersNew, seaIceEnergy, err)
        block => block % next
      end do

      call mpas_timer_start("se implicit vert mix")
      block => domain % blocklist
      do while(associated(block))
        call mpas_pool_get_subpool(block % structs, 'state', statePool)
        call mpas_pool_get_subpool(block % structs, 'forcing', forcingPool)
        call mpas_pool_get_subpool(block % structs, 'mesh', meshPool)
        call mpas_pool_get_subpool(block % structs, 'diagnostics', diagnosticsPool)
        call mpas_pool_get_subpool(block % structs, 'scratch', scratchPool)

        ! Call ocean diagnostic solve in preparation for vertical mixing.  Note 
        ! it is called again after vertical mixing, because u and tracers change.
        ! For Richardson vertical mixing, only density, layerThicknessEdge, and kineticEnergyCell need to 
        ! be computed.  For kpp, more variables may be needed.  Either way, this
        ! could be made more efficient by only computing what is needed for the
        ! implicit vmix routine that follows.
        call ocn_diagnostic_solve(dt, statePool, forcingPool, meshPool, diagnosticsPool, scratchPool, 2)

        ! Compute normalGMBolusVelocity; it will be added to the baroclinic modes in Stage 2 above.
        if (config_use_standardGM) then
           call ocn_gm_compute_Bolus_velocity(diagnosticsPool, meshPool, scratchPool)
        end if
        call ocn_vmix_implicit(dt, meshPool, diagnosticsPool, statePool, err, 2)

        block => block % next
      end do

      ! Update halo on u and tracers, which were just updated for implicit vertical mixing.  If not done, 
      ! this leads to lack of volume conservation.  It is required because halo updates in stage 3 are only
      ! conducted on tendencies, not on the velocity and tracer fields.  So this update is required to 
      ! communicate the change due to implicit vertical mixing across the boundary.
      call mpas_timer_start("se implicit vert mix halos")
      call mpas_pool_get_subpool(domain % blocklist % structs, 'state', statePool)

      call mpas_pool_get_field(statePool, 'normalVelocity', normalVelocityField, 2)
      call mpas_pool_get_field(statePool, 'tracers', tracersField, 2)

      call mpas_dmpar_exch_halo_field(normalVelocityField)
      call mpas_dmpar_exch_halo_field(tracersField)
      call mpas_timer_stop("se implicit vert mix halos")

      call mpas_timer_stop("se implicit vert mix")

      block => domain % blocklist
      do while (associated(block))
         call mpas_pool_get_subpool(block % structs, 'state', statePool)
         call mpas_pool_get_subpool(block % structs, 'forcing', forcingPool)
         call mpas_pool_get_subpool(block % structs, 'mesh', meshPool)
         call mpas_pool_get_subpool(block % structs, 'diagnostics', diagnosticsPool)
         call mpas_pool_get_subpool(block % structs, 'scratch', scratchPool)
         call mpas_pool_get_subpool(block % structs, 'average', averagePool)

         call mpas_pool_get_array(statePool, 'normalVelocity', normalVelocityCur, 1)
         call mpas_pool_get_array(statePool, 'normalVelocity', normalVelocityNew, 2)
         call mpas_pool_get_array(statePool, 'layerThickness', layerThicknessCur, 1)
         call mpas_pool_get_array(statePool, 'layerThickness', layerThicknessNew, 2)

         call mpas_pool_get_array(diagnosticsPool, 'normalTransportVelocity', normalTransportVelocity)
         call mpas_pool_get_array(diagnosticsPool, 'normalGMBolusVelocity', normalGMBolusVelocity)
         call mpas_pool_get_array(diagnosticsPool, 'velocityX', velocityX)
         call mpas_pool_get_array(diagnosticsPool, 'velocityY', velocityY)
         call mpas_pool_get_array(diagnosticsPool, 'velocityZ', velocityZ)
         call mpas_pool_get_array(diagnosticsPool, 'velocityZonal', velocityZonal)
         call mpas_pool_get_array(diagnosticsPool, 'velocityMeridional', velocityMeridional)
         call mpas_pool_get_array(diagnosticsPool, 'gradSSH', gradSSH)
         call mpas_pool_get_array(diagnosticsPool, 'gradSSHX', gradSSHX)
         call mpas_pool_get_array(diagnosticsPool, 'gradSSHY', gradSSHY)
         call mpas_pool_get_array(diagnosticsPool, 'gradSSHZ', gradSSHZ)
         call mpas_pool_get_array(diagnosticsPool, 'gradSSHZonal', gradSSHZonal)
         call mpas_pool_get_array(diagnosticsPool, 'gradSSHMeridional', gradSSHMeridional)

         call mpas_pool_get_array(diagnosticsPool, 'surfaceVelocity', surfaceVelocity)
         call mpas_pool_get_array(diagnosticsPool, 'SSHGradient', SSHGradient)

         call mpas_pool_get_dimension(diagnosticsPool, 'index_surfaceVelocityZonal', indexSurfaceVelocityZonal)
         call mpas_pool_get_dimension(diagnosticsPool, 'index_surfaceVelocityMeridional', indexSurfaceVelocityMeridional)
         call mpas_pool_get_dimension(diagnosticsPool, 'index_SSHGradientZonal', indexSSHGradientZonal)
         call mpas_pool_get_dimension(diagnosticsPool, 'index_SSHGradientMeridional', indexSSHGradientMeridional)

         if (config_prescribe_velocity) then
            normalVelocityNew(:,:) = normalVelocityCur(:,:)
         end if

         if (config_prescribe_thickness) then
            layerThicknessNew(:,:) = layerThicknessCur(:,:)
         end if

         call ocn_diagnostic_solve(dt, statePool, forcingPool, meshPool, diagnosticsPool, scratchPool, 2)

         ! Compute normalGMBolusVelocity; it will be added to normalVelocity in Stage 2 of the next cycle. 
         if (config_use_standardGM) then
            call ocn_gm_compute_Bolus_velocity(diagnosticsPool, meshPool, scratchPool)
         end if

         call mpas_reconstruct(meshPool, normalVelocityNew,                  &
                          velocityX, velocityY, velocityZ, &
                          velocityZonal, velocityMeridional      &
                         )

         call mpas_reconstruct(meshPool, gradSSH,         &
                          gradSSHX, gradSSHY, gradSSHZ,   &
                          gradSSHZonal, gradSSHMeridional &
                         )

         surfaceVelocity(indexSurfaceVelocityZonal, :) = velocityZonal(1, :)
         surfaceVelocity(indexSurfaceVelocityMeridional, :) = velocityMeridional(1, :)

         SSHGradient(indexSSHGradientZonal, :) = gradSSHZonal(1, :)
         SSHGradient(indexSSHGradientMeridional, :) = gradSSHMeridional(1, :)

         call ocn_time_average_accumulate(averagePool, statePool, diagnosticsPool, 2)
         call ocn_time_average_coupled_accumulate(diagnosticsPool, forcingPool)

         if (config_use_standardGM) then
            call ocn_reconstruct_gm_vectors(diagnosticsPool, meshPool)
         end if

         block => block % next
      end do

      call mpas_timer_stop("se timestep", timer_main)

      deallocate(n_bcl_iter)

   end subroutine ocn_time_integrator_split!}}}

end module ocn_time_integration_split

! vim: foldmethod=marker<|MERGE_RESOLUTION|>--- conflicted
+++ resolved
@@ -217,11 +217,8 @@
       call mpas_pool_get_config(domain % configs, 'config_prescribe_velocity', config_prescribe_velocity)
       call mpas_pool_get_config(domain % configs, 'config_prescribe_thickness', config_prescribe_thickness)
 
-<<<<<<< HEAD
       call mpas_pool_get_config(domain % configs, 'config_use_standardGM', config_use_standardGM)
-=======
       call mpas_pool_get_config(domain % configs, 'config_use_cvmix_kpp', config_use_cvmix_kpp)
->>>>>>> d2d25116
 
       allocate(n_bcl_iter(config_n_ts_iter))
 
