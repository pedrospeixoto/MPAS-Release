--- conflicted
+++ resolved
@@ -301,7 +301,7 @@
             call mpas_timer_start(timerName)
 
 #ifdef MPAS_DEBUG
-            write(stderrUnit,*) '      Bootstrapping AM ' // poolItr % memberName(1:nameLength)
+            call mpas_log_write( '      Bootstrapping AM ' // poolItr % memberName(1:nameLength))
 #endif
             call ocn_bootstrap_analysis_members(domain, poolItr % memberName(1:nameLength), ierr=err)
 
@@ -319,7 +319,7 @@
                   ! If the stream is set to 'none' nullify the config, so it doesn't get read in
                   nullify(config_AM_restart_stream)
                else if ( .not. mpas_stream_mgr_stream_exists(domain % streamManager, config_AM_restart_stream) ) then
-                  call mpas_dmpar_global_abort('MPAS-ocean: ERROR: Stream named ''' // trim(config_AM_restart_stream) // &
+                  call mpas_log_write('MPAS-ocean: ERROR: Stream named ''' // trim(config_AM_restart_stream) // &
                                                ''' does not exist in config for analysis member ''' // &
                                                trim(poolItr % memberName(1:nameLength)) // '''')
                end if
@@ -331,7 +331,7 @@
                   ! If the stream is set to 'none' nullify the config, so it doesn't get read in
                   nullify(config_AM_input_stream)
                else if ( .not. mpas_stream_mgr_stream_exists(domain % streamManager, config_AM_input_stream) ) then
-                  call mpas_dmpar_global_abort('MPAS-ocean: ERROR: Stream named ''' // trim(config_AM_input_stream) // &
+                  call mpas_log_write('MPAS-ocean: ERROR: Stream named ''' // trim(config_AM_input_stream) // &
                                                ''' does not exist in config for analysis member ''' // &
                                                trim(poolItr % memberName(1:nameLength)) // '''')
                end if
@@ -440,7 +440,7 @@
 
          if ( config_AM_enable ) then
 #ifdef MPAS_DEBUG
-            write(stderrUnit,*) '      Initializing AM ' // poolItr % memberName(1:nameLength)
+            call mpas_log_write( '      Initializing AM ' // poolItr % memberName(1:nameLength))
 #endif
             timerName = trim(initTimerPrefix) // poolItr % memberName(1:nameLength)
             call mpas_timer_start(timerName)
@@ -470,17 +470,12 @@
                end do
 
                if ( .not. streamFound ) then
-<<<<<<< HEAD
-                  call mpas_dmpar_global_abort('MPAS-ocean: ERROR: Stream ' // trim(config_AM_output_stream) // &
-                                               ' does not exist. Exiting...')
-=======
-                  call mpas_log_write('ERROR: Stream ' // trim(config_AM_stream_name) // ' does not exist. Exiting...')
->>>>>>> d817888a
+                  call mpas_log_write('ERROR: Stream ' // trim(config_AM_output_stream) // ' does not exist. Exiting...', MPAS_LOG_CRIT)
                end if
             end if
 
             if ( config_AM_compute_interval == 'output_interval' .and. config_AM_output_stream == 'none') then
-               call mpas_dmpar_global_abort('MPAS-ocean: ERROR: Analysis member has compute_interval of ''output_interval'' ' // &
+               call mpas_log_write('MPAS-ocean: ERROR: Analysis member has compute_interval of ''output_interval'' ' // &
                                             'without an output stream.')
             end if
 
@@ -592,7 +587,7 @@
             if ( config_AM_compute_on_startup ) then
                timerName = trim(computeStartupTimerPrefix) // poolItr % memberName(1:nameLength)
 #ifdef MPAS_DEBUG
-               write(stderrUnit,*) '      Computing AM ' // poolItr % memberName(1:nameLength)
+               call mpas_log_write( '      Computing AM ' // poolItr % memberName(1:nameLength))
 #endif
                call mpas_timer_start(timerName)
                call ocn_compute_analysis_members(domain, timeLevel, poolItr % memberName, err_tmp)
@@ -605,21 +600,15 @@
                call mpas_pool_get_config(domain % configs, configName, config_AM_output_stream)
                if ( config_AM_output_stream /= 'none' ) then
 #ifdef MPAS_DEBUG
-                  write(stderrUnit,*) '      Writing AM ' // poolItr % memberName(1:nameLength)
+                  call mpas_log_write( '      Writing AM ' // poolItr % memberName(1:nameLength))
 #endif
                   call mpas_stream_mgr_write(domain % streamManager, streamID=config_AM_output_stream, &
                                              forceWriteNow=.true., ierr=err_tmp)
                end if
-<<<<<<< HEAD
-               if (.not. config_AM_compute_on_startup) then
-                  write(stderrUnit, *) ' *** WARNING: write_on_startup called without compute_on_startup for analysis member: ' &
-                    // poolItr % memberName(1:nameLength) // '.'
-=======
             else
                if ( config_AM_write_on_startup ) then
-                  call mpas_log_write(' *** WARNING: write_on_startup called without compute_on_startup for analysis member: ' &
-                                        // poolItr % memberName(1:nameLength) // '. Skipping output...')
->>>>>>> d817888a
+                  call mpas_log_write('write_on_startup called without compute_on_startup for analysis member: ' &
+                     // poolItr % memberName(1:nameLength) // '. Skipping output...', MPAS_LOG_WARN)
                end if
             end if
 
@@ -717,7 +706,7 @@
                if ( mpas_stream_mgr_ringing_alarms(domain % streamManager, streamID=config_AM_output_stream, &
                     direction=MPAS_STREAM_OUTPUT, ierr=err_tmp) ) then
 #ifdef MPAS_DEBUG
-                  write(stderrUnit,*) '      Computing AM ' // poolItr % memberName(1:nameLength)
+                  call mpas_log_write( '      Computing AM ' // poolItr % memberName(1:nameLength))
 #endif
                   call mpas_timer_start(timerName)
                   call ocn_compute_analysis_members(domain, timeLevel, poolItr % memberName, err_tmp)
@@ -726,7 +715,7 @@
             else if ( mpas_is_alarm_ringing(domain % clock, alarmName, ierr=err_tmp) ) then
                call mpas_reset_clock_alarm(domain % clock, alarmName, ierr=err_tmp)
 #ifdef MPAS_DEBUG
-               write(stderrUnit,*) '      Computing AM ' // poolItr % memberName(1:nameLength)
+               call mpas_log_write( '      Computing AM ' // poolItr % memberName(1:nameLength))
 #endif
                call mpas_timer_start(timerName)
                call ocn_compute_analysis_members(domain, timeLevel, poolItr % memberName, err_tmp)
@@ -801,7 +790,7 @@
 
          if ( config_AM_enable ) then
 #ifdef MPAS_DEBUG
-            write(stderrUnit,*) '      Preparing AM ' // poolItr % memberName(1:nameLength) // ' for restart write'
+            call mpas_log_write( '      Preparing AM ' // poolItr % memberName(1:nameLength) // ' for restart write')
 #endif
             timerName = trim(restartTimerPrefix) // poolItr % memberName(1:nameLength)
             call mpas_timer_start(timerName)
@@ -892,7 +881,7 @@
             nullify(config_AM_backwardOffset)
             nullify(config_AM_forwardOffset)
 #ifdef MPAS_DEBUG
-            write(stderrUnit,*) '      Writing AM ' // poolItr % memberName(1:nameLength)
+            call mpas_log_write( '      Writing AM ' // poolItr % memberName(1:nameLength))
 #endif
             configName = 'config_AM_' // poolItr % memberName(1:nameLength) // '_output_stream'
             call mpas_pool_get_config(domain % configs, configName, config_AM_output_stream)
@@ -908,9 +897,9 @@
 
                if ( associated(config_AM_backwardOffset) ) then
                   if ( associated(config_AM_forwardOffset) ) then
-                     write(stderrUnit, *) 'WARNING: Both backward and forward offsets are set for AM ' // &
-                        poolItr % memberName(1:nameLength)
-                     write(stderrUnit, *) '         will only use backward offset. Forward offset will be ignored.'
+                     call mpas_log_write( 'Both backward and forward offsets are set for AM ' // &
+                        poolItr % memberName(1:nameLength), MPAS_LOG_WARN)
+                     call mpas_log_write( '         will only use backward offset. Forward offset will be ignored.')
                   end if
                   call mpas_set_timeinterval(offsetInt, timeString=config_AM_backwardOffset, ierr=err_tmp)
                   outputTime = nowTime - offsetInt
@@ -1002,7 +991,7 @@
 
          if ( config_AM_enable ) then
 #ifdef MPAS_DEBUG
-            write(stderrUnit,*) '      Finalizing AM ' // poolItr % memberName(1:nameLength)
+            call mpas_log_write( '      Finalizing AM ' // poolItr % memberName(1:nameLength))
 #endif
             timerName = trim(finalizeTimerPrefix) // poolItr % memberName(1:nameLength)
             call mpas_timer_start(timerName)
