--- conflicted
+++ resolved
@@ -31,12 +31,9 @@
    use ocn_layer_volume_weighted_averages
    use ocn_zonal_mean
    use ocn_okubo_weiss
-<<<<<<< HEAD
    use ocn_water_mass_census
    use ocn_meridional_heat_transport
-=======
    use ocn_test_compute_interval
->>>>>>> 5825c6bc
 !   use ocn_TEMPLATE
 
    implicit none
@@ -122,34 +119,20 @@
       !-----------------------------------------------------------------
 
       integer :: err_tmp
-<<<<<<< HEAD
-      logical, pointer :: config_use_global_stats
+      logical, pointer :: config_AM_global_stats_enable
       logical, pointer :: config_use_zonal_mean
       logical, pointer :: config_use_okubo_weiss
       logical, pointer :: config_use_AM_sfc_area_weighted_avg
       logical, pointer :: config_use_AM_water_mass_census
       logical, pointer :: config_use_AM_layer_volume_weighted_avg
       logical, pointer :: config_use_meridional_heat_transport
+      logical, pointer :: config_AM_test_compute_interval_enable
 !      logical, pointer :: config_use_TEMPLATE
 
       err = 0
-
-      call mpas_pool_get_config(configPool, 'config_use_global_stats', config_use_global_stats)
-      if (config_use_global_stats) then
-=======
-      logical, pointer :: config_AM_global_stats_enable
-      logical, pointer :: config_use_zonal_mean 
-      logical, pointer :: config_use_okubo_weiss
-      logical, pointer :: config_use_AM_sfc_area_weighted_avg
-      logical, pointer :: config_AM_test_compute_interval_enable
-!      logical, pointer :: config_AM_TEMPLATE_enable
-
-      err = 0
-
 
       call mpas_pool_get_config(configPool, 'config_AM_global_stats_enable', config_AM_global_stats_enable)
       if (config_AM_global_stats_enable) then
->>>>>>> 5825c6bc
           call ocn_setup_packages_global_stats(configPool, packagePool, err_tmp)
           err = ior(err, err_tmp)
       endif
@@ -178,7 +161,6 @@
          err = ior(err, err_tmp)
       endif
 
-<<<<<<< HEAD
        call mpas_pool_get_config(configPool, 'config_use_AM_water_mass_census', config_use_AM_water_mass_census)
        if (config_use_AM_water_mass_census) then
           call ocn_setup_packages_water_mass_census(configPool, packagePool, err_tmp)
@@ -191,9 +173,6 @@
          err = ior(err, err_tmp)
       endif
 
-!      call mpas_pool_get_config(configPool, 'config_use_TEMPLATE', config_use_TEMPLATE)
-!      if (config_use_TEMPLATE) then
-=======
       call mpas_pool_get_config(configPool, 'config_AM_test_compute_interval_enable', config_AM_test_compute_interval_enable)
       if (config_AM_test_compute_interval_enable) then
          call ocn_setup_packages_test_compute_interval(configPool, packagePool, err_tmp)
@@ -202,7 +181,6 @@
 
 !      call mpas_pool_get_config(configPool, 'config_AM_TEMPLATE_enable', config_AM_TEMPLATE_enable)
 !      if (config_AM_TEMPLATE_enable) then
->>>>>>> 5825c6bc
 !         call ocn_setup_packages_TEMPLATE(configPool, packagePool, err_tmp)
 !         err = ior(err, err_tmp)
 !      endif
@@ -222,7 +200,7 @@
 !
 !-----------------------------------------------------------------------
 
-   subroutine ocn_analysis_init(domain, stream_manager, err)!{{{
+   subroutine ocn_analysis_init(domain, err)!{{{
 
       !-----------------------------------------------------------------
       !
@@ -237,7 +215,6 @@
       !-----------------------------------------------------------------
 
       type (domain_type), intent(inout) :: domain
-      type (mpas_streamManager_type), intent(inout) :: stream_manager
 
       !-----------------------------------------------------------------
       !
@@ -259,11 +236,8 @@
       logical, pointer :: config_use_AM_layer_volume_weighted_avg
       logical, pointer :: config_use_zonal_mean
       logical, pointer :: config_use_okubo_weiss
-<<<<<<< HEAD
       logical, pointer :: config_use_AM_water_mass_census
       logical, pointer :: config_use_meridional_heat_transport
-!      logical, pointer :: config_use_TEMPLATE
-=======
       logical, pointer :: config_AM_test_compute_interval_enable
 !      logical, pointer :: config_AM_TEMPLATE_enable
 
@@ -275,7 +249,6 @@
       character (len=StrKIND), pointer :: config_AM_global_stats_compute_interval
       character (len=StrKIND), pointer :: config_AM_test_compute_interval_compute_interval
 !      character (len=StrKIND), pointer :: config_AM_TEMPLATE_compute_interval
->>>>>>> 5825c6bc
 
       err = 0
 
@@ -292,7 +265,7 @@
          endif
          if (config_AM_global_stats_compute_interval.ne.'output_interval') then
             call mpas_set_timeInterval(alarmTimeStep, timeString=config_AM_global_stats_compute_interval, ierr=err_tmp)
-            call MPAS_stream_mgr_get_property(stream_manager, 'globalStatsOutput', MPAS_STREAM_PROPERTY_REF_TIME, referenceTimeString, err_tmp)
+            call MPAS_stream_mgr_get_property(domain % streamManager, 'globalStatsOutput', MPAS_STREAM_PROPERTY_REF_TIME, referenceTimeString, err_tmp)
             call mpas_set_time(referenceTime, dateTimeString=referenceTimeString, ierr=err_tmp)
             call mpas_add_clock_alarm(clock, amGlobalStatsAlarmID, referenceTime, alarmTimeStep, ierr=err_tmp)
             call mpas_reset_clock_alarm(clock, amGlobalStatsAlarmID, ierr=err_tmp)
@@ -323,12 +296,11 @@
          err = ior(err, err_tmp)
       endif
 
-<<<<<<< HEAD
-       call mpas_pool_get_config(domain % configs, 'config_use_AM_water_mass_census', config_use_AM_water_mass_census)
-       if (config_use_AM_water_mass_census) then
-          call ocn_init_water_mass_census(domain, err_tmp)
-          err = ior(err, err_tmp)
-       endif
+      call mpas_pool_get_config(domain % configs, 'config_use_AM_water_mass_census', config_use_AM_water_mass_census)
+      if (config_use_AM_water_mass_census) then
+         call ocn_init_water_mass_census(domain, err_tmp)
+         err = ior(err, err_tmp)
+      endif
 
       call mpas_pool_get_config(domain % configs, 'config_use_meridional_heat_transport', config_use_meridional_heat_transport)
       if (config_use_meridional_heat_transport) then
@@ -336,12 +308,6 @@
          err = ior(err, err_tmp)
       endif
 
-!      call mpas_pool_get_config(domain % configs, 'config_use_TEMPLATE', config_use_TEMPLATE)
-!      if (config_use_TEMPLATE) then
-!         call ocn_init_TEMPLATE(domain, err_tmp)
-!         err = ior(err, err_tmp)
-!      endif
-=======
       call mpas_pool_get_config(domain % configs, 'config_AM_test_compute_interval_enable', config_AM_test_compute_interval_enable)
       if (config_AM_test_compute_interval_enable) then
          call ocn_init_test_compute_interval(domain, err_tmp)
@@ -353,7 +319,7 @@
          endif
          if (config_AM_test_compute_interval_compute_interval.ne.'output_interval') then
             call mpas_set_timeInterval(alarmTimeStep, timeString=config_AM_test_compute_interval_compute_interval, ierr=err_tmp)
-            call MPAS_stream_mgr_get_property(stream_manager, 'testCompIntOutput', MPAS_STREAM_PROPERTY_REF_TIME, referenceTimeString, err_tmp)
+            call MPAS_stream_mgr_get_property(domain % streamManager, 'testCompIntOutput', MPAS_STREAM_PROPERTY_REF_TIME, referenceTimeString, err_tmp)
             call mpas_set_time(referenceTime, dateTimeString=referenceTimeString, ierr=err_tmp)
             call mpas_add_clock_alarm(clock, amTestComputeIntervalAlarmID, referenceTime, alarmTimeStep, ierr=err_tmp)
             call mpas_reset_clock_alarm(clock, amTestComputeIntervalAlarmID, ierr=err_tmp)
@@ -371,13 +337,12 @@
       !    endif
       !    if (config_AM_TEMPLATE_compute_interval.ne.'output_interval') then
       !       call mpas_set_timeInterval(alarmTimeStep, timeString=config_AM_TEMPLATE_compute_interval, ierr=err_tmp)
-      !       call MPAS_stream_mgr_get_property(stream_manager, 'TemplateOutput', MPAS_STREAM_PROPERTY_REF_TIME, referenceTimeString, err_tmp)
+      !       call MPAS_stream_mgr_get_property(domain % streamManager, 'TemplateOutput', MPAS_STREAM_PROPERTY_REF_TIME, referenceTimeString, err_tmp)
       !       call mpas_set_time(referenceTime, dateTimeString=referenceTimeString, ierr=err_tmp)
       !       call mpas_add_clock_alarm(clock, amTemplateAlarmID, referenceTime, alarmTimeStep, ierr=err_tmp)
       !       call mpas_reset_clock_alarm(clock, amTemplateAlarmID, ierr=err_tmp)
       !    endif
       ! endif
->>>>>>> 5825c6bc
 
    end subroutine ocn_analysis_init!}}}
 
@@ -431,28 +396,14 @@
       logical, pointer :: config_use_AM_layer_volume_weighted_avg, config_AM_layer_volume_weighted_avg_compute_startup
       logical, pointer :: config_use_zonal_mean, config_zonal_mean_compute_startup
       logical, pointer :: config_use_okubo_weiss, config_okubo_weiss_compute_startup
-<<<<<<< HEAD
       logical, pointer :: config_use_AM_water_mass_census, config_AM_water_mass_census_compute_startup
       logical, pointer :: config_use_meridional_heat_transport, config_meridional_heat_transport_compute_startup
-!      logical, pointer :: config_use_TEMPLATE, config_TEMPLATE_compute_startup
-=======
       logical, pointer :: config_AM_test_compute_interval_enable, config_AM_test_compute_interval_compute_on_startup, config_AM_test_compute_interval_write_on_startup 
 !      logical, pointer :: config_AM_TEMPLATE_enable, config_AM_TEMPLATE_compute_on_startup, config_AM_TEMPLATE_write_on_startup
->>>>>>> 5825c6bc
 
       err = 0
 
       timeLevel=1
-<<<<<<< HEAD
-      call mpas_pool_get_config(domain % configs, 'config_use_global_stats', config_use_global_stats)
-      call mpas_pool_get_config(domain % configs, 'config_global_stats_compute_startup', config_global_stats_compute_startup)
-      if (config_use_global_stats.and.config_global_stats_compute_startup) then
-         call ocn_compute_global_stats(domain, timeLevel, err_tmp)
-         call mpas_timer_start('io_write', .false.)
-         call mpas_stream_mgr_write(domain % streamManager, streamID='globalStatsOutput', forceWriteNow=.true., ierr=err_tmp)
-         call mpas_timer_stop('io_write')
-         err = ior(err, err_tmp)
-=======
       call mpas_pool_get_config(domain % configs, 'config_AM_global_stats_enable', config_AM_global_stats_enable)
       if (config_AM_global_stats_enable) then
          call mpas_pool_get_config(domain % configs, 'config_AM_global_stats_compute_on_startup', config_AM_global_stats_compute_on_startup)
@@ -462,7 +413,7 @@
             err = ior(err, err_tmp)
             if (config_AM_global_stats_write_on_startup) then
                call mpas_timer_start('io_write', .false.)
-               call mpas_stream_mgr_write(stream_manager, streamID='globalStatsOutput', forceWriteNow=.true., ierr=err_tmp)
+               call mpas_stream_mgr_write(domain % streamManager, streamID='globalStatsOutput', forceWriteNow=.true., ierr=err_tmp)
                call mpas_timer_stop('io_write')
                err = ior(err, err_tmp)
             endif
@@ -471,7 +422,6 @@
                write(stderrUnit,'(A)') "Warning: write_on_startup called without compute_on_startup, so no output written, for analysis member: global_stats"
             endif
          endif
->>>>>>> 5825c6bc
       endif
 
       call mpas_pool_get_config(domain % configs, 'config_use_AM_sfc_area_weighted_avg', config_use_AM_sfc_area_weighted_avg)
@@ -509,7 +459,6 @@
       if (config_use_okubo_weiss.and.config_okubo_weiss_compute_startup) then
          call ocn_compute_okubo_weiss(domain, timeLevel, err_tmp)
          call mpas_timer_start('io_write', .false.)
-<<<<<<< HEAD
          call mpas_stream_mgr_write(domain % streamManager, streamID='okuboWeissOutput', forceWriteNow=.true., ierr=err_tmp)
          call mpas_timer_stop('io_write')
          err = ior(err, err_tmp)
@@ -531,9 +480,6 @@
          call ocn_compute_meridional_heat_transport(domain, timeLevel, err_tmp)
          call mpas_timer_start('io_write', .false.)
          call mpas_stream_mgr_write(domain % streamManager, streamID='MerHeatTransOutput', forceWriteNow=.true., ierr=err_tmp)
-=======
-         call mpas_stream_mgr_write(stream_manager, streamID='okuboWeissOutput', forceWriteNow=.true., ierr=err_tmp)
->>>>>>> 5825c6bc
          call mpas_timer_stop('io_write')
          err = ior(err, err_tmp)
       endif
@@ -547,7 +493,7 @@
             err = ior(err, err_tmp)
             if (config_AM_test_compute_interval_write_on_startup) then
                call mpas_timer_start('io_write', .false.)
-               call mpas_stream_mgr_write(stream_manager, streamID='testCompIntOutput', forceWriteNow=.true., ierr=err_tmp)
+               call mpas_stream_mgr_write(domain % streamManager, streamID='testCompIntOutput', forceWriteNow=.true., ierr=err_tmp)
                call mpas_timer_stop('io_write')
                err = ior(err, err_tmp)
             endif
@@ -567,7 +513,7 @@
       !       err = ior(err, err_tmp)
       !       if (config_AM_TEMPLATE_write_on_startup) then
       !          call mpas_timer_start('io_write', .false.)
-      !          call mpas_stream_mgr_write(stream_manager, streamID='TemplateOutput', forceWriteNow=.true., ierr=err_tmp)
+      !          call mpas_stream_mgr_write(domain % streamManager, streamID='TemplateOutput', forceWriteNow=.true., ierr=err_tmp)
       !          call mpas_timer_stop('io_write')
       !          err = ior(err, err_tmp)
       !       endif
@@ -593,7 +539,7 @@
 !
 !-----------------------------------------------------------------------
 
-   subroutine ocn_analysis_compute(domain, stream_manager, err)!{{{
+   subroutine ocn_analysis_compute(domain, err)!{{{
 
       !-----------------------------------------------------------------
       !
@@ -607,7 +553,6 @@
       !
       !-----------------------------------------------------------------
 
-      type (MPAS_streamManager_type), intent(inout) :: stream_manager
       type (domain_type), intent(inout) :: domain
 
       !-----------------------------------------------------------------
@@ -630,109 +575,8 @@
       logical, pointer :: config_use_AM_layer_volume_weighted_avg
       logical, pointer :: config_use_zonal_mean
       logical, pointer :: config_use_okubo_weiss
-<<<<<<< HEAD
       logical, pointer :: config_use_AM_water_mass_census
       logical, pointer :: config_use_meridional_heat_transport
-!      logical, pointer :: config_use_TEMPLATE
-
-      err = 0
-
-      timeLevel=1
-      call mpas_pool_get_config(domain % configs, 'config_use_global_stats', config_use_global_stats)
-      if (config_use_global_stats) then
-         call ocn_compute_global_stats(domain, timeLevel, err_tmp)
-      endif
-
-      call mpas_pool_get_config(domain % configs, 'config_use_AM_sfc_area_weighted_avg', config_use_AM_sfc_area_weighted_avg)
-      if (config_use_AM_sfc_area_weighted_avg) then
-         call ocn_compute_surface_area_weighted_averages(domain, timeLevel, err_tmp)
-      endif
-
-      call mpas_pool_get_config(domain % configs, 'config_use_AM_layer_volume_weighted_avg', config_use_AM_layer_volume_weighted_avg)
-      if (config_use_AM_layer_volume_weighted_avg) then
-         call ocn_compute_layer_volume_weighted_averages(domain, timeLevel, err_tmp)
-      endif
-
-      call mpas_pool_get_config(domain % configs, 'config_use_zonal_mean', config_use_zonal_mean)
-      if (config_use_zonal_mean) then
-         call ocn_compute_zonal_mean(domain, timeLevel, err_tmp)
-      endif
-
-      call mpas_pool_get_config(domain % configs, 'config_use_okubo_weiss', config_use_okubo_weiss)
-      if (config_use_okubo_weiss) then
-         call ocn_compute_okubo_weiss(domain, timeLevel, err_tmp)
-      endif
-
-       call mpas_pool_get_config(domain % configs, 'config_use_AM_water_mass_census', config_use_AM_water_mass_census)
-       if (config_use_AM_water_mass_census) then
-          call ocn_compute_water_mass_census(domain, timeLevel, err_tmp)
-       endif
-
-      call mpas_pool_get_config(domain % configs, 'config_use_meridional_heat_transport', config_use_meridional_heat_transport)
-      if (config_use_meridional_heat_transport) then
-         call ocn_compute_meridional_heat_transport(domain, timeLevel, err_tmp)
-      endif
-
-!      call mpas_pool_get_config(domain % configs, 'config_use_TEMPLATE', config_use_TEMPLATE)
-!      if (config_use_TEMPLATE) then
-!         call ocn_compute_TEMPLATE(domain, timeLevel, err_tmp)
-!      endif
-
-   end subroutine ocn_analysis_compute!}}}
-
-!***********************************************************************
-!
-!  routine ocn_analysis_compute_w_alarms
-!
-!> \brief   Driver for MPAS-Ocean analysis computations
-!> \author  Mark Petersen
-!> \date    November 2013
-!> \details
-!>  This routine calls all computation subroutines required for the
-!>  MPAS-Ocean analysis driver.
-!
-!-----------------------------------------------------------------------
-
-   subroutine ocn_analysis_compute_w_alarms(domain, err)!{{{
-
-      !-----------------------------------------------------------------
-      !
-      ! input variables
-      !
-      !-----------------------------------------------------------------
-
-      !-----------------------------------------------------------------
-      !
-      ! input/output variables
-      !
-      !-----------------------------------------------------------------
-
-      type (domain_type), intent(inout) :: domain
-
-      !-----------------------------------------------------------------
-      !
-      ! output variables
-      !
-      !-----------------------------------------------------------------
-
-      integer, intent(out) :: err !< Output: error flag
-
-      !-----------------------------------------------------------------
-      !
-      ! local variables
-      !
-      !-----------------------------------------------------------------
-
-      integer :: timeLevel, err_tmp
-      logical, pointer :: config_use_global_stats
-      logical, pointer :: config_use_AM_sfc_area_weighted_avg
-      logical, pointer :: config_use_AM_layer_volume_weighted_avg
-      logical, pointer :: config_use_zonal_mean
-      logical, pointer :: config_use_okubo_weiss
-      logical, pointer :: config_use_AM_water_mass_census
-      logical, pointer :: config_use_meridional_heat_transport
-!      logical, pointer :: config_use_TEMPLATE
-=======
       logical, pointer :: config_AM_test_compute_interval_enable
 !      logical, pointer :: config_AM_TEMPLATE_enable
 
@@ -741,40 +585,29 @@
 !      character (len=StrKIND), pointer :: config_AM_TEMPLATE_compute_interval
 
       type (MPAS_Clock_type), pointer :: clock
->>>>>>> 5825c6bc
 
       err = 0
       clock => domain % clock
 
       timeLevel=1
-<<<<<<< HEAD
-      call mpas_pool_get_config(domain % configs, 'config_use_global_stats', config_use_global_stats)
-      if (config_use_global_stats) then
-         if (mpas_stream_mgr_ringing_alarms(domain % streamManager, streamID='globalStatsOutput', direction=MPAS_STREAM_OUTPUT, ierr=err_tmp)) then
-=======
       call mpas_pool_get_config(domain % configs, 'config_AM_global_stats_enable', config_AM_global_stats_enable)
       if (config_AM_global_stats_enable) then
          call mpas_pool_get_config(domain % configs, 'config_AM_global_stats_compute_interval',config_AM_global_stats_compute_interval)
          if (config_AM_global_stats_compute_interval.eq.'output_interval') then
             ! Compute analysis member just before output:
-            if (mpas_stream_mgr_ringing_alarms(stream_manager, streamID='globalStatsOutput', direction=MPAS_STREAM_OUTPUT, ierr=err_tmp)) then
+            if (mpas_stream_mgr_ringing_alarms(domain % streamManager, streamID='globalStatsOutput', direction=MPAS_STREAM_OUTPUT, ierr=err_tmp)) then
                call ocn_compute_global_stats(domain, timeLevel, err_tmp)
             endif
          elseif (mpas_is_alarm_ringing(clock, amGlobalStatsAlarmID, ierr=err_tmp)) then
             call mpas_reset_clock_alarm(clock, amGlobalStatsAlarmID, ierr=err_tmp)
->>>>>>> 5825c6bc
             call ocn_compute_global_stats(domain, timeLevel, err_tmp)
          endif
       endif
 
       call mpas_pool_get_config(domain % configs, 'config_use_AM_sfc_area_weighted_avg', config_use_AM_sfc_area_weighted_avg)
       if (config_use_AM_sfc_area_weighted_avg) then
-<<<<<<< HEAD
+         ! Compute analysis member just before output:
          if (mpas_stream_mgr_ringing_alarms(domain % streamManager, streamID='sfcAreaOutput', direction=MPAS_STREAM_OUTPUT, ierr=err_tmp)) then
-=======
-         ! Compute analysis member just before output:
-         if (mpas_stream_mgr_ringing_alarms(stream_manager, streamID='sfcAreaOutput', direction=MPAS_STREAM_OUTPUT, ierr=err_tmp)) then
->>>>>>> 5825c6bc
             call ocn_compute_surface_area_weighted_averages(domain, timeLevel, err_tmp)
          endif
       endif
@@ -788,29 +621,20 @@
 
       call mpas_pool_get_config(domain % configs, 'config_use_zonal_mean', config_use_zonal_mean)
       if (config_use_zonal_mean) then
-<<<<<<< HEAD
+         ! Compute analysis member just before output:
          if (mpas_stream_mgr_ringing_alarms(domain % streamManager, streamID='zonalMeanOutput', direction=MPAS_STREAM_OUTPUT, ierr=err_tmp)) then
-=======
-         ! Compute analysis member just before output:
-         if (mpas_stream_mgr_ringing_alarms(stream_manager, streamID='zonalMeanOutput', direction=MPAS_STREAM_OUTPUT, ierr=err_tmp)) then
->>>>>>> 5825c6bc
             call ocn_compute_zonal_mean(domain, timeLevel, err_tmp)
          endif
       endif
 
       call mpas_pool_get_config(domain % configs, 'config_use_okubo_weiss', config_use_okubo_weiss)
       if (config_use_okubo_weiss) then
-<<<<<<< HEAD
+         ! Compute analysis member just before output:
          if (mpas_stream_mgr_ringing_alarms(domain % streamManager, streamID='okuboWeissOutput', direction=MPAS_STREAM_OUTPUT, ierr=err_tmp)) then
-=======
-         ! Compute analysis member just before output:
-         if (mpas_stream_mgr_ringing_alarms(stream_manager, streamID='okuboWeissOutput', direction=MPAS_STREAM_OUTPUT, ierr=err_tmp)) then
->>>>>>> 5825c6bc
             call ocn_compute_okubo_weiss(domain, timeLevel, err_tmp)
          endif
       endif
 
-<<<<<<< HEAD
        call mpas_pool_get_config(domain % configs, 'config_use_AM_water_mass_census', config_use_AM_water_mass_census)
        if (config_use_AM_water_mass_census) then
          if (mpas_stream_mgr_ringing_alarms(domain % streamManager, streamID='waterMassOutput', direction=MPAS_STREAM_OUTPUT, ierr=err_tmp)) then
@@ -825,19 +649,12 @@
          endif
       endif
 
-!      call mpas_pool_get_config(domain % configs, 'config_use_TEMPLATE', config_use_TEMPLATE)
-!      if (config_use_TEMPLATE) then
-!        if (mpas_stream_mgr_ringing_alarms(domain % streamManager, streamID='TEMPLATEOutput', direction=MPAS_STREAM_OUTPUT, ierr=err_tmp) then
-!            call ocn_compute_TEMPLATE(domain, timeLevel, err_tmp)
-!         endif
-!      endif
-=======
       call mpas_pool_get_config(domain % configs, 'config_AM_test_compute_interval_enable', config_AM_test_compute_interval_enable)
       if (config_AM_test_compute_interval_enable) then
          call mpas_pool_get_config(domain % configs, 'config_AM_test_compute_interval_compute_interval',config_AM_test_compute_interval_compute_interval)
          if (config_AM_test_compute_interval_compute_interval.eq.'output_interval') then
             ! Compute analysis member just before output:
-            if (mpas_stream_mgr_ringing_alarms(stream_manager, streamID='testCompIntOutput', direction=MPAS_STREAM_OUTPUT, ierr=err_tmp)) then
+            if (mpas_stream_mgr_ringing_alarms(domain % streamManager, streamID='testCompIntOutput', direction=MPAS_STREAM_OUTPUT, ierr=err_tmp)) then
                call ocn_compute_test_compute_interval(domain, timeLevel, err_tmp)
             endif
          elseif (mpas_is_alarm_ringing(clock, amTestComputeIntervalAlarmID, ierr=err_tmp)) then
@@ -845,13 +662,12 @@
             call ocn_compute_test_compute_interval(domain, timeLevel, err_tmp)
          endif
       endif
->>>>>>> 5825c6bc
 
        ! call mpas_pool_get_config(domain % configs, 'config_AM_TEMPLATE_enable', config_AM_TEMPLATE_enable)
        !   call mpas_pool_get_config(domain % configs, 'config_AM_TEMPLATE_compute_interval',config_AM_TEMPLATE_compute_interval)
        !   if (config_AM_TEMPLATE_compute_interval.eq.'output_interval') then
        !      ! Compute analysis member just before output:
-       !      if (mpas_stream_mgr_ringing_alarms(stream_manager, streamID='TemplateOutput', direction=MPAS_STREAM_OUTPUT, ierr=err_tmp)) then
+       !      if (mpas_stream_mgr_ringing_alarms(domain % streamManager, streamID='TemplateOutput', direction=MPAS_STREAM_OUTPUT, ierr=err_tmp)) then
        !         call ocn_compute_TEMPLATE(domain, timeLevel, err_tmp)
        !      endif
        !   elseif (mpas_is_alarm_ringing(clock, amTemplateAlarmID, ierr=err_tmp)) then
@@ -911,14 +727,10 @@
       logical, pointer :: config_use_AM_layer_volume_weighted_avg
       logical, pointer :: config_use_zonal_mean
       logical, pointer :: config_use_okubo_weiss
-<<<<<<< HEAD
       logical, pointer :: config_use_AM_water_mass_census
       logical, pointer :: config_use_meridional_heat_transport
-!      logical, pointer :: config_use_TEMPLATE
-=======
       logical, pointer :: config_AM_test_compute_interval_enable
 !      logical, pointer :: config_AM_TEMPLATE_enable
->>>>>>> 5825c6bc
 
       err = 0
 
@@ -952,7 +764,6 @@
          err = ior(err, err_tmp)
       endif
 
-<<<<<<< HEAD
        call mpas_pool_get_config(domain % configs, 'config_use_AM_water_mass_census', config_use_AM_water_mass_census)
        if (config_use_AM_water_mass_census) then
           call ocn_restart_water_mass_census(domain, err_tmp)
@@ -965,9 +776,6 @@
          err = ior(err, err_tmp)
       endif
 
-!      call mpas_pool_get_config(domain % configs, 'config_use_TEMPLATE', config_use_TEMPLATE)
-!      if (config_use_TEMPLATE) then
-=======
       call mpas_pool_get_config(domain % configs, 'config_AM_test_compute_interval_enable', config_AM_test_compute_interval_enable)
       if (config_AM_test_compute_interval_enable) then
          call ocn_restart_test_compute_interval(domain, err_tmp)
@@ -976,7 +784,6 @@
 
 !      call mpas_pool_get_config(domain % configs, 'config_AM_TEMPLATE_enable', config_AM_TEMPLATE_enable)
 !      if (config_AM_TEMPLATE_enable) then
->>>>>>> 5825c6bc
 !         call ocn_restart_TEMPLATE(domain, err_tmp)
 !         err = ior(err, err_tmp)
 !      endif
@@ -1030,23 +837,15 @@
 
       integer :: err_tmp
 
-<<<<<<< HEAD
-      logical, pointer :: config_use_global_stats
+      logical, pointer :: config_AM_global_stats_enable
       logical, pointer :: config_use_AM_sfc_area_weighted_avg
       logical, pointer :: config_use_AM_layer_volume_weighted_avg
       logical, pointer :: config_use_zonal_mean
       logical, pointer :: config_use_okubo_weiss
       logical, pointer :: config_use_AM_water_mass_census
       logical, pointer :: config_use_meridional_heat_transport
-!      logical, pointer :: config_use_TEMPLATE
-=======
-      logical, pointer :: config_AM_global_stats_enable
-      logical, pointer :: config_use_AM_sfc_area_weighted_avg 
-      logical, pointer :: config_use_zonal_mean
-      logical, pointer :: config_use_okubo_weiss
       logical, pointer :: config_AM_test_compute_interval_enable
 !      logical, pointer :: config_AM_TEMPLATE_enable
->>>>>>> 5825c6bc
 
       err = 0
 
@@ -1105,47 +904,35 @@
          err = ior(err, err_tmp)
       endif
 
-<<<<<<< HEAD
-       call mpas_pool_get_config(ocnConfigs, 'config_use_AM_water_mass_census', config_use_AM_water_mass_census)
-       if (config_use_AM_water_mass_census) then
-           call mpas_timer_start('io_write', .false.)
-           call mpas_stream_mgr_write(streamManager, streamID='waterMassOutput', ierr=err_tmp)
-           call mpas_timer_stop('io_write')
-           call mpas_timer_start('io_reset_alarms', .false.)
-           call mpas_stream_mgr_reset_alarms(streamManager, streamID='waterMassOutput', ierr=err_tmp)
-           call mpas_timer_stop('io_reset_alarms')
-          err = ior(err, err_tmp)
-       endif
-
-     call mpas_pool_get_config(ocnConfigs, 'config_use_meridional_heat_transport', config_use_meridional_heat_transport)
-     if (config_use_meridional_heat_transport) then
-         call mpas_timer_start('io_write', .false.)
-         call mpas_stream_mgr_write(streamManager, streamID='MerHeatTransOutput', ierr=err_tmp)
-         call mpas_timer_stop('io_write')
-         call mpas_timer_start('io_reset_alarms', .false.)
-         call mpas_stream_mgr_reset_alarms(streamManager, streamID='MerHeatTransOutput', ierr=err_tmp)
-         call mpas_timer_stop('io_reset_alarms')
-        err = ior(err, err_tmp)
-     endif
-
-!      call mpas_pool_get_config(ocnConfigs, 'config_use_TEMPLATE', config_use_TEMPLATE)
-!      if (config_use_TEMPLATE) then
-!          call mpas_timer_start('io_write', .false.)
-!          call mpas_stream_mgr_write(streamManager, streamID='TEMPLATEOutput', ierr=err_tmp)
-!          call mpas_timer_stop('io_write')
-!          call mpas_timer_start('io_reset_alarms', .false.)
-!          call mpas_stream_mgr_reset_alarms(streamManager, streamID='TEMPLATEOutput', ierr=err_tmp)
-!          call mpas_timer_stop('io_reset_alarms')
-!         err = ior(err, err_tmp)
-!      endif
-=======
+      call mpas_pool_get_config(ocnConfigs, 'config_use_AM_water_mass_census', config_use_AM_water_mass_census)
+      if (config_use_AM_water_mass_census) then
+          call mpas_timer_start('io_write', .false.)
+          call mpas_stream_mgr_write(streamManager, streamID='waterMassOutput', ierr=err_tmp)
+          call mpas_timer_stop('io_write')
+          call mpas_timer_start('io_reset_alarms', .false.)
+          call mpas_stream_mgr_reset_alarms(streamManager, streamID='waterMassOutput', ierr=err_tmp)
+          call mpas_timer_stop('io_reset_alarms')
+         err = ior(err, err_tmp)
+      endif
+
+      call mpas_pool_get_config(ocnConfigs, 'config_use_meridional_heat_transport', config_use_meridional_heat_transport)
+      if (config_use_meridional_heat_transport) then
+          call mpas_timer_start('io_write', .false.)
+          call mpas_stream_mgr_write(streamManager, streamID='MerHeatTransOutput', ierr=err_tmp)
+          call mpas_timer_stop('io_write')
+          call mpas_timer_start('io_reset_alarms', .false.)
+          call mpas_stream_mgr_reset_alarms(streamManager, streamID='MerHeatTransOutput', ierr=err_tmp)
+          call mpas_timer_stop('io_reset_alarms')
+         err = ior(err, err_tmp)
+      endif
+
       call mpas_pool_get_config(ocnConfigs, 'config_AM_test_compute_interval_enable', config_AM_test_compute_interval_enable)
       if (config_AM_test_compute_interval_enable) then
           call mpas_timer_start('io_write', .false.)
-          call mpas_stream_mgr_write(stream_manager, streamID='testCompIntOutput', ierr=err_tmp)
+          call mpas_stream_mgr_write(streamManager, streamID='testCompIntOutput', ierr=err_tmp)
           call mpas_timer_stop('io_write')
           call mpas_timer_start('io_reset_alarms', .false.)
-          call mpas_stream_mgr_reset_alarms(stream_manager, streamID='testCompIntOutput', ierr=err_tmp)
+          call mpas_stream_mgr_reset_alarms(streamManager, streamID='testCompIntOutput', ierr=err_tmp)
           call mpas_timer_stop('io_reset_alarms')
          err = ior(err, err_tmp)
       endif
@@ -1153,14 +940,13 @@
       ! call mpas_pool_get_config(ocnConfigs, 'config_AM_TEMPLATE_enable', config_AM_TEMPLATE_enable)
       ! if (config_AM_TEMPLATE_enable) then
       !     call mpas_timer_start('io_write', .false.)
-      !     call mpas_stream_mgr_write(stream_manager, streamID='TemplateOutput', ierr=err_tmp)
+      !     call mpas_stream_mgr_write(streamManager, streamID='TemplateOutput', ierr=err_tmp)
       !     call mpas_timer_stop('io_write')
       !     call mpas_timer_start('io_reset_alarms', .false.)
-      !     call mpas_stream_mgr_reset_alarms(stream_manager, streamID='TemplateOutput', ierr=err_tmp)
+      !     call mpas_stream_mgr_reset_alarms(streamManager, streamID='TemplateOutput', ierr=err_tmp)
       !     call mpas_timer_stop('io_reset_alarms')
       !    err = ior(err, err_tmp)
       ! endif
->>>>>>> 5825c6bc
 
    end subroutine ocn_analysis_write!}}}
 
@@ -1213,14 +999,10 @@
       logical, pointer :: config_use_AM_layer_volume_weighted_avg
       logical, pointer :: config_use_zonal_mean
       logical, pointer :: config_use_okubo_weiss
-<<<<<<< HEAD
       logical, pointer :: config_use_AM_water_mass_census
       logical, pointer :: config_use_meridional_heat_transport
-!      logical, pointer :: config_use_TEMPLATE
-=======
       logical, pointer :: config_AM_test_compute_interval_enable
 !      logical, pointer :: config_AM_TEMPLATE_enable
->>>>>>> 5825c6bc
 
       err = 0
 
@@ -1254,12 +1036,11 @@
          err = ior(err, err_tmp)
       endif
 
-<<<<<<< HEAD
-       call mpas_pool_get_config(domain % configs, 'config_use_AM_water_mass_census', config_use_AM_water_mass_census)
-       if (config_use_AM_water_mass_census) then
-          call ocn_finalize_water_mass_census(domain, err_tmp)
-          err = ior(err, err_tmp)
-       endif
+      call mpas_pool_get_config(domain % configs, 'config_use_AM_water_mass_census', config_use_AM_water_mass_census)
+      if (config_use_AM_water_mass_census) then
+         call ocn_finalize_water_mass_census(domain, err_tmp)
+         err = ior(err, err_tmp)
+      endif
 
       call mpas_pool_get_config(domain % configs, 'config_use_meridional_heat_transport', config_use_meridional_heat_transport)
       if (config_use_meridional_heat_transport) then
@@ -1267,9 +1048,6 @@
          err = ior(err, err_tmp)
       endif
 
-!      call mpas_pool_get_config(domain % configs, 'config_use_TEMPLATE', config_use_TEMPLATE)
-!      if (config_use_TEMPLATE) then
-=======
       call mpas_pool_get_config(domain % configs, 'config_AM_test_compute_interval_enable', config_AM_test_compute_interval_enable)
       if (config_AM_test_compute_interval_enable) then
          call ocn_finalize_test_compute_interval(domain, err_tmp)
@@ -1278,7 +1056,6 @@
 
 !      call mpas_pool_get_config(domain % configs, 'config_AM_TEMPLATE_enable', config_AM_TEMPLATE_enable)
 !      if (config_AM_TEMPLATE_enable) then
->>>>>>> 5825c6bc
 !         call ocn_finalize_TEMPLATE(domain, err_tmp)
 !         err = ior(err, err_tmp)
 !      endif
