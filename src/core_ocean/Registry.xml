--- conflicted
+++ resolved
@@ -1,10 +1,6 @@
 <?xml version="1.0"?>
-<<<<<<< HEAD
-<registry model="mpas" core="ocean" version="2.0">
-
-=======
 <registry model="mpas" core="ocean" version="2.1">
->>>>>>> a8b61915
+
 	<dims>
 		<dim name="nCells" units="unitless"
 			 description="The number of polygons in the primary grid."
