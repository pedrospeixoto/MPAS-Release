<?xml version="1.0"?>
<registry model="mpas" core="init_atmosphere" core_abbrev="init_atm" version="8.0.1">

<!-- **************************************************************************************** -->
<!-- ************************************** Dimensions ************************************** -->
<!-- **************************************************************************************** -->

        <dims>
                <dim name="nCells"
                     description="The number of Voronoi cells in the primal mesh"/>
                <dim name="nEdges"
                     description="The number of cell faces (edges) in the primal and dual meshes"/>
                <dim name="maxEdges"
                     description="The largest number of neighbors that a primal mesh cell may have"/>
                <dim name="maxEdges2"
                     description="Twice the value of maxEdges"/>
                <dim name="nVertices"
                     description="The number of Delaunay triangles in the dual mesh, equivalent to the number of cell corners in the primal mesh"/>
                <dim name="TWO" definition="2"
                     description="A constant value of 2"/>
                <dim name="THREE" definition="3"
                     description="A constant value of 3"/>
                <dim name="vertexDegree"
                     description="The number of edges or cells that meet at vertices"/>
                <dim name="FIFTEEN" definition="15"
                     description="A constant value of 15"/>
                <dim name="TWENTYONE" definition="21"
                     description="A constant value of 21"/>
                <dim name="R3" definition="3"
                     description="The dimensionality of vectors in $\Re^3$"/>
                <dim name="nVertLevels" definition="namelist:config_nvertlevels"
                     description="The number of atmospheric layers"/>
                <dim name="nSoilLevels" definition="namelist:config_nsoillevels"
                     description="The number of soil layers used by the land-surface scheme"/>
                <dim name="nFGLevels" definition="namelist:config_nfglevels"
                     description="The number of first-guess atmospheric layers"/>
                <dim name="nFGSoilLevels" definition="namelist:config_nfgsoillevels"
                     description="The number of first-guess soil layers"/>
                <dim name="nVertLevelsP1" definition="nVertLevels+1"
                     description="The number of atmospheric levels, always one more than the number of layers"/>
                <dim name="nMonths" definition="namelist:config_months"
                     description="The number of months in a year"/>
        </dims>


<!-- **************************************************************************************** -->
<!-- ************************************** Namelists *************************************** -->
<!-- **************************************************************************************** -->

        <nml_record name="nhyd_model" in_defaults="true">

                <nml_option name="config_init_case"             type="integer"       default_value="7"
                     units="-"
                     description="Type of initial conditions to create: \newline
                                        1 = Jablonowski &amp; Williamson barolinic wave (no initial perturbation), \newline
                                        2 = Jablonowski &amp; Williamson barolinic wave (with initial perturbation), \newline
                                        3 = Jablonowski &amp; Williamson barolinic wave (with normal-mode perturbation), \newline
                                        4 = squall line, \newline
                                        5 = super-cell, \newline
                                        6 = mountain wave, \newline
                                        7 = real-data initial conditions from, e.g., GFS, \newline
                                        8 = surface field (SST, sea-ice) update file for use with real-data simulations \newline
                                        9 = lateral boundary conditions update file for use with real-data simulations \newline
                                        13 = CAM-MPAS 3-d grid with specified topography and zeta levels"
                     possible_values="1 -- 9"/>

                <nml_option name="config_calendar_type" type="character" default_value="gregorian" in_defaults="false"
                     units="-"
                     description="Simulation calendar type"
                     possible_values="`gregorian',`gregorian_noleap'"/>

                <nml_option name="config_start_time"            type="character"     default_value="2010-10-23_00:00:00"
                     units="-"
                     description="Time to begin processing first-guess data (cases 7, 8, and 9 only)"
                     possible_values="`YYYY-MM-DD_hh:mm:ss'"/>

                <nml_option name="config_stop_time"             type="character"     default_value="2010-10-23_00:00:00"
                     units="-"
                     description="Time to end processing first-guess data (cases 8 and 9 only)"
                     possible_values="`YYYY-MM-DD_hh:mm:ss'"/>

                <nml_option name="config_theta_adv_order" type="integer" default_value="3"
                     units="-"
                     description="Horizontal advection order for theta"
                     possible_values="2, 3, or 4"/>

                <nml_option name="config_coef_3rd_order" type="real" default_value="0.25"
                     units="-"
                     description="Upwinding coefficient in the 3rd order advection scheme"
                     possible_values="0 $\leq$ config_coef_3rd_order $\leq$ 1"/>

                <nml_option name="config_num_halos" type="integer" default_value="2" in_defaults="false"
                     units="-"
                     description="Number of halo layers for fields"
                     possible_values="Integer values, typically 2 or 3; DO NOT CHANGE"/>

<<<<<<< HEAD
               <!-- ************************************** PXT-ADDED************************************ -->
               <nml_option name="config_hcm_staggering"        type="logical"       default_value="false" in_defaults="true"
                     units="-"
                     description="Flag to set wind position to cell edge midpoint instead of the \newline
                                   default edge triangle vs cell edge intersection point. This is known as \newline
                                   HCm staggering from Peixoto (2016) JCP paper."
                     possible_values="True or False"/>
                     
=======
                <nml_option name="config_interface_projection" type="character"     default_value="linear_interpolation"
                     units="-"
                     description="projecting layer values to the interface, linear vertical interpolation or integral" 
                     possible_values="'linear_interpolation' or 'layer_integral' (layer average value)"/>

>>>>>>> cd652c32
        </nml_record>

        <nml_record name="dimensions" in_defaults="true">

                <nml_option name="config_nvertlevels"           type="integer"       default_value="55"
                     units="-"
                     description="The number of vertical levels to be used in the model"
                     possible_values="Positive integer values"/>

                <nml_option name="config_nsoillevels"           type="integer"       default_value="4"
                     units="-"
                     description="The number of vertical soil levels needed by LSM in the model (case 7 only)"
                     possible_values="Positive integer values"/>

                <nml_option name="config_nfglevels"             type="integer"       default_value="38"
                     units="-"
                     description="The number of atmospheric levels (including surface and sea-level) in the first-guess dataset (cases 7 and 9 only)"
                     possible_values="Positive integer values"/>

                <nml_option name="config_nfgsoillevels"         type="integer"       default_value="4"
                     units="-"
                     description="The number of vertical soil levels in the first-guess dataset (case 7 only)"
                     possible_values="Positive integer values"/>

                <nml_option name="config_months"                type="integer"       default_value="12"      in_defaults="false"
                     units="-"
                     description="The number of months in a year"
                     possible_values="Positive integer values"/>

        </nml_record>

        <nml_record name="data_sources" in_defaults="true">

                <nml_option name="config_geog_data_path"        type="character"     default_value="/glade/work/wrfhelp/WPS_GEOG/"
                     units="-"
                     description="Path to the WPS static data files (case 7 only)"
                     possible_values="Any valid path"/>

                <nml_option name="config_met_prefix"            type="character"     default_value="CFSR"
                     units="-"
                     description="Filename prefix of ungrib intermediate file to use for initial conditions (cases 7 and 9 only)"
                     possible_values="Any alpha-numeric string"/>

                <nml_option name="config_sfc_prefix"            type="character"     default_value="SST"
                     units="-"
                     description="Filename prefix of ungrib intermediate file to use for SST and sea-ice (cases 7 and 8 only)"
                     possible_values="Any alpha-numeric string"/>

                <nml_option name="config_fg_interval"           type="integer"       default_value="86400"
                     units="-"
                     description="Interval between intermediate files (cases 8 and 9 only)"
                     possible_values="[DDD_]hh:mm:ss"/>

                <nml_option name="config_landuse_data"          type="character"     default_value="MODIFIED_IGBP_MODIS_NOAH"
                     units="-"
                     description="The land use classification to use (case 7 only)"
                     possible_values="`USGS' or `MODIFIED_IGBP_MODIS_NOAH'"/>

                <nml_option name="config_topo_data"             type="character"     default_value="GMTED2010"
                     units="-"
                     description="The topography dataset to use for the model terrain and for GWDO static fields (case 7 only)"
                     possible_values="`GTOPO30' or `GMTED2010'"/>

                <nml_option name="config_vegfrac_data"          type="character"     default_value="MODIS"
                     units="-"
                     description="The climatological monthly vegetation fraction dataset to use (case 7 only)"
                     possible_values="`MODIS' or `NCEP'"/>

                <nml_option name="config_albedo_data"           type="character"     default_value="MODIS"
                     units="-"
                     description="The climatological monthly albedo dataset to use (case 7 only)"
                     possible_values="`MODIS' or `NCEP'"/>

                <nml_option name="config_maxsnowalbedo_data"    type="character"     default_value="MODIS"
                     units="-"
                     description="The maximum snow albedo dataset to use (case 7 only)"
                     possible_values="`MODIS' or `NCEP'"/>

                <nml_option name="config_supersample_factor"    type="integer"       default_value="3"
                     units="-"
                     description="The supersampling factor to be used for MODIS maximum snow albedo and monthly albedo datasets (case 7 only)"
                     possible_values="Positive integer values"/>

                <nml_option name="config_use_spechumd"          type="logical"       default_value="false"
                     units="-"
                     description="Whether to use specific-humidity as the first-guess moisture variable. If this option is False, relative humidity will be used."
                     possible_values="true or false"/>

        </nml_record>

        <nml_record name="vertical_grid" in_defaults="true">

                <nml_option name="config_ztop"                  type="real"          default_value="30000.0"
                     units="m"
                     description="Model top height"
                     possible_values="Positive real values"/>

                <nml_option name="config_nsmterrain"            type="integer"       default_value="1"
                     units="-"
                     description="Number of smoothing passes to apply to the interpolated terrain field"
                     possible_values="Non-negative integer values"/>

                <nml_option name="config_smooth_surfaces"       type="logical"       default_value="true"
                     units="-"
                     description="Whether to smooth zeta surfaces"
                     possible_values="true or false"/>

                <nml_option name="config_dzmin"                 type="real"          default_value="0.3"
                     units="-"
                     description="Minimum thickness of layers as a fraction of nominal thickness"
                     possible_values="Real values in the interval (0,1)"/>

                <nml_option name="config_nsm"                   type="integer"       default_value="30"
                     units="-"
                     description="Maximum number of smoothing passes for coordinate surfaces"
                     possible_values="Positive integer values"/>

                <nml_option name="config_tc_vertical_grid"      type="logical"       default_value="true"
                     units="-"
                     description="Whether to use the vertical layer profile that was developed for use in real-time TC experiments"
                     possible_values="true or false"/>

                <nml_option name="config_specified_zeta_levels" type="character"     default_value=""    in_defaults="false"
                     units="-"
                     description="The name of a text file containing a list of vertical coordinate (zeta) values in increasing order at layer interfaces."
                     possible_values="Any valid filename"/>

                <nml_option name="config_blend_bdy_terrain"     type="logical"       default_value="false"
                     units="-"
                     description="Whether to blend terrain along domain boundaries with first-guess terrain. Only useful for limited-area domains."
                     possible_values="true or false"/>

        </nml_record>

        <nml_record name="interpolation_control" in_defaults="true">

                <nml_option name="config_extrap_airtemp"        type="character"     default_value="lapse-rate"
                     units="-"
                     description="Method of extrapolation of air temperature above/below first-guess levels."
                     possible_values="`constant' (last valid value), `linear' (linear extrapolation based on last two values), `lapse-rate' (0.0065 K/m from last valid value)"/>

        </nml_record>

        <nml_record name="preproc_stages" in_defaults="true">

                <nml_option name="config_static_interp"         type="logical"       default_value="true"
                     units="-"
                     description="Whether to interpolate WPS static data (case 7 only)"
                     possible_values="true or false"/>

                <nml_option name="config_native_gwd_static"     type="logical"       default_value="true"
                     units="-"
                     description="Whether to recompute subgrid-scale orography statistics directly on the native MPAS mesh (case 7 only)"
                     possible_values="true or false"/>

                <nml_option name="config_gwd_cell_scaling"      type="real"          default_value="1.0"      in_defaults="false"
                     units="-"
                     description="Scaling factor for the effective grid cell diameter used in computation of GWD static fields"
                     possible_values="Positive real values"/>

                <nml_option name="config_vertical_grid"         type="logical"       default_value="true"
                     units="-"
                     description="Whether to generate vertical grid"
                     possible_values="true or false"/>

                <nml_option name="config_met_interp"            type="logical"       default_value="true"
                     units="-"
                     description="Whether to interpolate first-guess fields from intermediate file"
                     possible_values="true or false"/>

                <nml_option name="config_input_sst"             type="logical"       default_value="false"
                     units="-"
                     description="Whether to re-compute SST and sea-ice fields from surface input data set; should be set to .true. when running case 8"
                     possible_values="true or false"/>

                <nml_option name="config_frac_seaice"           type="logical"       default_value="true"
                     units="-"
                     description="Whether to switch sea-ice threshold from 0.5 to 0.02"
                     possible_values="true or false"/>
        </nml_record>

        <nml_record name="physics" in_defaults="false">
                <nml_option name="config_tsk_seaice_threshold" type="real" default_value="100." units="K"
                     description="surface temperature threshold below which water points are set to seaice points"
                     possible_values="Positive real values"/>
        </nml_record>

        <nml_record name="io" in_defaults="true">

                <nml_option name="config_pio_num_iotasks" type="integer" default_value="0"
                     units="-"
                     description="Number of tasks to perform file I/O"
                     possible_values="Integer valued, 0 $\leq$ config_pio_num_iotasks $\leq$ \# MPI tasks, 0 indicates all tasks perform I/O"/>

                <nml_option name="config_pio_stride" type="integer" default_value="1"
                     units="-"
                     description="Stride between file I/O tasks"
                     possible_values="Integer valued, $\leq$ (\# MPI tasks) / config_pio_num_iotasks"/>

        </nml_record>

        <nml_record name="decomposition" in_defaults="true">

                <nml_option name="config_block_decomp_file_prefix" type="character" default_value="x1.40962.graph.info.part."
                     units="-"
                     description="Prefix of graph decomposition file, to be suffixed with the MPI task count"
                     possible_values="Any valid filename"/>

                <nml_option name="config_number_of_blocks" type="integer" default_value="0" in_defaults="false"
                     units="-"
                     description="Number of blocks to assign to each MPI task"
                     possible_values="Positive integer values"/>

                <nml_option name="config_explicit_proc_decomp" type="logical" default_value="false" in_defaults="false"
                     units="-"
                     description="Whether to use an explicit mapping of blocks to MPI tasks"
                     possible_values=".true. or .false."/>

                <nml_option name="config_proc_decomp_file_prefix" type="character" default_value="graph.info.part." in_defaults="false"
                     units="-"
                     description="Prefix of block mapping file"
                     possible_values="Any valid filename"/>

        </nml_record>


<!-- **************************************************************************************** -->
<!-- **************************************  Packages  ************************************** -->
<!-- **************************************************************************************** -->
        <packages>
                <package name="initial_conds" description="Used by test cases that produce initial conditions."/>
                <package name="sfc_update" description="Used by test cases that produce surface updates."/>
                <package name="lbcs" description="Active when lateral boundary conditions are interpolated and written."/>
                <package name="gwd_stage_in" description="Active only if GWD static fields are be generated and other static fields are not being generated"/>
                <package name="gwd_stage_out" description="Active only if GWD static fields are be generated and other static fields are not being generated"/>
                <package name="vertical_stage_in" description="Active only if a vertical grid is being generated"/>
                <package name="vertical_stage_out" description="Active only if a vertical grid is being generated"/>
                <package name="met_stage_in" description="Active only if meteorological fields are being interpolated"/>
                <package name="met_stage_out" description="Active only if meteorological fields are being interpolated"/>
                <package name="first_guess_field" description="3-d atmospheric or land-surface fields on first-guess levels"/>
        </packages>


<!-- **************************************************************************************** -->
<!-- *************************************** Streams **************************************** -->
<!-- **************************************************************************************** -->

	<streams>
		<stream name="input" 
                        type="input" 
                        filename_template="x1.40962.grid.nc"
                        input_interval="initial_only" 
                        immutable="true">

                        <var name="latCell"/>
                        <var name="lonCell"/>
                        <var name="xCell"/>
                        <var name="yCell"/>
                        <var name="zCell"/>
                        <var name="indexToCellID"/>
                        <var name="latEdge"/>
                        <var name="lonEdge"/>
                        <var name="xEdge"/>
                        <var name="yEdge"/>
                        <var name="zEdge"/>
                        <var name="indexToEdgeID"/>
                        <var name="latVertex"/>
                        <var name="lonVertex"/>
                        <var name="xVertex"/>
                        <var name="yVertex"/>
                        <var name="zVertex"/>
                        <var name="indexToVertexID"/>
                        <var name="cellsOnEdge"/>
                        <var name="nEdgesOnCell"/>
                        <var name="nEdgesOnEdge"/>
                        <var name="edgesOnCell"/>
                        <var name="edgesOnEdge"/>
                        <var name="weightsOnEdge"/>
                        <var name="dvEdge"/>
                        <var name="dcEdge"/>
                        <var name="angleEdge"/>
                        <var name="areaCell"/>
                        <var name="areaTriangle"/>
                        <var name="cellsOnCell"/>
                        <var name="verticesOnCell"/>
                        <var name="verticesOnEdge"/>
                        <var name="edgesOnVertex"/>
                        <var name="cellsOnVertex"/>
                        <var name="kiteAreasOnVertex"/>
                        <var name="meshDensity"/>
                        <var name="nominalMinDc"/>
                        <var name="bdyMaskCell"/>
                        <var name="bdyMaskEdge"/>
                        <var name="bdyMaskVertex"/>
                        <var name="edgeNormalVectors" packages="gwd_stage_in;vertical_stage_in;met_stage_in"/>
                        <var name="localVerticalUnitVectors" packages="gwd_stage_in;vertical_stage_in;met_stage_in"/>
                        <var name="cellTangentPlane" packages="gwd_stage_in;vertical_stage_in;met_stage_in"/>
                        <var name="fEdge" packages="gwd_stage_in;vertical_stage_in;met_stage_in"/>
                        <var name="fVertex" packages="gwd_stage_in;vertical_stage_in;met_stage_in"/>
                        <var name="ter" packages="gwd_stage_in;vertical_stage_in;met_stage_in"/>
                        <var name="landmask" packages="gwd_stage_in;vertical_stage_in;met_stage_in"/>
                        <var name="mminlu" packages="gwd_stage_in;vertical_stage_in;met_stage_in"/>
                        <var name="isice_lu" packages="gwd_stage_in;vertical_stage_in;met_stage_in"/>
                        <var name="iswater_lu" packages="gwd_stage_in;vertical_stage_in;met_stage_in"/>
                        <var name="ivgtyp" packages="gwd_stage_in;vertical_stage_in;met_stage_in"/>
                        <var name="isltyp" packages="gwd_stage_in;vertical_stage_in;met_stage_in"/>
                        <var name="snoalb" packages="gwd_stage_in;vertical_stage_in;met_stage_in"/>
                        <var name="soiltemp" packages="gwd_stage_in;vertical_stage_in;met_stage_in"/>
                        <var name="greenfrac" packages="gwd_stage_in;vertical_stage_in;met_stage_in"/>
                        <var name="shdmin" packages="gwd_stage_in;vertical_stage_in;met_stage_in"/>
                        <var name="shdmax" packages="gwd_stage_in;vertical_stage_in;met_stage_in"/>
                        <var name="albedo12m" packages="gwd_stage_in;vertical_stage_in;met_stage_in"/>
                        <var name="var2d" packages="vertical_stage_in;met_stage_in"/>
                        <var name="con" packages="vertical_stage_in;met_stage_in"/>
                        <var name="oa1" packages="vertical_stage_in;met_stage_in"/>
                        <var name="oa2" packages="vertical_stage_in;met_stage_in"/>
                        <var name="oa3" packages="vertical_stage_in;met_stage_in"/>
                        <var name="oa4" packages="vertical_stage_in;met_stage_in"/>
                        <var name="ol1" packages="vertical_stage_in;met_stage_in"/>
                        <var name="ol2" packages="vertical_stage_in;met_stage_in"/>
                        <var name="ol3" packages="vertical_stage_in;met_stage_in"/>
                        <var name="ol4" packages="vertical_stage_in;met_stage_in"/>
                        <var name="deriv_two" packages="gwd_stage_in;vertical_stage_in;met_stage_in"/>
                        <var name="defc_a" packages="gwd_stage_in;vertical_stage_in;met_stage_in"/>
                        <var name="defc_b" packages="gwd_stage_in;vertical_stage_in;met_stage_in"/>
                        <var name="cell_gradient_coef_x" packages="gwd_stage_in;vertical_stage_in;met_stage_in"/>
                        <var name="cell_gradient_coef_y" packages="gwd_stage_in;vertical_stage_in;met_stage_in"/>
                        <var name="coeffs_reconstruct" packages="gwd_stage_in;vertical_stage_in;met_stage_in"/>
                        <var name="cf1" packages="met_stage_in"/>
                        <var name="cf2" packages="met_stage_in"/>
                        <var name="cf3" packages="met_stage_in"/>
                        <var name="zgrid" packages="met_stage_in"/>
                        <var name="rdzw" packages="met_stage_in"/>
                        <var name="dzu" packages="met_stage_in"/>
                        <var name="rdzu" packages="met_stage_in"/>
                        <var name="fzm" packages="met_stage_in"/>
                        <var name="fzp" packages="met_stage_in"/>
                        <var name="zxu" packages="met_stage_in"/>
                        <var name="zz" packages="met_stage_in"/>
                        <var name="zb" packages="met_stage_in"/>
                        <var name="zb3" packages="met_stage_in"/>
                        <var name="dss" packages="met_stage_in"/>
		</stream>

		<stream name="output" 
                        type="output" 
                        filename_template="x1.40962.init.nc"
                        output_interval="initial_only"
                        packages="initial_conds"
                        immutable="true">

                        <var name="initial_time" packages="met_stage_out"/>
                        <var name="xtime"/>
                        <var name="latCell"/>
                        <var name="lonCell"/>
                        <var name="xCell"/>
                        <var name="yCell"/>
                        <var name="zCell"/>
                        <var name="indexToCellID"/>
                        <var name="latEdge"/>
                        <var name="lonEdge"/>
                        <var name="xEdge"/>
                        <var name="yEdge"/>
                        <var name="zEdge"/>
                        <var name="indexToEdgeID"/>
                        <var name="latVertex"/>
                        <var name="lonVertex"/>
                        <var name="xVertex"/>
                        <var name="yVertex"/>
                        <var name="zVertex"/>
                        <var name="indexToVertexID"/>
                        <var name="cellsOnEdge"/>
                        <var name="nEdgesOnCell"/>
                        <var name="nEdgesOnEdge"/>
                        <var name="edgesOnCell"/>
                        <var name="edgesOnEdge"/>
                        <var name="weightsOnEdge"/>
                        <var name="dvEdge"/>
                        <var name="dcEdge"/>
                        <var name="angleEdge"/>
                        <var name="areaCell"/>
                        <var name="areaTriangle"/>
                        <var name="cellsOnCell"/>
                        <var name="verticesOnCell"/>
                        <var name="verticesOnEdge"/>
                        <var name="edgesOnVertex"/>
                        <var name="cellsOnVertex"/>
                        <var name="kiteAreasOnVertex"/>
                        <var name="meshDensity"/>
                        <var name="nominalMinDc"/>
                        <var name="bdyMaskCell"/>
                        <var name="bdyMaskEdge"/>
                        <var name="bdyMaskVertex"/>
                        <var name="edgeNormalVectors"/>
                        <var name="localVerticalUnitVectors"/>
                        <var name="cellTangentPlane"/>
                        <var name="fEdge"/>
                        <var name="fVertex"/>
                        <var name="ter"/>
                        <var name="landmask"/>
                        <var name="mminlu"/>
                        <var name="isice_lu"/>
                        <var name="iswater_lu"/>
                        <var name="ivgtyp"/>
                        <var name="isltyp"/>
                        <var name="snoalb"/>
                        <var name="soiltemp"/>
                        <var name="greenfrac"/>
                        <var name="shdmin"/>
                        <var name="shdmax"/>
                        <var name="albedo12m"/>
                        <var name="var2d" packages="gwd_stage_out;vertical_stage_out;met_stage_out"/>
                        <var name="con" packages="gwd_stage_out;vertical_stage_out;met_stage_out"/>
                        <var name="oa1" packages="gwd_stage_out;vertical_stage_out;met_stage_out"/>
                        <var name="oa2" packages="gwd_stage_out;vertical_stage_out;met_stage_out"/>
                        <var name="oa3" packages="gwd_stage_out;vertical_stage_out;met_stage_out"/>
                        <var name="oa4" packages="gwd_stage_out;vertical_stage_out;met_stage_out"/>
                        <var name="ol1" packages="gwd_stage_out;vertical_stage_out;met_stage_out"/>
                        <var name="ol2" packages="gwd_stage_out;vertical_stage_out;met_stage_out"/>
                        <var name="ol3" packages="gwd_stage_out;vertical_stage_out;met_stage_out"/>
                        <var name="ol4" packages="gwd_stage_out;vertical_stage_out;met_stage_out"/>
                        <var name="deriv_two"/>
                        <var name="defc_a"/>
                        <var name="defc_b"/>
                        <var name="cell_gradient_coef_x"/>
                        <var name="cell_gradient_coef_y"/>
                        <var name="coeffs_reconstruct"/>
                        <var name="cf1" packages="vertical_stage_out;met_stage_out"/>
                        <var name="cf2" packages="vertical_stage_out;met_stage_out"/>
                        <var name="cf3" packages="vertical_stage_out;met_stage_out"/>
                        <var name="zgrid" packages="vertical_stage_out;met_stage_out"/>
                        <var name="rdzw" packages="vertical_stage_out;met_stage_out"/>
                        <var name="dzu" packages="vertical_stage_out;met_stage_out"/>
                        <var name="rdzu" packages="vertical_stage_out;met_stage_out"/>
                        <var name="fzm" packages="vertical_stage_out;met_stage_out"/>
                        <var name="fzp" packages="vertical_stage_out;met_stage_out"/>
                        <var name="zxu" packages="vertical_stage_out;met_stage_out"/>
                        <var name="zz" packages="vertical_stage_out;met_stage_out"/>
                        <var name="zb" packages="vertical_stage_out;met_stage_out"/>
                        <var name="zb3" packages="vertical_stage_out;met_stage_out"/>
                        <var name="dss" packages="vertical_stage_out;met_stage_out"/>
                        <var name="u_init" packages="met_stage_out"/>
                        <var name="v_init" packages="met_stage_out"/>
                        <var name="t_init" packages="met_stage_out"/>
                        <var name="qv_init" packages="met_stage_out"/>
                        <var_array name="scalars" packages="met_stage_out"/>
                        <var name="u" packages="met_stage_out"/>
                        <var name="w" packages="met_stage_out"/>
                        <var name="dz" packages="met_stage_out"/>
                        <var name="dzs" packages="met_stage_out"/>
                        <var name="zs" packages="met_stage_out"/>
                        <var name="sh2o" packages="met_stage_out"/>
                        <var name="smois" packages="met_stage_out"/>
                        <var name="tslb" packages="met_stage_out"/>
                        <var name="tmn" packages="met_stage_out"/>
                        <var name="skintemp" packages="met_stage_out"/>
                        <var name="sst" packages="met_stage_out"/>
                        <var name="snow" packages="met_stage_out"/>
                        <var name="snowc" packages="met_stage_out"/>
                        <var name="snowh" packages="met_stage_out"/>
                        <var name="xice" packages="met_stage_out"/>
                        <var name="seaice" packages="met_stage_out"/>
                        <var name="vegfra" packages="met_stage_out"/>
                        <var name="sfc_albbck" packages="met_stage_out"/>
                        <var name="xland" packages="met_stage_out"/>
                        <var name="rho" packages="met_stage_out"/>
                        <var name="theta" packages="met_stage_out"/>
                        <var name="relhum" packages="met_stage_out"/>
                        <var name="rho_base" packages="met_stage_out"/>
                        <var name="theta_base" packages="met_stage_out"/>
                        <var name="surface_pressure" packages="met_stage_out"/>
                        <var name="precipw" packages="met_stage_out"/>
                        <var name="h_oml_initial" packages="met_stage_out"/>
                        <var name="u10" packages="met_stage_out"/>
                        <var name="v10" packages="met_stage_out"/>
                        <var name="q2" packages="met_stage_out"/>
                        <var name="rh2" packages="met_stage_out"/>
                        <var name="t2m" packages="met_stage_out"/>
		</stream>

		<stream name="surface" 
                        type="output" 
                        filename_template="x1.40962.sfc_update.nc"
                        output_interval="86400" 
                        filename_interval="none"
                        packages="sfc_update"
                        immutable="true">

			<var name="xtime"/>
			<var name="sst"/>
			<var name="xice"/>
		</stream>

		<stream name="lbc"
                        type="output"
                        filename_template="lbc.$Y-$M-$D_$h.$m.$s.nc"
                        output_interval="3:00:00"
                        filename_interval="output_interval"
                        packages="lbcs"
                        immutable="true">

			<var name="xtime"/>
			<var_struct name="lbc_state"/>
		</stream>

	</streams>


<!-- **************************************************************************************** -->
<!-- ************************************** Variables *************************************** -->
<!-- **************************************************************************************** -->

        <var_struct name="mesh" time_levs="1">

                <var name="latCell" type="real" dimensions="nCells" units="rad"
                     description="Latitude of cells"/>

                <var name="lonCell" type="real" dimensions="nCells" units="rad"
                     description="Longitude of cells"/>

                <var name="xCell" type="real" dimensions="nCells" units="m"
                     description="Cartesian x-coordinate of cells"/>

                <var name="yCell" type="real" dimensions="nCells" units="m"
                     description="Cartesian y-coordinate of cells"/>

                <var name="zCell" type="real" dimensions="nCells" units="m"
                     description="Cartesian z-coordinate of cells"/>

                <var name="indexToCellID" type="integer" dimensions="nCells" units="-"
                     description="Mapping from local array index to global cell ID"/>

                <var name="latEdge" type="real" dimensions="nEdges" units="rad"
                     description="Latitude of edges"/>

                <var name="lonEdge" type="real" dimensions="nEdges" units="rad"
                     description="Longitude of edges"/>

                <var name="xEdge" type="real" dimensions="nEdges" units="m"
                     description="Cartesian x-coordinate of edges"/>

                <var name="yEdge" type="real" dimensions="nEdges" units="m"
                     description="Cartesian y-coordinate of edges"/>

                <var name="zEdge" type="real" dimensions="nEdges" units="m"
                     description="Cartesian z-coordinate of edges"/>

                <var name="indexToEdgeID" type="integer" dimensions="nEdges" units="-"
                     description="Mapping from local array index to global edge ID"/>

                <var name="latVertex" type="real" dimensions="nVertices" units="rad"
                     description="Latitude of vertices"/>

                <var name="lonVertex" type="real" dimensions="nVertices" units="rad"
                     description="Longitude of vertices"/>

                <var name="xVertex" type="real" dimensions="nVertices" units="m"
                     description="Cartesian x-coordinate of vertices"/>

                <var name="yVertex" type="real" dimensions="nVertices" units="m"
                     description="Cartesian y-coordinate of vertices"/>

                <var name="zVertex" type="real" dimensions="nVertices" units="m"
                     description="Cartesian z-coordinate of vertices"/>

                <var name="indexToVertexID" type="integer" dimensions="nVertices" units="-"
                     description="Mapping from local array index to global vertex ID"/>

                <var name="cellsOnEdge" type="integer" dimensions="TWO nEdges" units="-"
                     description="IDs of cells divided by an edge"/>

                <var name="nEdgesOnCell" type="integer" dimensions="nCells" units="-"
                     description="Number of edges forming the boundary of a cell"/>

                <var name="nEdgesOnEdge" type="integer" dimensions="nEdges" units="-"
                     description="Number of edges involved in reconstruction of tangential velocity for an edge"/>

                <var name="edgesOnCell" type="integer" dimensions="maxEdges nCells" units="-"
                     description="IDs of edges forming the boundary of a cell"/>

                <var name="edgesOnEdge" type="integer" dimensions="maxEdges2 nEdges" units="-"
                     description="IDs of edges involved in reconstruction of tangential velocity for an edge"/>

                <var name="weightsOnEdge" type="real" dimensions="maxEdges2 nEdges" units="-"
                     description="Weights used in reconstruction of tangential velocity for an edge"/>

                <var name="dvEdge" type="real" dimensions="nEdges" units="-"
                     description="Spherical distance between vertex endpoints of an edge"/>

                <var name="dcEdge" type="real" dimensions="nEdges" units="m"
                     description="Spherical distance between cells separated by an edge"/>

                <var name="angleEdge" type="real" dimensions="nEdges" units="rad"
                     description="Angle between local north and the positive tangential direction of an edge"/>

                <var name="areaCell" type="real" dimensions="nCells" units="m^2"
                     description="Spherical area of a Voronoi cell"/>

                <var name="areaTriangle" type="real" dimensions="nVertices" units="m^2"
                     description="Spherical area of a Delaunay triangle"/>

                <var name="edgeNormalVectors" type="real" dimensions="R3 nEdges" units="unitless"
                     description="Cartesian components of the vector normal to an edge and tangential to the surface of the sphere"/>

                <var name="localVerticalUnitVectors" type="real" dimensions="R3 nCells" units="unitless"
                     description="Cartesian components of the vector pointing in the local vertical direction for a cell"/>

                <var name="cellTangentPlane" type="real" dimensions="R3 TWO nCells" units="unitless"
                     description="Components of a pair of vectors defining the tangent plane at a cell"/>

                <var name="cellsOnCell" type="integer" dimensions="maxEdges nCells" units="-"
                     description="IDs of cells neighboring a cell"/>

                <var name="verticesOnCell" type="integer" dimensions="maxEdges nCells" units="-"
                     description="IDs of vertices (corner points) of a cell"/>

                <var name="verticesOnEdge" type="integer" dimensions="TWO nEdges" units="-"
                     description="IDs of the two vertex endpoints of an edge"/>

                <var name="edgesOnVertex" type="integer" dimensions="vertexDegree nVertices" units="-"
                     description="IDs of the edges that meet at a vertex"/>

                <var name="cellsOnVertex" type="integer" dimensions="vertexDegree nVertices" units="-"
                     description="IDs of the cells that meet at a vertex"/>

                <var name="kiteAreasOnVertex" type="real" dimensions="vertexDegree nVertices" units="m^2"
                     description="Intersection areas between primal (Voronoi) and dual (triangular) mesh cells"/>

                <var name="fEdge" type="real" dimensions="nEdges" units="unitless"
                     description="Coriolis parameter at an edge"/>

                <var name="fVertex" type="real" dimensions="nVertices" units="unitless"
                     description="Coriolis parameter at a vertex"/>

                <var name="meshDensity" type="real" dimensions="nCells" units="unitless"
                     description="Mesh density function (used when generating the mesh) evaluated at a cell"/>

                <var name="nominalMinDc" type="real" dimensions="" units="m"
                     description="Nominal minimum dcEdge value where meshDensity == 1.0"/>

                <!-- coefficients for vertical extrapolation to the surface -->
                <var name="cf1" type="real" dimensions="" units="unitless"
                     description="Surface interpolation weight for level k=1 value"/>

                <var name="cf2" type="real" dimensions="" units="unitless"
                     description="Surface interpolation weight for level k=2 value"/>

                <var name="cf3" type="real" dimensions="" units="unitless"
                     description="Surface interpolation weight for level k=3 value"/>

                <!-- static terrestrial fields -->
                <var name="ter" type="real" dimensions="nCells" units="m"
                     description="terrain height"/>

                <var name="PHIS" type="real" dimensions="nCells" units="m^2 s^{-2}"
                     description="CAM Surface geopotential"/>

                <var name="landmask" type="integer"  dimensions="nCells" units="unitless"
                     description="land-ocean mask (1=land ; 0=ocean)"/>

                <var name="ivgtyp" name_in_code="lu_index" type="integer"  dimensions="nCells" units="unitless"
                     description="dominant vegetation category"/>

                <var name="mminlu" type="text" dimensions="" units="unitless"
                     description="land use classification"/>

                <var name="isltyp" name_in_code="soilcat_top"  type="integer"  dimensions="nCells" units="unitless"
                     description="dominate soil category"/>

                <var name="snoalb" type="real" dimensions="nCells" units="unitless"
                     description="annual maximum snow albedo"/>

                <var name="soiltemp" type="real" dimensions="nCells" units="K"
                     description="annual mean deep soil temperature"/>

                <var name="greenfrac" type="real" dimensions="nMonths nCells" units="unitless"
                     description="monthly-mean climatological greeness fraction"/>

                <var name="shdmin" type="real" dimensions="nCells" units="unitless"
                     description="minimum fractional coverage of annual green vegetation fraction"/>

                <var name="shdmax" type="real" dimensions="nCells" units="unitless"
                     description="maximum fractional coverage of annual green vegetation fraction"/>

                <var name="albedo12m" type="real" dimensions="nMonths nCells" units="unitless"
                     description="monthly-mean climatological surface albedo"/>

                <var name="isice_lu" type="integer" dimensions="" units="unitless" default_value="24"
                     description="Index category for snow/ice"/>

                <var name="iswater_lu" type="integer" dimensions="" units="unitless" default_value="16"
                     description="Index category for water"/>

                <!-- GWDO fields -->
                <var name="var2d" type="real" dimensions="nCells" units="m"
                     description="standard deviation of subgrid-scale orography"
                     packages="gwd_stage_out;vertical_stage_out;met_stage_out"/>

                <var name="con" type="real" dimensions="nCells" units="unitless"
                     description="orographic convexity"
                     packages="gwd_stage_out;vertical_stage_out;met_stage_out"/>

                <var name="oa1" type="real" dimensions="nCells" units="unitless"
                     description="asymmetry of subgrid-scale orography for westerly flow"
                     packages="gwd_stage_out;vertical_stage_out;met_stage_out"/>

                <var name="oa2" type="real" dimensions="nCells" units="unitless"
                     description="asymmetry of subgrid-scale orography for southerly flow"
                     packages="gwd_stage_out;vertical_stage_out;met_stage_out"/>

                <var name="oa3" type="real" dimensions="nCells" units="unitless"
                     description="asymmetry of subgrid-scale orography for south-westerly flow"
                     packages="gwd_stage_out;vertical_stage_out;met_stage_out"/>

                <var name="oa4" type="real" dimensions="nCells" units="unitless"
                     description="asymmetry of subgrid-scale orography for north-westerly flow"
                     packages="gwd_stage_out;vertical_stage_out;met_stage_out"/>

                <var name="ol1" type="real" dimensions="nCells" units="unitless"
                     description="effective orographic length for westerly flow"
                     packages="gwd_stage_out;vertical_stage_out;met_stage_out"/>

                <var name="ol2" type="real" dimensions="nCells" units="unitless"
                     description="effective orographic length for southerly flow"
                     packages="gwd_stage_out;vertical_stage_out;met_stage_out"/>

                <var name="ol3" type="real" dimensions="nCells" units="unitles"
                     description="effective orographic length for south-westerly flow"
                     packages="gwd_stage_out;vertical_stage_out;met_stage_out"/>

                <var name="ol4" type="real" dimensions="nCells" units="unitless"
                     description="effective orographic length for north-westerly flow"
                     packages="gwd_stage_out;vertical_stage_out;met_stage_out"/>

                <!-- description of the vertical grid structure -->
                <var name="hx" type="real" dimensions="nVertLevelsP1 nCells" units="m"
                     description="terrain influence in vertical coordinate, $h_s(x,y,\zeta)$ in Klemp (MWR 2011)"
                     packages="vertical_stage_out;met_stage_out"/>

                <var name="zgrid" type="real" dimensions="nVertLevelsP1 nCells" units="m MSL"
                     description="Geometric height of layer interfaces"
                     packages="vertical_stage_out;met_stage_out"/>

                <var name="rdzw" type="real" dimensions="nVertLevels" units="unitless"
                     description="Reciprocal dzw"
                     packages="vertical_stage_out;met_stage_out"/>

                <var name="dzu" type="real" dimensions="nVertLevels" units="unitless"
                     description="d(zeta) at w levels"
                     packages="vertical_stage_out;met_stage_out"/>

                <var name="rdzu" type="real" dimensions="nVertLevels" units="unitless"
                     description="Reciprocal dzu"
                     packages="vertical_stage_out;met_stage_out"/>

                <var name="fzm" type="real" dimensions="nVertLevels" units="unitless"
                     description="Weight for linear interpolation to w(k) point for u(k) level variable"
                     packages="vertical_stage_out;met_stage_out"/>

                <var name="fzp" type="real" dimensions="nVertLevels" units="unitless"
                     description="Weight for linear interpolation to w(k) point for u(k-1) level variable"
                     packages="vertical_stage_out;met_stage_out"/>

                <var name="zxu" type="real" dimensions="nVertLevels nEdges" units="unitless"
                     description="dz/dx on horizontal coordinate surfaces at u levels"
                     packages="vertical_stage_out;met_stage_out"/>

                <var name="zz" type="real" dimensions="nVertLevels nCells" units="unitless"
                     description="d(zeta)/dz, vertical metric term"
                     packages="vertical_stage_out;met_stage_out"/>

                <var name="zb" type="real" dimensions="nVertLevelsP1 TWO nEdges" units="unitless"
                     description="Coefficients for contribution from u to omega diagnosis, edge-oriented"
                     packages="vertical_stage_out;met_stage_out"/>

                <var name="zb3" type="real" dimensions="nVertLevelsP1 TWO nEdges" units="unitless"
                     description="Coefficients for 3rd-order correction to contribution from u to omega diagnosis, edge-oriented"
                     packages="vertical_stage_out;met_stage_out"/>

                <!-- W-Rayleigh damping coefficient -->
                <var name="dss" type="real" dimensions="nVertLevels nCells" units="unitless"
                     description="w-damping coefficient"
                     packages="vertical_stage_out;met_stage_out"/>

                <var name="u_init" type="real" dimensions="nVertLevels" units="m s^{-1}"
                     description="u reference profile"
                     packages="met_stage_out"/>

                <var name="v_init" type="real" dimensions="nVertLevels" units="m s^{-1}"
                     description="v reference profile"
                     packages="met_stage_out"/>

                <var name="t_init" type="real" dimensions="nVertLevels nCells" units="K"
                     description="theta reference profile"
                     packages="met_stage_out"/>

                <var name="qv_init" type="real" dimensions="nVertLevels" units="kg kg^{-1}"
                     description="qv reference profile"
                     packages="met_stage_out"/>

                <!-- variables needed for advection -->
                <var name="deriv_two" type="real" dimensions="FIFTEEN TWO nEdges" units="unitless"
                     description="weights for cell-centered second derivative, normal to edge, for transport scheme"/>

                <var name="advCells" type="integer" dimensions="TWENTYONE nCells" units="-"
                     description="cells used in least squares fit of polynomial for advection"/>

                <!-- deformation calculation weights -->
                <var name="defc_a" type="real" dimensions="maxEdges nCells" units="unitless"
                     description="Coefficients for computing the off-diagonal components of the horizontal deformation"/>

                <var name="defc_b" type="real" dimensions="maxEdges nCells" units="unitless"
                     description="Coefficients for computing the diagonal components of the horizontal deformation"/>

                <var name="cell_gradient_coef_x" type="real" dimensions="maxEdges nCells" units="m^-1"
                     description="Coefficients for computing the x (zonal) derivative of a cell-centered variable"/>

                <var name="cell_gradient_coef_y" type="real" dimensions="maxEdges nCells" units="m^-1"
                     description="Coefficients for computing the y (meridional) derivative of a cell-centered variable"/>

                <!-- arrays required for reconstruction of velocity field -->
                <var name="coeffs_reconstruct" type="real" dimensions="R3 maxEdges nCells" units="unitless"
                     description="Coefficients to reconstruct velocity vectors at cell centers"/>

                <var name="bdyMaskCell" type="integer" dimensions="nCells" default_value="0" units="-"
                     description="Indicator of whether a cell is an interior cell, a relaxation-zone cell, or a specified-zone cell"/>

                <var name="bdyMaskEdge" type="integer" dimensions="nEdges" default_value="0" units="-"
                     description="Indicator of whether an edge is an interior edge, a relaxation-zone edge, or a specified-zone edge"/>

                <var name="bdyMaskVertex" type="integer" dimensions="nVertices" default_value="0" units="-"
                     description="Indicator of whether an vertex is an interior vertex, a relaxation-zone vertex, or a specified-zone vertex"/>
        </var_struct>

        <var_struct name="state" time_levs="1">
                <var name="initial_time" type="text" dimensions="" units="YYYY-MM-DD_hh:mm:ss"
                     description="Model initialization time"/>

                <var name="xtime" type="text" dimensions="Time" units="YYYY-MM-DD_hh:mm:ss"
                     description="Model valid time"/>

                <var name="u" type="real" dimensions="nVertLevels nEdges Time" units="m s^{-1}"
                     description="Horizontal normal velocity at edges"
                     packages="met_stage_out"/>

                <var name="w" type="real" dimensions="nVertLevelsP1 nCells Time" units="m s^{-1}"
                     description="Vertical velocity at vertical cell faces"
                     packages="met_stage_out"/>

                <var name="rho_zz" type="real" dimensions="nVertLevels nCells Time" units="kg m^{-3}"
                     description="Dry air density divided by d(zeta)/dz"
                     packages="met_stage_out"/>

                <var name="theta_m" type="real" dimensions="nVertLevels nCells Time" units="K"
                     description="Moist potential temperature: theta*(1+q_v*R_v/R_d)"
                     packages="met_stage_out"/>

                <var_array name="scalars" type="real" dimensions="nVertLevels nCells Time" packages="met_stage_out">
                        <var name="qv" array_group="moist" units="kg kg^{-1}"
                             description="Water vapor mixing ratio"/>

                        <var name="qc" array_group="moist" units="kg kg^{-1}"
                             description="Cloud water mixing ratio"/>

                        <var name="qr" array_group="moist" units="kg kg^{-1}"
                             description="Rain water mixing ratio"/>
                </var_array>

                <!-- Climatology for ocean mixed-layer depth -->
                <var name="h_oml_initial" type="real" dimensions="nCells Time" units="m"
                     description="Initial depth of ocean mix layer"
                     packages="met_stage_out"/>
        </var_struct>

        <var_struct name="lbc_state" time_levs="1">
                <var name="lbc_u" type="real" dimensions="nVertLevels nEdges Time" packages="lbcs"
                     units="m s^{-1}"
                     description="Horizontal normal velocity on domain lateral boundary edges"/>

                <var name="lbc_w" type="real" dimensions="nVertLevelsP1 nCells Time" packages="lbcs"
                     units="m s^{-1}"
                     description="Vertical velocity on domain lateral boundary vertical cell faces"/>

                <var name="lbc_rho" type="real" dimensions="nVertLevels nCells Time" packages="lbcs"
                     units="kg m^{-3}"
                     description="Dry air density on lateral boundary cells"/>

                <var name="lbc_theta" type="real" dimensions="nVertLevels nCells Time" packages="lbcs"
                     units="K"
                     description="Potential temperature on lateral boundary cells"/>

                <var_array name="lbc_scalars" type="real" dimensions="nVertLevels nCells Time" packages="lbcs">
                        <var name="lbc_qv" array_group="moist" units="kg kg^{-1}"
                             description="Water vapor mixing ratio on lateral boundary cells"/>

                        <var name="lbc_qc" array_group="moist" units="kg kg^{-1}"
                             description="Cloud water mixing ratio on lateral boundary cells"/>

                        <var name="lbc_qr" array_group="moist" units="kg kg^{-1}"
                             description="Rain water mixing ratio on lateral boundary cells"/>
                </var_array>

        </var_struct>

        <var_struct name="fg" time_levs="1">

                <!-- horizontally interpolated from first-guess data -->
                <var name="u_fg" name_in_code="u" type="real" dimensions="nFGLevels nEdges Time" units="m s^{-1}"
                     description="First guess zonal wind component"
                     packages="first_guess_field"/>

                <var name="v_fg" name_in_code="v" type="real" dimensions="nFGLevels nEdges Time" units="m s^{-1}"
                     description="First guess merdian wind component"
                     packages="first_guess_field"/>

                <var name="t_fg" name_in_code="t" type="real" dimensions="nFGLevels nCells Time" units="K"
                     description="First guess temperature"
                     packages="first_guess_field"/>

                <var name="p_fg" name_in_code="p" type="real" dimensions="nFGLevels nCells Time" units="Pa"
                     description="First guess pressure"
                     packages="first_guess_field"/>

                <var name="z_fg" name_in_code="z" type="real" dimensions="nFGLevels nCells Time" units="m"
                     description="First guess geopotential height"
                     packages="first_guess_field"/>

                <var name="rh_fg" name_in_code="rh" type="real" dimensions="nFGLevels nCells Time" units="percent"
                     description="First guess relative humidity with respect to liquid water"
                     packages="first_guess_field"/>

                <var name="sh_fg" name_in_code="sh" type="real" dimensions="nFGLevels nCells Time" units="kg kg^{-1}"
                     description="First guess specific humidity"
                     packages="first_guess_field"/>

                <var name="soilz_fg" name_in_code="soilz" type="real" dimensions="nCells Time" units="m"
                     description="First guess soil height"
                     packages="first_guess_field"/>

                <var name="psfc_fg" name_in_code="psfc" type="real" dimensions="nCells Time" units="Pa"
                     description="First guess surface pressure"
                     packages="first_guess_field"/>

                <var name="pmsl_fg" name_in_code="pmsl" type="real" dimensions="nCells Time" units="Pa"
                     description="First guess mean sea level pressure"
                     packages="first_guess_field"/>

                <var name="dz_fg" type="real" dimensions="nFGSoilLevels nCells Time" units="cm"
                     description="First guess depth of soil layer bottom"
                     packages="first_guess_field"/>

                <var name="dzs_fg" type="real" dimensions="nFGSoilLevels nCells Time" units="cm"
                     description="First guess soil layer thickness"
                     packages="first_guess_field"/>

                <var name="zs_fg" type="real" dimensions="nFGSoilLevels nCells Time" units="cm"
                     description="First guess depth of centers of soil levels"
                     packages="first_guess_field"/>

                <var name="st_fg" type="real" dimensions="nFGSoilLevels nCells Time" units="k"
                     description="First guess soil temperature"
                     packages="first_guess_field"/>

                <var name="sm_fg" type="real" dimensions="nFGSoilLevels nCells Time" units="m^{3} m^{-3}"
                     description="First guess soil moisture"
                     packages="first_guess_field"/>

                <!-- horizontally interpolated from first-guess data, and should be read in by model -->
                <var name="dz" type="real" dimensions="nSoilLevels nCells Time" units="m"
                     description="depth of soil layer bottom"
                     packages="met_stage_out"/>

                <var name="dzs" type="real" dimensions="nSoilLevels nCells Time" units="m"
                     description="soil layer thickness"
                     packages="met_stage_out"/>

                <var name="zs" type="real" dimensions="nSoilLevels nCells Time" units="m"
                     description="depth of centers of soil layers"
                     packages="met_stage_out"/>

                <var name="sh2o" type="real" dimensions="nSoilLevels nCells Time" units="m3 m^{-3}"
                     description="soil equivalent liquid water "
                     packages="met_stage_out"/>

                <var name="smois" type="real" dimensions="nSoilLevels nCells Time" units="m3 m^{-3}"
                     description="soil moisture"
                     packages="met_stage_out"/>

                <var name="tslb" type="real" dimensions="nSoilLevels nCells Time" units="K"
                     description="soil layer temperature"
                     packages="met_stage_out"/>

                <var name="smcrel" type="real" dimensions="nSoilLevels nCells Time" units="m3 m^{-3}"
                     description="soil moisture threshold below which transpiration begins to stress"
                     packages="met_stage_out"/>

                <var name="tmn" type="real" dimensions="nCells Time" units="K"
                     description="deep soil temperature"
                     packages="met_stage_out"/>

                <var name="skintemp" type="real" dimensions="nCells Time" units="K"
                     description="ground or water surface temperature"
                     packages="met_stage_out"/>

                <var name="sst" type="real" dimensions="nCells Time" units="K"
                     description="sea-surface temperature"
                     packages="met_stage_out;sfc_update"/>

                <var name="snow" type="real" dimensions="nCells Time" units="kg m^{-2}"
                     description="snow water equivalent"
                     packages="met_stage_out"/>

                <var name="snowc" type="real" dimensions="nCells Time" units="unitless"
                     description="flag for snow on ground (=0 no snow; =1,otherwise"
                     packages="met_stage_out"/>

                <var name="snowh" type="real" dimensions="nCells Time" units="m"
                     description="physical snow depth"
                     packages="met_stage_out"/>

                <var name="xice" type="real" dimensions="nCells Time" units="unitless"
                     description="fractional area coverage of sea-ice"
                     packages="met_stage_out;sfc_update"/>

                <var name="seaice" type="real" dimensions="nCells Time" units="unitless"
                     description="sea-ice flag (0=no seaice; =1 otherwise)"
                     packages="met_stage_out"/>

                <var name="gfs_z" type="real" dimensions="nVertLevels nCells Time" units="m"
                     description="geopotential height vertically interpolated from first guess"
                     packages="met_stage_out"/>

                <var name="vegfra" type="real" dimensions="nCells Time" units="unitless"
                     description="vegetation fraction"
                     packages="met_stage_out"/>

                <var name="sfc_albbck" type="real" dimensions="nCells Time" units="unitless"
                     description="background surface albedo"
                     packages="met_stage_out"/>

                <var name="xland" type="real" dimensions="nCells Time" units="unitless"
                     description="land-ocean mask (1=land including sea-ice ; 2=ocean)"
                     packages="met_stage_out"/>

                <!-- diagnostic fields that we get from first-guess data, and which we want to have at model initial output time -->
                <var name="u10" type="real" dimensions="nCells Time" units="m s^{-1}"
                     description="10-meter zonal wind"
                     packages="met_stage_out"/>

                <var name="v10" type="real" dimensions="nCells Time" units="m s^{-1}"
                     description="10-meter meridional wind"
                     packages="met_stage_out"/>

                <var name="q2" type="real" dimensions="nCells Time" units="kg kg^{-1}"
                     description="2-meter specific humidity"
                     packages="met_stage_out"/>

                <var name="rh2" type="real" dimensions="nCells Time" units="percent"
                     description="2-meter relative humidity"
                     packages="met_stage_out"/>

                <var name="t2m" type="real" dimensions="nCells Time" units="K"
                     description="2-meter temperature"
                     packages="met_stage_out"/>

        </var_struct>

        <var_struct name="diag" time_levs="1">
                <var name="pressure_p" type="real" dimensions="nVertLevels nCells Time" units="Pa"
                     description="Perturbation pressure"
                     packages="met_stage_out"/>

                <var name="rho" type="real" dimensions="nVertLevels nCells Time" units="kg m^{-3}"
                     description="Dry air density"
                     packages="met_stage_out"/>

                <var name="theta" type="real" dimensions="nVertLevels nCells Time" units="K"
                     description="Potential temperature"
                     packages="met_stage_out"/>

                <var name="v" type="real" dimensions="nVertLevels nEdges Time" units="m s^{-1}"
                     description="Horizontal tangential velocity at edges"
                     packages="met_stage_out"/>

                <var name="relhum" type="real" dimensions="nVertLevels nCells Time" units="percent"
                     description="Relative humidity"
                     packages="met_stage_out"/>

                <var name="spechum" type="real" dimensions="nVertLevels nCells Time" units="kg kg^{-1}"
                     description="Specific humidity"
                     packages="met_stage_out"/>

                <!-- reconstructed horizontal velocity vectors at cell centers -->
                <var name="uReconstructX" type="real" dimensions="nVertLevels nCells Time" units="m s^{-1}"
                     description="Cartesian x-component of reconstructed horizontal velocity at cell centers"
                     packages="met_stage_out"/>

                <var name="uReconstructY" type="real" dimensions="nVertLevels nCells Time" units="m s^{-1}"
                     description="Cartesian y-component of reconstructed horizontal velocity at cell centers"
                     packages="met_stage_out"/>

                <var name="uReconstructZ" type="real" dimensions="nVertLevels nCells Time" units="m s^{-1}"
                     description="Cartesian z-component of reconstructed horizontal velocity at cell centers"
                     packages="met_stage_out"/>

                <var name="uReconstructZonal" type="real" dimensions="nVertLevels nCells Time" units="m s^{-1}"
                     description="Zonal component of reconstructed horizontal velocity at cell centers"
                     packages="met_stage_out"/>

                <var name="uReconstructMeridional" type="real" dimensions="nVertLevels nCells Time" units="m s^{-1}"
                     description="Meridional component of reconstructed horizontal velocity at cell centers"
                     packages="met_stage_out"/>

                <var name="exner" type="real" dimensions="nVertLevels nCells Time" units="unitless"
                     description="Exner function"
                     packages="met_stage_out"/>

                <var name="exner_base" type="real" dimensions="nVertLevels nCells Time" units="unitless"
                     description="Base-state Exner function"
                     packages="met_stage_out"/>

                <var name="rtheta_base" type="real" dimensions="nVertLevels nCells Time" units="kg K m^{-3}"
                     description="reference state rho*theta/zz"
                     packages="met_stage_out"/>

                <var name="pressure" type="real" dimensions="nVertLevels nCells Time" units="Pa"
                     description="Pressure"
                     packages="met_stage_out"/>

                <var name="pressure_base" type="real" dimensions="nVertLevels nCells Time" units="Pa"
                     description="Base state pressure"
                     packages="met_stage_out"/>

                <var name="rho_base" type="real" dimensions="nVertLevels nCells Time" units="kg m^{-3}"
                     description="Base state dry air density"
                     packages="met_stage_out"/>

                <var name="theta_base" type="real" dimensions="nVertLevels nCells Time" units="K"
                     description="Base state potential temperature"
                     packages="met_stage_out"/>

                <var name="cqw" type="real" dimensions="nVertLevels nCells Time" units="unitless"
                     description="rho_d/rho_m at w points"
                     packages="met_stage_out"/>

                <var name="surface_pressure" type="real" dimensions="nCells Time" units="Pa"
                     description="Diagnosed surface pressure"
                     packages="met_stage_out"/>

                <!-- coupled variables needed by the solver, but not output -->
                <var name="ru" type="real" dimensions="nVertLevels nEdges Time" units="kg m^{-2} s^{-1}"
                     description="horizontal momentum at cell edge (rho*u/zz)"
                     packages="met_stage_out"/>

                <var name="rw" type="real" dimensions="nVertLevelsP1 nCells Time" units="kg m^{-2} s^{-1}"
                     description="rho*omega/zz carried at w points"
                     packages="met_stage_out"/>

                <var name="rtheta_p" type="real" dimensions="nVertLevels nCells Time" units="kg K m^{-3}"
                     description="rho*theta_m/zz perturbation from the reference state value"
                     packages="met_stage_out"/>

                <var name="rho_p" type="real" dimensions="nVertLevels nCells Time" units="kg m^{-3}"
                     description="rho/zz perturbation from the reference state value, advanced over acoustic steps"
                     packages="met_stage_out"/>
        </var_struct>

        <var_struct name="diag_physics" time_levs="1">
                <var name="precipw" type="real" dimensions="nCells Time" units="kg m^{-2}"
                     description="precipitable water"
                     packages="met_stage_out"/>
        </var_struct>
</registry><|MERGE_RESOLUTION|>--- conflicted
+++ resolved
@@ -94,7 +94,11 @@
                      description="Number of halo layers for fields"
                      possible_values="Integer values, typically 2 or 3; DO NOT CHANGE"/>
 
-<<<<<<< HEAD
+                <nml_option name="config_interface_projection" type="character"     default_value="linear_interpolation"
+                     units="-"
+                     description="projecting layer values to the interface, linear vertical interpolation or integral" 
+                     possible_values="'linear_interpolation' or 'layer_integral' (layer average value)"/>
+
                <!-- ************************************** PXT-ADDED************************************ -->
                <nml_option name="config_hcm_staggering"        type="logical"       default_value="false" in_defaults="true"
                      units="-"
@@ -103,13 +107,6 @@
                                    HCm staggering from Peixoto (2016) JCP paper."
                      possible_values="True or False"/>
                      
-=======
-                <nml_option name="config_interface_projection" type="character"     default_value="linear_interpolation"
-                     units="-"
-                     description="projecting layer values to the interface, linear vertical interpolation or integral" 
-                     possible_values="'linear_interpolation' or 'layer_integral' (layer average value)"/>
-
->>>>>>> cd652c32
         </nml_record>
 
         <nml_record name="dimensions" in_defaults="true">
